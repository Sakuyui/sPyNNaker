# Copyright (c) 2017-2019 The University of Manchester
#
# This program is free software: you can redistribute it and/or modify
# it under the terms of the GNU General Public License as published by
# the Free Software Foundation, either version 3 of the License, or
# (at your option) any later version.
#
# This program is distributed in the hope that it will be useful,
# but WITHOUT ANY WARRANTY; without even the implied warranty of
# MERCHANTABILITY or FITNESS FOR A PARTICULAR PURPOSE.  See the
# GNU General Public License for more details.
#
# You should have received a copy of the GNU General Public License
# along with this program.  If not, see <http://www.gnu.org/licenses/>.

"""
This contains functions and classes for handling external devices such as the
PushBot (http://spinnakermanchester.github.io/docs/push_bot/).

.. note::
    When using external devices, it is normally important to configure your
    SpiNNaker system to run in real-time mode, which usually reduces numerical
    accuracy to gain performance.
"""
import logging
from spinn_utilities.log import FormatAdapter
from spinnman.messages.eieio import EIEIOType
<<<<<<< HEAD
from spinn_front_end_common.abstract_models import (
    AbstractSendMeMulticastCommandsVertex)
from spinn_front_end_common.utilities.globals_variables import get_simulator
from spynnaker.pyNN.data import SpynnakerDataView
=======
>>>>>>> 75c7a6b8
from spynnaker.pyNN.external_devices_models import (
    ArbitraryFPGADevice, ExternalCochleaDevice, ExternalFPGARetinaDevice,
    MunichMotorDevice, MunichRetinaDevice, ExternalDeviceLifControl)
from spynnaker.pyNN.connections import (
    SpynnakerLiveSpikesConnection, SpynnakerPoissonControlConnection)
from spynnaker.pyNN.external_devices_models.push_bot.control import (
    PushBotLifEthernet, PushBotLifSpinnakerLink)
from spynnaker.pyNN.external_devices_models.push_bot.spinnaker_link import (
    PushBotSpiNNakerLinkRetinaDevice,
    PushBotSpiNNakerLinkLaserDevice, PushBotSpiNNakerLinkLEDDevice,
    PushBotSpiNNakerLinkMotorDevice, PushBotSpiNNakerLinkSpeakerDevice)
from spynnaker.pyNN.external_devices_models.push_bot.ethernet import (
    PushBotEthernetLaserDevice, PushBotEthernetLEDDevice,
    PushBotEthernetMotorDevice, PushBotEthernetRetinaDevice,
    PushBotEthernetSpeakerDevice)
from spynnaker.pyNN.external_devices_models.push_bot.parameters import (
    PushBotLaser, PushBotLED, PushBotMotor, PushBotRetinaResolution,
    PushBotSpeaker, PushBotRetinaViewer)
from spynnaker.pyNN.protocols import MunichIoSpiNNakerLinkProtocol
from spynnaker.pyNN.utilities.utility_calls import moved_in_v7

import spynnaker.pyNN.external_devices as moved_code

logger = FormatAdapter(logging.getLogger(__name__))

<<<<<<< HEAD
SpynnakerDataView.get_executable_finder().add_path(
    os.path.dirname(model_binaries.__file__))
spynnaker_external_devices = Plugins()
=======
# useful functions
add_database_socket_address = moved_code.add_database_socket_address
activate_live_output_to = moved_code.activate_live_output_to
activate_live_output_for = moved_code.activate_live_output_for
add_poisson_live_rate_control = moved_code.add_poisson_live_rate_control
>>>>>>> 75c7a6b8

__all__ = [
    "EIEIOType",

    # General Devices
    "ExternalCochleaDevice", "ExternalFPGARetinaDevice",
    "MunichRetinaDevice", "MunichMotorDevice", "ArbitraryFPGADevice",
    "PushBotRetinaViewer", "ExternalDeviceLifControl",

    # PushBot Parameters
    "MunichIoSpiNNakerLinkProtocol",
    "PushBotLaser", "PushBotLED", "PushBotMotor", "PushBotSpeaker",
    "PushBotRetinaResolution",

    # PushBot Ethernet Parts
    "PushBotLifEthernet", "PushBotEthernetLaserDevice",
    "PushBotEthernetLEDDevice", "PushBotEthernetMotorDevice",
    "PushBotEthernetSpeakerDevice", "PushBotEthernetRetinaDevice",

    # PushBot SpiNNaker Link Parts
    "PushBotLifSpinnakerLink", "PushBotSpiNNakerLinkLaserDevice",
    "PushBotSpiNNakerLinkLEDDevice", "PushBotSpiNNakerLinkMotorDevice",
    "PushBotSpiNNakerLinkSpeakerDevice", "PushBotSpiNNakerLinkRetinaDevice",

    # Connections
    "SpynnakerLiveSpikesConnection",
    "SpynnakerPoissonControlConnection",

    # Provided functions
    "activate_live_output_for",
    "activate_live_output_to",
    "SpikeInjector",
    "register_database_notification_request",
    "run_forever",
    "add_poisson_live_rate_control"
]

moved_in_v7("spynnaker8.external_devices",
            "spynnaker.pyNN.external_devices")


def run_forever(sync_time=0):
    """ Supports running forever in PyNN 0.8/0.9 format

    .. deprecated:: 7.0
        Use
        :py:class:`spynnaker.pyNN.external_devices` instead.
    """
    moved_in_v7("spynnaker8.external_devices",
                "spynnaker.pyNN.external_devices")
    moved_code.run_forever(sync_time)


def run_sync(run_time, sync_time):
    """ Run in steps of the given number of milliseconds pausing between\
        for a signal to be sent from the host

    .. deprecated:: 7.0
        Use
        :py:class:`spynnaker.pyNN.external_devices` instead.
    """
    moved_in_v7("spynnaker8.external_devices",
                "spynnaker.pyNN.external_devices")
    moved_code.run_sync(run_time, sync_time)


def continue_simulation():
    """ Continue a synchronised simulation

    .. deprecated:: 7.0
        Use
        :py:class:`spynnaker.pyNN.external_devices` instead.
    """
    moved_in_v7("spynnaker8.external_devices",
                "spynnaker.pyNN.external_devices")
    moved_code.continue_simulation()


def request_stop():
    """ Request a stop in the simulation without a complete stop.  Will stop\
        after the next auto-pause-and-resume cycle

    .. deprecated:: 7.0
        Use
        :py:class:`spynnaker.pyNN.external_devices` instead.
    """
    moved_in_v7("spynnaker8.external_devices",
                "spynnaker.pyNN.external_devices")
    moved_code.request_stop()


def register_database_notification_request(hostname, notify_port, ack_port):
    """ Adds a socket system which is registered with the notification protocol

    .. deprecated:: 7.0
        Use
        :py:class:`spynnaker.pyNN.external_devices` instead.
    """
<<<<<<< HEAD
    SpynnakerDataView.add_database_socket_address(
        SocketAddress(hostname, notify_port, ack_port))
=======
    moved_in_v7("spynnaker8.external_devices",
                "spynnaker.pyNN.external_devices")
    moved_code.register_database_notification_request(
        hostname, notify_port, ack_port)
>>>>>>> 75c7a6b8


# Store the connection to be used by multiple users
__ethernet_control_connection = None


def EthernetControlPopulation(
        n_neurons, model, label=None, local_host=None, local_port=None,
        database_notify_port_num=None, database_ack_port_num=None):
    """ Create a PyNN population that can be included in a network to\
        control an external device which is connected to the host

    .. deprecated:: 7.0
        Use
        :py:class:`spynnaker.pyNN.external_devices` instead.
    """
    moved_in_v7("spynnaker8.external_devices",
                "spynnaker.pyNN.external_devices")
    return moved_code.EthernetControlPopulation(
        n_neurons, model, label, local_host, local_port,
        database_notify_port_num, database_ack_port_num)


def EthernetSensorPopulation(
        device, local_host=None,
        database_notify_port_num=None, database_ack_port_num=None):
    """ Create a pyNN population which can be included in a network to\
        receive spikes from a device connected to the host

    .. deprecated:: 7.0
        Use
        :py:class:`spynnaker.pyNN.external_devices` instead.
    """
    moved_in_v7("spynnaker8.external_devices",
                "spynnaker.pyNN.external_devices")
    return moved_code.EthernetSensorPopulation(
        device, local_host, database_notify_port_num, database_ack_port_num)


def SpikeInjector(
        notify=True, database_notify_host=None, database_notify_port_num=None,
        database_ack_port_num=None):
    """ Supports creating a spike injector that can be added to the\
        application graph.

    .. deprecated:: 7.0
        Use
        :py:class:`spynnaker.pyNN.external_devices` instead.
    """
    # pylint: disable=too-many-arguments
    moved_in_v7("spynnaker8.external_devices",
                "spynnaker.pyNN.external_devices")
    return moved_code.SpikeInjector(
        notify, database_notify_host, database_notify_port_num,
        database_ack_port_num)<|MERGE_RESOLUTION|>--- conflicted
+++ resolved
@@ -25,13 +25,10 @@
 import logging
 from spinn_utilities.log import FormatAdapter
 from spinnman.messages.eieio import EIEIOType
-<<<<<<< HEAD
 from spinn_front_end_common.abstract_models import (
     AbstractSendMeMulticastCommandsVertex)
 from spinn_front_end_common.utilities.globals_variables import get_simulator
 from spynnaker.pyNN.data import SpynnakerDataView
-=======
->>>>>>> 75c7a6b8
 from spynnaker.pyNN.external_devices_models import (
     ArbitraryFPGADevice, ExternalCochleaDevice, ExternalFPGARetinaDevice,
     MunichMotorDevice, MunichRetinaDevice, ExternalDeviceLifControl)
@@ -57,17 +54,11 @@
 
 logger = FormatAdapter(logging.getLogger(__name__))
 
-<<<<<<< HEAD
-SpynnakerDataView.get_executable_finder().add_path(
-    os.path.dirname(model_binaries.__file__))
-spynnaker_external_devices = Plugins()
-=======
 # useful functions
 add_database_socket_address = moved_code.add_database_socket_address
 activate_live_output_to = moved_code.activate_live_output_to
 activate_live_output_for = moved_code.activate_live_output_for
 add_poisson_live_rate_control = moved_code.add_poisson_live_rate_control
->>>>>>> 75c7a6b8
 
 __all__ = [
     "EIEIOType",
@@ -166,15 +157,10 @@
         Use
         :py:class:`spynnaker.pyNN.external_devices` instead.
     """
-<<<<<<< HEAD
-    SpynnakerDataView.add_database_socket_address(
-        SocketAddress(hostname, notify_port, ack_port))
-=======
     moved_in_v7("spynnaker8.external_devices",
                 "spynnaker.pyNN.external_devices")
     moved_code.register_database_notification_request(
         hostname, notify_port, ack_port)
->>>>>>> 75c7a6b8
 
 
 # Store the connection to be used by multiple users
