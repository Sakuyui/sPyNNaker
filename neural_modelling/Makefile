<<<<<<< HEAD
BUILDS = spike_source/poisson delay_extension neuron robot_motor_control synapse_expander
DIRS = $(BUILDS:%=src/%)
=======
BUILDS = spike_source/poisson delay_extension neuron robot_motor_control
DIRS = $(BUILDS:%=makefiles/%)
>>>>>>> 2c2252fb

all: $(DIRS)
	for d in $(DIRS); do $(MAKE) -C $$d || exit $$?; done

clean: $(DIRS)
	for d in $(DIRS); do $(MAKE) -C $$d clean || exit $$?; done<|MERGE_RESOLUTION|>--- conflicted
+++ resolved
@@ -1,10 +1,5 @@
-<<<<<<< HEAD
 BUILDS = spike_source/poisson delay_extension neuron robot_motor_control synapse_expander
-DIRS = $(BUILDS:%=src/%)
-=======
-BUILDS = spike_source/poisson delay_extension neuron robot_motor_control
 DIRS = $(BUILDS:%=makefiles/%)
->>>>>>> 2c2252fb
 
 all: $(DIRS)
 	for d in $(DIRS); do $(MAKE) -C $$d || exit $$?; done
