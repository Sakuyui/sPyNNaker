--- conflicted
+++ resolved
@@ -19,24 +19,11 @@
          IZK_cond_exp \
          IF_curr_exp_dual \
          IF_curr_delta \
-<<<<<<< HEAD
-         IF_curr_exp_ca2_adaptive \
-         IF_curr_exp_ca2_adaptive_stdp_mad_pair_additive \
-         IF_curr_exp_stdp_mad_nearest_pair_additive \
-         IF_curr_exp_stdp_mad_nearest_pair_multiplicative \
-         IF_curr_exp_stdp_mad_pfister_triplet_additive \
-         IF_cond_exp_stdp_mad_nearest_pair_additive \
-	     IF_curr_alpha \
-	     IF_curr_alpha_stdp_mad_pair_additive \
-         IF_curr_exp_sEMD \
-         IZK_curr_exp_stdp_mad_pair_additive \
-         IZK_cond_exp_stdp_mad_pair_additive
-=======
          IF_curr_exp_ca2_adaptive
 
 ifneq ($(SPYNNAKER_DEBUG), DEBUG)
     MODELS += external_device_lif_control \
-              IF_curr_alpha \
+	          IF_curr_alpha \
               IF_cond_exp_stoc \
               IF_curr_exp_sEMD \
               IF_curr_exp_stdp_mad_pair_additive \
@@ -48,34 +35,12 @@
               IF_curr_exp_stdp_mad_nearest_pair_additive \
               IF_curr_exp_stdp_mad_nearest_pair_multiplicative \
               IF_cond_exp_stdp_mad_nearest_pair_additive \
-              IF_cond_exp_structural_last_neuron_distance_weight \
-              IF_curr_exp_structural_last_neuron_distance_weight \
               IZK_curr_exp_stdp_mad_pair_additive \
               IZK_cond_exp_stdp_mad_pair_additive \
               IF_curr_alpha_stdp_mad_pair_additive \
               IF_curr_exp_stdp_mad_recurrent_pre_stochastic_multiplicative \
-              IF_curr_exp_stdp_mad_pfister_triplet_additive \
-              IF_curr_exp_stdp_mad_pair_additive_structural_last_neuron_distance_weight \
-              IF_curr_exp_stdp_mad_pair_additive_structural_random_distance_weight \
-              IF_cond_exp_stdp_mad_nearest_pair_additive_structural_last_neuron_distance_weight \
-              IF_cond_exp_stdp_mad_pair_additive_structural_last_neuron_distance_weight \
-              IF_cond_exp_stdp_mad_pair_additive_structural_random_distance_weight \
-              IF_curr_exp_stdp_izhikevich_neuromodulation_pair_additive \
-              IF_curr_exp_stdp_izhikevich_neuromodulation_pair_multiplicative \
-              IF_cond_exp_stdp_izhikevich_neuromodulation_pair_additive \
-              IZK_curr_exp_stdp_izhikevich_neuromodulation_pair_additive \
-              IZK_curr_exp_stdp_izhikevich_neuromodulation_pair_multiplicative \
-              IZK_cond_exp_stdp_izhikevich_neuromodulation_pair_additive \
-              IZK_cond_exp_stdp_izhikevich_neuromodulation_pair_multiplicative \
-              IF_curr_exp_stdp_izhikevich_neuromodulation_vogels_2011_additive \
-              IF_curr_exp_stdp_mad_pair_additive_structural_last_neuron_distance_weight \
-              IF_curr_exp_stdp_mad_pair_additive_structural_random_distance_weight \
-              IF_cond_exp_stdp_mad_nearest_pair_additive_structural_last_neuron_distance_weight \
-              IF_cond_exp_stdp_mad_pair_additive_structural_last_neuron_distance_weight \
-              IF_cond_exp_stdp_mad_pair_additive_structural_random_distance_weight \
-              IF_curr_exp_structural_random_distance_weight
+              IF_curr_exp_stdp_mad_pfister_triplet_additive
 endif
->>>>>>> f95d1aef
 
 all:
 	for d in $(MODELS); do $(MAKE) -C $$d || exit $$?; done
