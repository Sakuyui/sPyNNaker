--- conflicted
+++ resolved
@@ -245,12 +245,10 @@
 //! The timesteps per second
 static UREAL ts_per_second;
 
-<<<<<<< HEAD
 //! The time step colour
 static uint32_t colour;
-=======
+
 static circular_buffer rate_change_buffer;
->>>>>>> bf3acd7f
 
 //! \brief Random number generation for the Poisson sources.
 //!        This is a local version for speed of operation.
