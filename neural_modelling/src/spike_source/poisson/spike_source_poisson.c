--- conflicted
+++ resolved
@@ -222,20 +222,6 @@
     }
 }
 
-<<<<<<< HEAD
-void print_spike_source(index_t s) {
-    log_info("atom %d", s);
-    log_info("scaled_start = %u", poisson_parameters[s].start_ticks);
-    log_info("scaled end = %u", poisson_parameters[s].end_ticks);
-    log_info("scaled next = %u", poisson_parameters[s].next_ticks);
-    log_info("is_fast_source = %d", poisson_parameters[s].is_fast_source);
-    log_info(
-        "exp_minus_lamda = %k",
-        (REAL)(poisson_parameters[s].exp_minus_lambda));
-    log_info("isi_val = %k", poisson_parameters[s].mean_isi_ticks);
-    log_info(
-        "time_to_spike = %k", poisson_parameters[s].time_to_spike_ticks);
-=======
 //! \brief Determines how many spikes to transmit this timer tick, for a faster source
 //!        (where lambda is large enough that a Gaussian can be used instead of a Poisson)
 //! \param[in] sqrt_lambda Square root of the amount of spikes expected to be produced
@@ -251,46 +237,25 @@
     // Then we return int(roundk(x^2))
     int nbits = 15;
     return (uint32_t) roundk(x * x, nbits);
->>>>>>> e9e0d441
+}
+
+void print_spike_source(index_t s) {
+    log_info("atom %d", s);
+    log_info("scaled_start = %u", poisson_parameters[s].start_ticks);
+    log_info("scaled end = %u", poisson_parameters[s].end_ticks);
+    log_info("scaled next = %u", poisson_parameters[s].next_ticks);
+    log_info("is_fast_source = %d", poisson_parameters[s].is_fast_source);
+    log_info(
+        "exp_minus_lamda = %k",
+        (REAL)(poisson_parameters[s].exp_minus_lambda));
+    log_info("isi_val = %k", poisson_parameters[s].mean_isi_ticks);
+    log_info(
+        "time_to_spike = %k", poisson_parameters[s].time_to_spike_ticks);
 }
 
 void print_spike_sources(){
     for (index_t s = 0; s < global_parameters.n_spike_sources; s++) {
-<<<<<<< HEAD
         print_spike_source(s);
-    }
-}
-
-void set_spike_source_rate(uint32_t id, REAL rate) {
-    if ((id >= global_parameters.first_source_id) &&
-            ((id - global_parameters.first_source_id) <
-             global_parameters.n_spike_sources)) {
-        rate_changed[id] = true;
-        uint32_t sub_id = id - global_parameters.first_source_id;
-        log_debug("Setting rate of %u (%u) to %kHz", id, sub_id, rate);
-        if (rate > global_parameters.slow_rate_per_tick_cutoff) {
-            poisson_parameters[sub_id].is_fast_source = true;
-            REAL rate_per_tick = rate * global_parameters.seconds_per_tick;
-            poisson_parameters[sub_id].exp_minus_lambda =
-                (UFRACT) EXP(-rate_per_tick);
-        } else {
-            poisson_parameters[sub_id].is_fast_source = false;
-            poisson_parameters[sub_id].mean_isi_ticks =
-                rate * global_parameters.ticks_per_second;
-        }
-=======
-        log_info("atom %d", s);
-        log_info("scaled_start = %u", poisson_parameters[s].start_ticks);
-        log_info("scaled end = %u", poisson_parameters[s].end_ticks);
-        log_info("is_fast_source = %d", poisson_parameters[s].is_fast_source);
-        log_info(
-            "exp_minus_lambda = %k",
-            (REAL)(poisson_parameters[s].exp_minus_lambda));
-        log_info("sqrt_lambda = %k", poisson_parameters[s].sqrt_lambda);
-        log_info("isi_val = %u", poisson_parameters[s].mean_isi_ticks);
-        log_info(
-            "time_to_spike = %u", poisson_parameters[s].time_to_spike_ticks);
->>>>>>> e9e0d441
     }
 }
 
@@ -801,8 +766,6 @@
 
 }
 
-<<<<<<< HEAD
-=======
 //! \brief set the spike source rate as required
 //! \param[in] id, the ID of the source to be updated
 //! \param[in] rate, the REAL-valued rate in Hz, to be multiplied
@@ -811,6 +774,7 @@
     if ((id >= global_parameters.first_source_id) &&
             ((id - global_parameters.first_source_id) <
              global_parameters.n_spike_sources)) {
+        rate_changed[id] = true;
         uint32_t sub_id = id - global_parameters.first_source_id;
         log_debug("Setting rate of %u (%u) to %kHz", id, sub_id, rate);
         REAL rate_per_tick = rate * global_parameters.seconds_per_tick;
@@ -832,7 +796,6 @@
 }
 
 // Is this function actually used any more?
->>>>>>> e9e0d441
 void sdp_packet_callback(uint mailbox, uint port) {
     use(port);
     sdp_msg_t *msg = (sdp_msg_t *) mailbox;
