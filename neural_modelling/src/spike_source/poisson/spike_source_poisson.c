--- conflicted
+++ resolved
@@ -66,13 +66,8 @@
     //! The mask to work out the neuron ID when setting the rate
     uint32_t set_rate_neuron_id_mask;
 
-<<<<<<< HEAD
-    //! The random back-off between timer ticks to remove synchronisation
-    uint32_t random_backoff_us;
-=======
     //! The offset of the timer ticks to desynchronize sources
     uint32_t timer_offset;
->>>>>>> 0dd117f9
 
     //! The expected time to wait between spikes
     uint32_t time_between_spikes;
@@ -94,7 +89,6 @@
 
     //! The seed for the Poisson generation process
     mars_kiss64_seed_t spike_source_seed;
-
 };
 
 //! The global_parameters for the sub-population
@@ -463,14 +457,12 @@
         rt_error(RTE_SWERR);
     }
 
-<<<<<<< HEAD
     if (!read_rates(
             data_specification_get_region(RATES, address))){
         log_error("failed to reread the Poisson rates from SDRAM");
         rt_error(RTE_SWERR);
     }
 
-=======
     // Loop through slow spike sources and initialise 1st time to spike
     for (index_t s = 0; s < global_parameters.n_spike_sources; s++) {
         if (!poisson_parameters[s].is_fast_source &&
@@ -483,7 +475,6 @@
 
     log_info("Successfully resumed Poisson spike source at time: %u", time);
 
->>>>>>> 0dd117f9
     // print spike sources for debug purposes
     // print_spike_sources();
 }
