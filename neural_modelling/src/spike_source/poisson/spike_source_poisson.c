--- conflicted
+++ resolved
@@ -438,15 +438,8 @@
     simulation_register_simulation_sdp_callback(
         &simulation_ticks, &infinite_run, SDP);
 
-<<<<<<< HEAD
-    // set up prov registration
-    simulation_register_provenance_function_call(NULL, PROVENANCE_REGION);
-
-    log_info("Starting");
-=======
     // set up provenance registration
     simulation_register_provenance_callback(NULL, PROVENANCE_REGION);
 
->>>>>>> 53139c1e
     simulation_run();
 }