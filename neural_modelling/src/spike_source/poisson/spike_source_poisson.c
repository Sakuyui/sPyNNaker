--- conflicted
+++ resolved
@@ -329,8 +329,7 @@
 //! \brief runs any functions needed at resume time.
 //! \return None
 void resume_callback() {
-<<<<<<< HEAD
-    initialise_recording();
+    recording_reset();
 
     address_t address = data_specification_get_data_address();
 
@@ -339,9 +338,6 @@
         log_error("failed to reread the poisson parameters from SDRAM")   ;
         rt_error(RTE_SWERR);
     }
-=======
-    recording_reset();
->>>>>>> d5bdb734
 }
 
 //! \brief stores the poisson parameters back into sdram for reading by the
