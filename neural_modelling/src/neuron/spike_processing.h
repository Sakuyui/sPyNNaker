--- conflicted
+++ resolved
@@ -9,14 +9,8 @@
 
 void spike_processing_finish_write(uint32_t process_id);
 
-<<<<<<< HEAD
-//! \brief returns the number of times the input buffer has overloaded
-//! \return the number of times the input buffer has overloaded
-//! \rtype uint_32t
-=======
 //! \brief returns the number of times the input buffer has overflowed
 //! \return the number of times the input buffer has overflowed
->>>>>>> 53139c1e
 uint32_t spike_processing_get_buffer_overflows();
 
 #endif // _SPIKE_PROCESSING_H_