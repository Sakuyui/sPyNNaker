/*
 * Copyright (c) 2017-2019 The University of Manchester
 *
 * This program is free software: you can redistribute it and/or modify
 * it under the terms of the GNU General Public License as published by
 * the Free Software Foundation, either version 3 of the License, or
 * (at your option) any later version.
 *
 * This program is distributed in the hope that it will be useful,
 * but WITHOUT ANY WARRANTY; without even the implied warranty of
 * MERCHANTABILITY or FITNESS FOR A PARTICULAR PURPOSE.  See the
 * GNU General Public License for more details.
 *
 * You should have received a copy of the GNU General Public License
 * along with this program.  If not, see <http://www.gnu.org/licenses/>.
 */

// Include post_events and common
#include "post_events.h"
#include "synapse_dynamics_stdp_common.h"

/* PRIVATE FUNCTIONS */

//---------------------------------------
// Synapse update loop
//---------------------------------------
static inline final_state_t mad_plasticity_update_synapse(
        const uint32_t time,
        const uint32_t last_pre_time, const pre_trace_t last_pre_trace,
        const pre_trace_t new_pre_trace, const uint32_t delay_dendritic,
        const uint32_t delay_axonal, update_state_t current_state,
        const post_event_history_t *post_event_history) {

    // Apply axonal delay to time of last presynaptic spike
    const uint32_t delayed_last_pre_time = last_pre_time + delay_axonal;

    // Get the post-synaptic window of events to be processed
    const uint32_t window_begin_time =
            (delayed_last_pre_time >= delay_dendritic)
            ? (delayed_last_pre_time - delay_dendritic) : 0;
    const uint32_t delayed_pre_time = time + delay_axonal;
    const uint32_t window_end_time =
            (delayed_pre_time >= delay_dendritic)
            ? (delayed_pre_time - delay_dendritic) : 0;
    post_event_window_t post_window = post_events_get_window_delayed(
            post_event_history, window_begin_time, window_end_time);

    log_debug("\tPerforming deferred synapse update at time:%u", time);
    log_debug("\t\tbegin_time:%u, end_time:%u - prev_time:%u (valid %u), num_events:%u",
            window_begin_time, window_end_time, post_window.prev_time,
            post_window.prev_time_valid, post_window.num_events);

#if LOG_LEVEL >= LOG_DEBUG
    print_event_history(post_event_history);
    print_delayed_window_events(post_event_history, window_begin_time,
            window_end_time, delay_dendritic);
#endif

    // Process events in post-synaptic window
    while (post_window.num_events > 0) {
        const uint32_t delayed_post_time = *post_window.next_time + delay_dendritic;

        log_debug("\t\tApplying post-synaptic event at delayed time:%u, pre:%u\n",
                delayed_post_time, delayed_last_pre_time);

        // Apply spike to state
        current_state = timing_apply_post_spike(
                delayed_post_time, *post_window.next_trace, delayed_last_pre_time,
                last_pre_trace, post_window.prev_time, post_window.prev_trace,
                current_state);

        // Go onto next event
        post_window = post_events_next(post_window);
    }

    // Apply spike to state only if there has been a post spike ever
    if (post_window.prev_time_valid) {
        const uint32_t delayed_last_post = post_window.prev_time + delay_dendritic;
        log_debug("\t\tApplying pre-synaptic event at time:%u last post time:%u\n",
                delayed_pre_time, delayed_last_post);
        current_state = timing_apply_pre_spike(
                delayed_pre_time, new_pre_trace, delayed_last_pre_time, last_pre_trace,
                delayed_last_post, post_window.prev_trace, current_state);
    }

    // Return final synaptic word and weight
    return synapse_structure_get_final_state(current_state);
}

<<<<<<< HEAD
address_t synapse_dynamics_stdp_initialise(
=======
//---------------------------------------
// Synaptic row plastic-region implementation
//---------------------------------------
static inline plastic_synapse_t* plastic_synapses(
        address_t plastic_region_address) {
    const uint32_t pre_event_history_size_words =
            sizeof(pre_event_history_t) / sizeof(uint32_t);
    static_assert(
            pre_event_history_size_words * sizeof(uint32_t) == sizeof(pre_event_history_t),
            "Size of pre_event_history_t structure should be a multiple"
            " of 32-bit words");

    return (plastic_synapse_t *)
            &plastic_region_address[pre_event_history_size_words];
}

//---------------------------------------
static inline pre_event_history_t *plastic_event_history(
        address_t plastic_region_address) {
    return (pre_event_history_t *) &plastic_region_address[0];
}

void synapse_dynamics_print_plastic_synapses(
        address_t plastic_region_address, address_t fixed_region_address,
        uint32_t *ring_buffer_to_input_buffer_left_shifts) {
    use(plastic_region_address);
    use(fixed_region_address);
    use(ring_buffer_to_input_buffer_left_shifts);

#if LOG_LEVEL >= LOG_DEBUG
    // Extract separate arrays of weights (from plastic region),
    // Control words (from fixed region) and number of plastic synapses
    plastic_synapse_t *plastic_words = plastic_synapses(plastic_region_address);
    const control_t *control_words =
            synapse_row_plastic_controls(fixed_region_address);
    size_t plastic_synapse =
            synapse_row_num_plastic_controls(fixed_region_address);

    log_debug("Plastic region %u synapses\n", plastic_synapse);

    // Loop through plastic synapses
    for (uint32_t i = 0; i < plastic_synapse; i++) {
        // Get next control word (auto incrementing control word)
        uint32_t control_word = *control_words++;
        uint32_t synapse_type = synapse_row_sparse_type(
                control_word, synapse_index_bits, synapse_type_mask);

        // Get weight
        update_state_t update_state = synapse_structure_get_update_state(
                *plastic_words++, synapse_type);
        final_state_t final_state = synapse_structure_get_final_state(
                update_state);
        weight_t weight = synapse_structure_get_final_weight(final_state);

        log_debug("%08x [%3d: (w: %5u (=", control_word, i, weight);
        synapses_print_weight(
                weight, ring_buffer_to_input_buffer_left_shifts[synapse_type]);
        log_debug("nA) d: %2u, %s, n = %3u)] - {%08x %08x}\n",
            synapse_row_sparse_delay(control_word, synapse_type_index_bits),
            synapse_types_get_type_char(synapse_type),
            synapse_row_sparse_index(control_word, synapse_index_mask),
            SYNAPSE_DELAY_MASK, synapse_type_index_bits);
    }
#endif // LOG_LEVEL >= LOG_DEBUG
}

//---------------------------------------
static inline index_t sparse_axonal_delay(uint32_t x) {
#if 1
    use(x);
    return 0;
#else
    return (x >> synapse_delay_index_type_bits) & SYNAPSE_AXONAL_DELAY_MASK;
#endif
}

bool synapse_dynamics_initialise(
>>>>>>> 8700f62d
        address_t address, uint32_t n_neurons, uint32_t n_synapse_types,
        uint32_t *ring_buffer_to_input_buffer_left_shifts) {

    // Load timing dependence data
    address_t weight_region_address = timing_initialise(address);
    if (address == NULL) {
        return false;
    }

    // Load weight dependence data
    address_t weight_result = weight_initialise(
            weight_region_address, n_synapse_types,
            ring_buffer_to_input_buffer_left_shifts);
    if (weight_result == NULL) {
        return false;
    }

    post_event_history = post_events_init_buffers(n_neurons);
    if (post_event_history == NULL) {
        return false;
    }

<<<<<<< HEAD
    return weight_result;
=======
    uint32_t n_neurons_power_2 = n_neurons;
    uint32_t log_n_neurons = 1;
    if (n_neurons != 1) {
        if (!is_power_of_2(n_neurons)) {
            n_neurons_power_2 = next_power_of_2(n_neurons);
        }
        log_n_neurons = ilog_2(n_neurons_power_2);
    }

    uint32_t n_synapse_types_power_2 = n_synapse_types;
    uint32_t log_n_synapse_types = 1;
    if (n_synapse_types != 1) {
        if (!is_power_of_2(n_synapse_types)) {
            n_synapse_types_power_2 = next_power_of_2(n_synapse_types);
        }
        log_n_synapse_types = ilog_2(n_synapse_types_power_2);
    }

    synapse_type_index_bits = log_n_neurons + log_n_synapse_types;
    synapse_type_index_mask = (1 << synapse_type_index_bits) - 1;
    synapse_index_bits = log_n_neurons;
    synapse_index_mask = (1 << synapse_index_bits) - 1;
    synapse_delay_index_type_bits =
            SYNAPSE_DELAY_BITS + synapse_type_index_bits;
    synapse_type_mask = (1 << log_n_synapse_types) - 1;
    return true;
>>>>>>> 8700f62d
}

//---------------------------------------
static inline index_t sparse_axonal_delay(uint32_t x) {
#if 1
    use(x);
    return 0;
#else
    return (x >> synapse_delay_index_type_bits) & SYNAPSE_AXONAL_DELAY_MASK;
#endif
}

//---------------------------------------
void synapse_dynamics_process_neuromodulator_event(
        uint32_t time, int32_t concentration, uint32_t neuron_index,
        uint32_t synapse_type) {
    use(time);
    use(concentration);
    use(neuron_index);
    use(synapse_type);
}

// can this be inlined?
void synapse_dynamics_stdp_process_plastic_synapse(
        uint32_t control_word, uint32_t last_pre_time, pre_trace_t last_pre_trace,
		pre_event_history_t* event_history, weight_t *ring_buffers, uint32_t time,
		plastic_synapse_t* plastic_words) {

	// Extract control-word components
	// **NOTE** cunningly, control word is just the same as lower
	// 16-bits of 32-bit fixed synapse so same functions can be used
	uint32_t delay_axonal = sparse_axonal_delay(control_word);
	uint32_t delay_dendritic = synapse_row_sparse_delay(
			control_word, synapse_type_index_bits);
	uint32_t type = synapse_row_sparse_type(
			control_word, synapse_index_bits, synapse_type_mask);
	uint32_t index =
			synapse_row_sparse_index(control_word, synapse_index_mask);
	uint32_t type_index = synapse_row_sparse_type_index(
			control_word, synapse_type_index_mask);

	// Create update state from the plastic synaptic word
	update_state_t current_state =
			synapse_structure_get_update_state(*plastic_words, type);

	// Convert into ring buffer offset
	uint32_t ring_buffer_index = synapses_get_ring_buffer_index_combined(
			delay_axonal + delay_dendritic + time, type_index,
			synapse_type_index_bits);

	// Update the synapse state
	uint32_t post_delay = delay_dendritic;
	if (!params.backprop_delay) {
		post_delay = 0;
	}
	final_state_t final_state = mad_plasticity_update_synapse(
			time, last_pre_time, last_pre_trace, event_history->prev_trace,
			post_delay, delay_axonal, current_state,
			&post_event_history[index]);

	// Add weight to ring-buffer entry
	// **NOTE** Dave suspects that this could be a
	// potential location for overflow

	uint32_t accumulation = ring_buffers[ring_buffer_index] +
			synapse_structure_get_final_weight(final_state);

	uint32_t sat_test = accumulation & 0x10000;
	if (sat_test) {
		accumulation = sat_test - 1;
		plastic_saturation_count++;
	}

	ring_buffers[ring_buffer_index] = accumulation;

	*plastic_words++ = synapse_structure_get_final_synaptic_word(final_state);
}

void synapse_dynamics_process_post_synaptic_event(
        uint32_t time, index_t neuron_index) {
    log_debug("Adding post-synaptic event to trace at time:%u", time);
    // Add post-event
    post_event_history_t *history = &post_event_history[neuron_index];
    const uint32_t last_post_time = history->times[history->count_minus_one];
    const post_trace_t last_post_trace =
            history->traces[history->count_minus_one];
    post_events_add(time, history,
            timing_add_post_spike(time, last_post_time, last_post_trace));
}<|MERGE_RESOLUTION|>--- conflicted
+++ resolved
@@ -87,87 +87,7 @@
     return synapse_structure_get_final_state(current_state);
 }
 
-<<<<<<< HEAD
-address_t synapse_dynamics_stdp_initialise(
-=======
-//---------------------------------------
-// Synaptic row plastic-region implementation
-//---------------------------------------
-static inline plastic_synapse_t* plastic_synapses(
-        address_t plastic_region_address) {
-    const uint32_t pre_event_history_size_words =
-            sizeof(pre_event_history_t) / sizeof(uint32_t);
-    static_assert(
-            pre_event_history_size_words * sizeof(uint32_t) == sizeof(pre_event_history_t),
-            "Size of pre_event_history_t structure should be a multiple"
-            " of 32-bit words");
-
-    return (plastic_synapse_t *)
-            &plastic_region_address[pre_event_history_size_words];
-}
-
-//---------------------------------------
-static inline pre_event_history_t *plastic_event_history(
-        address_t plastic_region_address) {
-    return (pre_event_history_t *) &plastic_region_address[0];
-}
-
-void synapse_dynamics_print_plastic_synapses(
-        address_t plastic_region_address, address_t fixed_region_address,
-        uint32_t *ring_buffer_to_input_buffer_left_shifts) {
-    use(plastic_region_address);
-    use(fixed_region_address);
-    use(ring_buffer_to_input_buffer_left_shifts);
-
-#if LOG_LEVEL >= LOG_DEBUG
-    // Extract separate arrays of weights (from plastic region),
-    // Control words (from fixed region) and number of plastic synapses
-    plastic_synapse_t *plastic_words = plastic_synapses(plastic_region_address);
-    const control_t *control_words =
-            synapse_row_plastic_controls(fixed_region_address);
-    size_t plastic_synapse =
-            synapse_row_num_plastic_controls(fixed_region_address);
-
-    log_debug("Plastic region %u synapses\n", plastic_synapse);
-
-    // Loop through plastic synapses
-    for (uint32_t i = 0; i < plastic_synapse; i++) {
-        // Get next control word (auto incrementing control word)
-        uint32_t control_word = *control_words++;
-        uint32_t synapse_type = synapse_row_sparse_type(
-                control_word, synapse_index_bits, synapse_type_mask);
-
-        // Get weight
-        update_state_t update_state = synapse_structure_get_update_state(
-                *plastic_words++, synapse_type);
-        final_state_t final_state = synapse_structure_get_final_state(
-                update_state);
-        weight_t weight = synapse_structure_get_final_weight(final_state);
-
-        log_debug("%08x [%3d: (w: %5u (=", control_word, i, weight);
-        synapses_print_weight(
-                weight, ring_buffer_to_input_buffer_left_shifts[synapse_type]);
-        log_debug("nA) d: %2u, %s, n = %3u)] - {%08x %08x}\n",
-            synapse_row_sparse_delay(control_word, synapse_type_index_bits),
-            synapse_types_get_type_char(synapse_type),
-            synapse_row_sparse_index(control_word, synapse_index_mask),
-            SYNAPSE_DELAY_MASK, synapse_type_index_bits);
-    }
-#endif // LOG_LEVEL >= LOG_DEBUG
-}
-
-//---------------------------------------
-static inline index_t sparse_axonal_delay(uint32_t x) {
-#if 1
-    use(x);
-    return 0;
-#else
-    return (x >> synapse_delay_index_type_bits) & SYNAPSE_AXONAL_DELAY_MASK;
-#endif
-}
-
-bool synapse_dynamics_initialise(
->>>>>>> 8700f62d
+bool synapse_dynamics_stdp_initialise(
         address_t address, uint32_t n_neurons, uint32_t n_synapse_types,
         uint32_t *ring_buffer_to_input_buffer_left_shifts) {
 
@@ -190,36 +110,7 @@
         return false;
     }
 
-<<<<<<< HEAD
-    return weight_result;
-=======
-    uint32_t n_neurons_power_2 = n_neurons;
-    uint32_t log_n_neurons = 1;
-    if (n_neurons != 1) {
-        if (!is_power_of_2(n_neurons)) {
-            n_neurons_power_2 = next_power_of_2(n_neurons);
-        }
-        log_n_neurons = ilog_2(n_neurons_power_2);
-    }
-
-    uint32_t n_synapse_types_power_2 = n_synapse_types;
-    uint32_t log_n_synapse_types = 1;
-    if (n_synapse_types != 1) {
-        if (!is_power_of_2(n_synapse_types)) {
-            n_synapse_types_power_2 = next_power_of_2(n_synapse_types);
-        }
-        log_n_synapse_types = ilog_2(n_synapse_types_power_2);
-    }
-
-    synapse_type_index_bits = log_n_neurons + log_n_synapse_types;
-    synapse_type_index_mask = (1 << synapse_type_index_bits) - 1;
-    synapse_index_bits = log_n_neurons;
-    synapse_index_mask = (1 << synapse_index_bits) - 1;
-    synapse_delay_index_type_bits =
-            SYNAPSE_DELAY_BITS + synapse_type_index_bits;
-    synapse_type_mask = (1 << log_n_synapse_types) - 1;
     return true;
->>>>>>> 8700f62d
 }
 
 //---------------------------------------
