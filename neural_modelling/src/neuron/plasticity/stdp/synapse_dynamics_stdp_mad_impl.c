--- conflicted
+++ resolved
@@ -113,14 +113,9 @@
 
     // Process events in post-synaptic window
     while (post_window.num_events > 0) {
-<<<<<<< HEAD
-        const uint32_t delayed_post_time = *post_window.next_time
-                                           + delay_dendritic;
-
-=======
         const uint32_t delayed_post_time =
                 *post_window.next_time + delay_dendritic;
->>>>>>> 43cd228e
+
         log_debug("\t\tApplying post-synaptic event at delayed time:%u\n",
                 delayed_post_time);
 
@@ -383,24 +378,9 @@
     return plastic_saturation_count;
 }
 
-<<<<<<< HEAD
 bool synapse_dynamics_find_neuron(
         uint32_t id, address_t row, weight_t *weight, uint16_t *delay,
         uint32_t *offset) {
-=======
-#if SYNGEN_ENABLED == 1
-
-//! \brief  Searches the synaptic row for the the connection with the
-//!         specified post-synaptic ID
-//! \param[in] id: the (core-local) ID of the neuron to search for in the
-//! synaptic row
-//! \param[in] row: the core-local address of the synaptic row
-//! \param[out] sp_data: the address of a struct through which to return
-//! weight, delay information
-//! \return bool: was the search successful?
-bool find_plastic_neuron_with_id(
-        uint32_t id, address_t row, structural_plasticity_data_t *sp_data) {
->>>>>>> 43cd228e
     address_t fixed_region = synapse_row_fixed_region(row);
     address_t plastic_region_address = synapse_row_plastic_region(row);
     plastic_synapse_t *plastic_words =
@@ -415,43 +395,19 @@
         uint32_t control_word = *control_words++;
 
         // Check if index is the one I'm looking for
-<<<<<<< HEAD
         *delay = synapse_row_sparse_delay(
             control_word, synapse_type_index_bits);
         if (synapse_row_sparse_index(control_word, synapse_index_mask) == id) {
             *offset = synapse_row_num_plastic_controls(fixed_region) -
                     plastic_synapse;
-=======
-        delay = synapse_row_sparse_delay(control_word, synapse_type_index_bits);
-        if (synapse_row_sparse_index(control_word, synapse_index_mask) == id) {
-            sp_data->weight = weight;
-            sp_data->offset =
-                    synapse_row_num_plastic_controls(fixed_region)
-                    - plastic_synapse;
-            sp_data->delay = delay;
->>>>>>> 43cd228e
             return true;
         }
     }
 
-<<<<<<< HEAD
     return false;
 }
 
 bool synapse_dynamics_remove_neuron(uint32_t offset, address_t row){
-=======
-    sp_data->weight = -1;
-    sp_data->offset = -1;
-    sp_data->delay  = -1;
-    return false;
-}
-
-//! \brief  Remove the entry at the specified offset in the synaptic row
-//! \param[in] offset: the offset in the row at which to remove the entry
-//! \param[in] row: the core-local address of the synaptic row
-//! \return bool: was the removal successful?
-bool remove_plastic_neuron_at_offset(uint32_t offset, address_t row) {
->>>>>>> 43cd228e
     address_t fixed_region = synapse_row_fixed_region(row);
     plastic_synapse_t *plastic_words =
             plastic_synapses(synapse_row_plastic_region(row));
@@ -460,10 +416,6 @@
 
     // Delete weight at offset
     plastic_words[offset] =  plastic_words[plastic_synapse - 1];
-<<<<<<< HEAD
-=======
-    plastic_words[plastic_synapse - 1] = 0;
->>>>>>> 43cd228e
 
     // Delete control word at offset
     control_words[offset] = control_words[plastic_synapse - 1];
@@ -473,28 +425,6 @@
     fixed_region[1]--;
 
     return true;
-}
-
-<<<<<<< HEAD
-//! packing all of the information into the required plastic control word
-static inline control_t _control_conversion(
-        uint32_t id, uint32_t delay, uint32_t type){
-    control_t new_control = ((delay & ((1 << SYNAPSE_DELAY_BITS) - 1))
-            << synapse_type_index_bits);
-    new_control |= (type & ((1<<synapse_type_index_bits) - 1))
-            << synapse_index_bits;
-    new_control |= (id & ((1<<synapse_index_bits) - 1));
-    return new_control;
-}
-
-bool synapse_dynamics_add_neuron(uint32_t id, address_t row,
-        weight_t weight, uint32_t delay, uint32_t type){
-    plastic_synapse_t new_weight = synapse_structure_create_synapse(weight);
-    control_t new_control = _control_conversion(id, delay, type);
-=======
-//! ensuring the weight is of the correct type and size
-static inline plastic_synapse_t weight_conversion(uint32_t weight) {
-    return (plastic_synapse_t) (0xFFFF & weight);
 }
 
 //! packing all of the information into the required plastic control word
@@ -507,18 +437,10 @@
     return new_control;
 }
 
-//! \brief  Add a plastic entry in the synaptic row
-//! \param[in] id: the (core-local) ID of the post-synaptic neuron to be added
-//! \param[in] row: the core-local address of the synaptic row
-//! \param[in] weight: the initial weight associated with the connection
-//! \param[in] delay: the delay associated with the connection
-//! \param[in] type: the type of the connection (e.g. inhibitory)
-//! \return bool: was the addition successful?
-bool add_plastic_neuron_with_id(uint32_t id, address_t row,
-        uint32_t weight, uint32_t delay, uint32_t type) {
-    plastic_synapse_t new_weight = weight_conversion(weight);
+bool synapse_dynamics_add_neuron(uint32_t id, address_t row,
+        weight_t weight, uint32_t delay, uint32_t type) {
+    plastic_synapse_t new_weight = synapse_structure_create_synapse(weight);
     control_t new_control = control_conversion(id, delay, type);
->>>>>>> 43cd228e
 
     address_t fixed_region = synapse_row_fixed_region(row);
     plastic_synapse_t *plastic_words =
