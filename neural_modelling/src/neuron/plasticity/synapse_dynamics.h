/*
 * Copyright (c) 2017-2019 The University of Manchester
 *
 * This program is free software: you can redistribute it and/or modify
 * it under the terms of the GNU General Public License as published by
 * the Free Software Foundation, either version 3 of the License, or
 * (at your option) any later version.
 *
 * This program is distributed in the hope that it will be useful,
 * but WITHOUT ANY WARRANTY; without even the implied warranty of
 * MERCHANTABILITY or FITNESS FOR A PARTICULAR PURPOSE.  See the
 * GNU General Public License for more details.
 *
 * You should have received a copy of the GNU General Public License
 * along with this program.  If not, see <http://www.gnu.org/licenses/>.
 */

//! \dir
//! \brief Dynamic synapses
//! \file
//! \brief API for synapse dynamics
#ifndef _SYNAPSE_DYNAMICS_H_
#define _SYNAPSE_DYNAMICS_H_

#include <common/neuron-typedefs.h>
#include <neuron/synapse_row.h>

//! \brief Initialise the synapse dynamics
//! \param[in] address: Where the configuration data is
//! \param[in] n_neurons: Number of neurons
//! \param[in] n_synapse_types: Number of synapse types
//! \param[in] ring_buffer_to_input_buffer_left_shifts:
//!     How to interpret the values from the ring buffers
//! \return Whether the initialisation succeeded.
bool synapse_dynamics_initialise(
        address_t address, uint32_t n_neurons, uint32_t n_synapse_types,
        uint32_t *ring_buffer_to_input_buffer_left_shifts);

//! \brief Process the dynamics of the synapses
//! \param[in,out] plastic_region_data: Where the plastic data is
//! \param[in] fixed_region: Where the fixed data is
//! \param[in,out] ring_buffers: The ring buffers
//! \param[in] time: The current simulation time
//! \return ???
bool synapse_dynamics_process_plastic_synapses(
        synapse_row_plastic_data_t *plastic_region_data,
        synapse_row_fixed_part_t *fixed_region,
        weight_t *ring_buffers, uint32_t time);

//! \brief Inform the synapses that the neuron fired
//! \param[in] time: The current simulation time
//! \param[in] neuron_index: Which neuron are we processing
void synapse_dynamics_process_post_synaptic_event(
        uint32_t time, index_t neuron_index);

//! \brief Get the intrinsic bias of the synapses
//! \param[in] time: The current simulation time
//! \param[in] neuron_index: Which neuron are we processing
//! \return The intrinsic bias
input_t synapse_dynamics_get_intrinsic_bias(
        uint32_t time, index_t neuron_index);

//! \brief Print the synapse dynamics
//! \param[in] plastic_region_data: Where the plastic data is
//! \param[in] fixed_region: Where the fixed data is
//! \param[in] ring_buffer_to_input_buffer_left_shifts:
//!     How to interpret the values from the ring buffers
void synapse_dynamics_print_plastic_synapses(
        synapse_row_plastic_data_t *plastic_region_data,
        synapse_row_fixed_part_t *fixed_region,
        uint32_t *ring_buffer_to_input_buffer_left_shifts);

//! \brief Get the counters for plastic pre synaptic events based on (if
//!     the model was compiled with SYNAPSE_BENCHMARK parameter) or returns 0
//! \return counters for plastic pre synaptic events or 0
uint32_t synapse_dynamics_get_plastic_pre_synaptic_events(void);

//! \brief Get the number of ring buffer saturation events due to adding
//!     plastic weights.
//! \return counter for saturation events or 0
uint32_t synapse_dynamics_get_plastic_saturation_count(void);

//-----------------------------------------------------------------------------
// Synaptic rewiring functions
//-----------------------------------------------------------------------------

//! \brief Search the synaptic row for the the connection with the
//!     specified post-synaptic ID
//! \param[in] id: the (core-local) ID of the neuron to search for in the
//!     synaptic row
//! \param[in] row: the core-local address of the synaptic row
//! \param[out] weight: address to contain the weight of the connection
//! \param[out] delay: address to contain the delay of the connection
//! \param[out] offset: address to contain the offset of the connection
//! \param[out] synapse_type: the synapse type of the connection
//! \return was the search successful?
bool synapse_dynamics_find_neuron(
        uint32_t id, synaptic_row_t row, weight_t *weight, uint16_t *delay,
        uint32_t *offset, uint32_t *synapse_type);

//! \brief Remove the entry at the specified offset in the synaptic row
//! \param[in] offset: the offset in the row at which to remove the entry
//! \param[in] row: the core-local address of the synaptic row
<<<<<<< HEAD
//! \return bool: was the removal successful?
bool synapse_dynamics_remove_neuron(
		uint32_t pre_id, uint32_t post_id, uint32_t offset, address_t row);
=======
//! \return was the removal successful?
bool synapse_dynamics_remove_neuron(uint32_t offset, synaptic_row_t row);
>>>>>>> 51a7f590

//! \brief Add an entry in the synaptic row
//! \param[in] id: the (core-local) ID of the post-synaptic neuron to be added
//! \param[in] row: the core-local address of the synaptic row
//! \param[in] weight: the initial weight associated with the connection
//! \param[in] delay: the delay associated with the connection
//! \param[in] type: the type of the connection (e.g. inhibitory)
//! \return was the addition successful?
bool synapse_dynamics_add_neuron(
<<<<<<< HEAD
        uint32_t pre_id, uint32_t id, address_t row, weight_t weight,
=======
        uint32_t id, synaptic_row_t row, weight_t weight,
>>>>>>> 51a7f590
        uint32_t delay, uint32_t type);

//! \brief Get the number of connections in the given row
//! \param[in] fixed: the fixed region of the synaptic row
//! \return The number of connections in the row
uint32_t synapse_dynamics_n_connections_in_row(synapse_row_fixed_part_t *fixed);

//void synapse_dynamics_changes(uint32_t n_neurons, uint32_t* changed);
void synapse_dynamics_recording_values(uint32_t n_neurons, int32_t* rec_values);

#endif // _SYNAPSE_DYNAMICS_H_<|MERGE_RESOLUTION|>--- conflicted
+++ resolved
@@ -101,14 +101,9 @@
 //! \brief Remove the entry at the specified offset in the synaptic row
 //! \param[in] offset: the offset in the row at which to remove the entry
 //! \param[in] row: the core-local address of the synaptic row
-<<<<<<< HEAD
-//! \return bool: was the removal successful?
+//! \return was the removal successful?
 bool synapse_dynamics_remove_neuron(
-		uint32_t pre_id, uint32_t post_id, uint32_t offset, address_t row);
-=======
-//! \return was the removal successful?
-bool synapse_dynamics_remove_neuron(uint32_t offset, synaptic_row_t row);
->>>>>>> 51a7f590
+		uint32_t pre_id, uint32_t post_id, uint32_t offset, synaptic_row_t row);
 
 //! \brief Add an entry in the synaptic row
 //! \param[in] id: the (core-local) ID of the post-synaptic neuron to be added
@@ -118,11 +113,7 @@
 //! \param[in] type: the type of the connection (e.g. inhibitory)
 //! \return was the addition successful?
 bool synapse_dynamics_add_neuron(
-<<<<<<< HEAD
-        uint32_t pre_id, uint32_t id, address_t row, weight_t weight,
-=======
-        uint32_t id, synaptic_row_t row, weight_t weight,
->>>>>>> 51a7f590
+        uint32_t pre_id, uint32_t id, synaptic_row_t row, weight_t weight,
         uint32_t delay, uint32_t type);
 
 //! \brief Get the number of connections in the given row
