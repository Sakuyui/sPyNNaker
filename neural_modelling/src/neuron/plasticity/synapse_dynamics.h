--- conflicted
+++ resolved
@@ -46,16 +46,13 @@
         address_t plastic_region_address, address_t fixed_region_address,
         weight_t *ring_buffers, uint32_t time);
 
-<<<<<<< HEAD
 void synapse_dynamics_process_neuromodulator_event(
         uint32_t time, int32_t concentration, uint32_t neuron_index,
         uint32_t synapse_type);
 
-=======
 //! \brief Informs the synapses that the neuron fired
 //! \param[in] time: The current simulation time
 //! \param[in] neuron_index: Which neuron are we processing
->>>>>>> 6cd54837
 void synapse_dynamics_process_post_synaptic_event(
         uint32_t time, index_t neuron_index);
 
