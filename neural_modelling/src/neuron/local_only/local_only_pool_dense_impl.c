--- conflicted
+++ resolved
@@ -197,11 +197,6 @@
     return false;
 }
 
-<<<<<<< HEAD
-bool get_conn_weights(uint32_t spike, uint32_t i, lc_weight_t **weights) {
-	connector *c = connectors[i];
-	uint32_t local_spike = spike >> c->key_info.n_colour_bits;
-=======
 static bool get_conn_weights(connector *c, source_info *s_info, uint32_t local_id,
 		uint32_t *sizes, uint32_t *core_coords, div_const *divs,
 		uint32_t neurons_per_core, lc_weight_t **weights) {
@@ -213,7 +208,6 @@
 		return false;
 	}
 	local_id -= first_neuron;
->>>>>>> 4d2892f6
 
 	// Now work out the index into the weights from the coordinates
 	uint32_t last_extent = 1;
