/*
 * Copyright (c) 2021 The University of Manchester
 * based on work Copyright (c) The University of Sussex,
 * Garibaldi Pineda Garcia, James Turner, James Knight and Thomas Nowotny
 *
 * Licensed under the Apache License, Version 2.0 (the "License");
 * you may not use this file except in compliance with the License.
 * You may obtain a copy of the License at
 *
 *     https://www.apache.org/licenses/LICENSE-2.0
 *
 * Unless required by applicable law or agreed to in writing, software
 * distributed under the License is distributed on an "AS IS" BASIS,
 * WITHOUT WARRANTIES OR CONDITIONS OF ANY KIND, either express or implied.
 * See the License for the specific language governing permissions and
 * limitations under the License.
 */
//! \file DTCM-only convolutional processing implementation

#include "local_only_impl.h"
#include "local_only_2d_common.h"
#include <stdlib.h>
#include <debug.h>
#include <stdfix-full-iso.h>
#include "../population_table/population_table.h"
#include "../neuron.h"

// One per connector
typedef struct {
	//! The shape of the kernel
    lc_shape_t kernel;
    //! The shape of the padding
    lc_shape_t padding;
    //! The index of the synapse for positive weights
    uint16_t positive_synapse_type;
    //! The index of the synapse for negative weights
    uint16_t negative_synapse_type;
	//! The delay stage
	uint16_t delay_stage;
	//! The delay in time steps
    uint16_t delay;
    //! The index of the weights for the kernel
    uint16_t kernel_index;
    //! Padding
    uint16_t _PAD;
    //! 1 / stride height
    div_const stride_height_div;
    //! 1 / stride width;
    div_const stride_width_div;
    //! 1 / pooling stride height
    div_const pool_stride_height_div;
    //! 1 / pooling stride width
    div_const pool_stride_width_div;
} connector;

typedef struct {
	//! Information about the key
	key_info key_info;
	//! The source population height per core
	uint32_t source_height_per_core: 16;
	//! The source population width per core
	uint32_t source_width_per_core: 16;
	//! The source population height on the last core in a column
	uint32_t source_height_last_core: 16;
	//! The source population width on the last core on a row
	uint32_t source_width_last_core: 16;
	//! The number cores in a height of the source
	uint32_t cores_per_source_height: 16;
    //! Number of cores in a width of the source
    uint32_t cores_per_source_width: 16;
	//! Used to calculate division by the source width per core efficiently
    div_const source_width_div;
    //! Division by last core width
    div_const source_width_last_div;
    //! Division by cores per source width
    div_const cores_per_width_div;
} source_info;

typedef struct {
    lc_coord_t post_start;
    lc_coord_t post_end;
    lc_shape_t post_shape;
    uint32_t n_sources;
    uint32_t n_connectors_total;
    uint32_t n_weights_total;
    source_info sources[];
    // In SDRAM, after sources[n_sources] is the following:
    // connector connectors[n_connectors_total];
    // lc_weight_t[n_weights_total] weights;
} conv_config;

// The main configuration data
static conv_config *config;

static connector *connectors;

static lc_weight_t *weights;

static inline void log_div_const(const char *name, div_const d) {
	log_debug("    %s=(m: %u, sh1: %u, sh2: %u)", name, d.m, d.sh1, d.sh2);
}

//! \brief Load the required data into DTCM.
bool local_only_impl_initialise(void *address){
    log_info("+++++++++++++++++ CONV init ++++++++++++++++++++");
    conv_config* sdram_config = address;
    uint32_t n_bytes = sizeof(conv_config) +
    		(sizeof(source_info) * sdram_config->n_sources);
    config = spin1_malloc(n_bytes);
    if (config == NULL) {
    	log_error("Can't allocate memory for config!");
    	return false;
    }
    spin1_memcpy(config, sdram_config, n_bytes);

    log_info("post_start = %u, %u, post_end = %u, %u, post_shape = %u, %u",
            config->post_start.col, config->post_start.row,
            config->post_end.col, config->post_end.row,
            config->post_shape.width, config->post_shape.height);
    log_info("num sources = %u", config->n_sources);

    if (config->n_sources == 0) {
    	log_error("No sources!");
    	return false;
    }

    // The connectors come after the sources in SDRAM
    connector *sdram_connectors =
    		(connector *) &(sdram_config->sources[config->n_sources]);
    uint32_t n_connector_bytes = sizeof(connector) * config->n_connectors_total;
    connectors = spin1_malloc(n_connector_bytes);
    if (connectors == NULL) {
    	log_error("Can't allocate %u bytes of memory for %u connectors!",
    			n_connector_bytes, config->n_connectors_total);
    	return false;
    }
    spin1_memcpy(connectors, sdram_connectors, n_connector_bytes);

    // The weights come after the connectors in SDRAM
    lc_weight_t *kernel_weights =
    		(lc_weight_t *) &(sdram_connectors[config->n_connectors_total]);
    uint32_t n_weight_bytes = sizeof(lc_weight_t) * config->n_weights_total;
    weights = spin1_malloc(n_weight_bytes);
    if (weights == NULL) {
    	log_error("Can't allocate %u bytes of memory for %u weights!",
    			n_weight_bytes, config->n_weights_total);
    	return false;
    }
    spin1_memcpy(weights, kernel_weights, n_weight_bytes);

    // Print what we have
    for (uint32_t i = 0; i < config->n_sources; i++) {
    	source_info *s_info = &(config->sources[i]);
        log_debug("Source %u: key=0x%08x, mask=0x%08x, start=%u, count=%u",
                i, s_info->key_info.key, s_info->key_info.mask,
				s_info->key_info.start, s_info->key_info.count);
        log_debug("    core_mask=0x%08x, mask_shift=0x%08x",
        		s_info->key_info.core_mask, s_info->key_info.mask_shift);
        log_debug("    height_per_core=%u, width_per_core=%u",
        		s_info->source_height_per_core, s_info->source_width_per_core);
        log_debug("    height_last_core=%u, width_last_core=%u",
        		s_info->source_height_last_core, s_info->source_width_last_core);
        log_debug("    cores_per_height=%u, cores_per_width=%u",
        		s_info->cores_per_source_height, s_info->cores_per_source_width);
        log_div_const("source_width_div", s_info->source_width_div);
        log_div_const("source_width_last_div", s_info->source_width_last_div);
        log_div_const("cores_per_width_div", s_info->cores_per_width_div);
    }

    for (uint32_t i = 0; i < config->n_connectors_total; i++) {
    	connector *conn = &(connectors[i]);
    	log_debug("Connector %u: kernel size=%u, %u", i, conn->kernel.width,
    			conn->kernel.height);
    	log_debug("    delay=%u, delay_stage=%u", conn->delay, conn->delay_stage);
    }

    return true;
}

//! \brief Do a mapping from pre to post 2D spaces, we use the standard
//! padding, kernel, strides from Convolutional Neural Networks
//! because of the way we're looping through the kernel, we divide the kernel
//! shape by 2.
static inline lc_coord_t map_pre_to_post(connector *connector, lc_coord_t pre,
        int16_t half_kh, int16_t half_kw) {
    lc_coord_t post = pre;
    post.row = div_by_const(post.row, connector->pool_stride_height_div);
    post.col = div_by_const(post.col, connector->pool_stride_width_div);
    post.row = post.row - half_kh + connector->padding.height;
    post.col = post.col - half_kw + connector->padding.width;
    post.row = div_by_const(post.row, connector->stride_height_div);
    post.col = div_by_const(post.col, connector->stride_width_div);
    return post;
}


//! \brief Given a pre-synaptic coordinate we obtain which post-synaptic
//!        coordinates will be affected (i.e. which of them are 'reached' by
//!        the kernel).
static inline void do_convolution_operation(
        uint32_t time, lc_coord_t pre_coord, connector *connector,
        uint16_t *ring_buffers) {
    int32_t half_kh = connector->kernel.height / 2;
    int32_t half_kw = connector->kernel.width / 2;
    lc_coord_t post_coord = map_pre_to_post(connector, pre_coord, half_kh, half_kw);
    log_debug("pre row %d, col %d AS post row %d, col %d",
            pre_coord.row, pre_coord.col, post_coord.row, post_coord.col);
    lc_weight_t *connector_weights = &weights[connector->kernel_index];

    int32_t kw = connector->kernel.width;
    for (int32_t r = -half_kh, kr = 0; r <= half_kh; r++, kr++) {
        int32_t tmp_row = post_coord.row + r;
        if ((tmp_row < config->post_start.row) || (tmp_row > config->post_end.row)) {
            continue;
        }
        for (int32_t c = -half_kw, kc = 0; c <= half_kw; c++, kc++) {
            int32_t tmp_col = post_coord.col + c;
            if ((tmp_col < config->post_start.col) || (tmp_col > config->post_end.col)) {
                continue;
            }

            // This the neuron id relative to the neurons on this core
            uint32_t post_index =
                ((tmp_row - config->post_start.row) * config->post_shape.width)
                    + (tmp_col - config->post_start.col);
            uint32_t k = (kr * kw) + kc;
            lc_weight_t weight = connector_weights[k];
            if (weight == 0) {
                continue;
            }
            uint32_t rb_index = 0;
            if (weight > 0) {
                rb_index = synapse_row_get_ring_buffer_index(time + connector->delay,
                    connector->positive_synapse_type, post_index,
                    synapse_type_index_bits, synapse_index_bits,
                    synapse_delay_mask);
            } else {
                rb_index = synapse_row_get_ring_buffer_index(time + connector->delay,
                    connector->negative_synapse_type, post_index,
                    synapse_type_index_bits, synapse_index_bits,
                    synapse_delay_mask);
                weight = -weight;
            }
            log_debug("Updating ring_buffers[%u] for post neuron %u = %u, %u, with weight %u",
                    rb_index, post_index, tmp_col, tmp_row, weight);

            // Add weight to current ring buffer value, avoiding saturation
            uint32_t accumulation = ring_buffers[rb_index] + weight;
            uint32_t sat_test = accumulation & 0x10000;
            if (sat_test) {
                accumulation = sat_test - 1;
            }
            ring_buffers[rb_index] = accumulation;
        }
    }
}

static inline uint32_t get_core_row(uint32_t core_id, source_info *s_info) {
	return div_by_const(core_id, s_info->cores_per_width_div);
}

static inline uint32_t get_core_col(uint32_t core_id, uint32_t core_row,
		source_info *s_info) {
	return core_id - (core_row * s_info->cores_per_source_width);
}

static inline bool is_last_core_on_row(uint32_t core_col, source_info *s_info) {
	return core_col == (uint32_t) (s_info->cores_per_source_width - 1);
}

static inline bool is_last_core_in_col(uint32_t core_row, source_info *s_info) {
	return core_row == (uint32_t) (s_info->cores_per_source_height - 1);
}

static inline bool key_to_index_lookup(uint32_t spike, source_info **rs_info) {
    for (uint32_t i = 0; i < config->n_sources; i++) {
        source_info *s_info = &(config->sources[i]);
        // We have a match on key
        if ((spike & s_info->key_info.mask) == s_info->key_info.key) {
        	*rs_info = s_info;
        	return true;
        }
    }
    return false;
}

<<<<<<< HEAD
static inline void get_row_col(uint32_t spike, uint32_t index,
		uint32_t *core_local_col, uint32_t *core_local_row) {
	connector *c = &(config->connectors[index]);
	uint32_t local_spike = spike >> c->key_info.n_colour_bits;
	*core_local_col = (local_spike & c->key_info.col_mask) >> c->key_info.col_shift;
	*core_local_row = (local_spike & c->key_info.row_mask) >> c->key_info.row_shift;
}

=======
>>>>>>> 4d2892f6
//! \brief Process incoming spikes. In this implementation we need to:
//! 1. Check if it's in the population table
//! 2. Convert the relative (per core) Id to a global (per population) one
//! 3. Obtain the post-ids and weights which will be reached by the spike/kernel
//!    combination.
//! 4. Add the weights to the appropriate current buffers
void local_only_impl_process_spike(
        uint32_t time, uint32_t spike, uint16_t* ring_buffers) {

    // Lookup the spike, and if found, get the appropriate parts
    source_info *s_info;
    if (!key_to_index_lookup(spike, &s_info)) {
    	log_debug("Spike %x didn't match any connectors!", spike);
        return;
    }

    uint32_t core_id = get_core_id(spike, s_info->key_info);
    uint32_t core_row = get_core_row(core_id, s_info);
    uint32_t core_col = get_core_col(core_id, core_row, s_info);
    bool last_core_on_row = is_last_core_on_row(core_col, s_info);
    bool last_core_in_col = is_last_core_in_col(core_row, s_info);
    uint32_t source_height = 0;
    uint32_t source_width = 0;
    div_const source_width_d;
    if (last_core_on_row) {
    	source_width = s_info->source_width_last_core;
    	source_width_d = s_info->source_width_last_div;
    } else {
    	source_width = s_info->source_width_per_core;
    	source_width_d = s_info->source_width_div;
    }
    if (last_core_in_col) {
    	source_height = s_info->source_height_last_core;
    } else {
    	source_height = s_info->source_height_per_core;
    }
    uint32_t local_id = get_local_id(spike, s_info->key_info);
    uint32_t neurons_per_core = source_width * source_height;

    log_debug("Spike %x, on core %u (%u, %u), is last (%u, %u), local %u",
    		spike, core_id, core_col, core_row, last_core_on_row, last_core_in_col,
			local_id);

    // compute the population-based coordinates
    uint32_t end = s_info->key_info.start + s_info->key_info.count;
    for (uint32_t i = s_info->key_info.start; i < end; i++) {
		connector *connector = &(connectors[i]);

    	// Ignore the neuron if the delay does not match
		uint32_t first_neuron = neurons_per_core * connector->delay_stage;
		uint32_t last_neuron = first_neuron + neurons_per_core;
		log_debug("Connector %u, delay stage = %u, first = %u, last = %u",
				i, connector->delay_stage, first_neuron, last_neuron);
    	if (local_id < first_neuron	|| local_id >= last_neuron) {
    		continue;
    	}

    	uint32_t local_neuron_id = local_id - first_neuron;
    	uint32_t local_row = div_by_const(local_neuron_id, source_width_d);
    	uint32_t local_col = local_neuron_id - (local_row * source_width);

    	lc_coord_t pre_coord = {
    	    // The x-coordinate is the remainder of the "division"
    	    .col = (core_col * s_info->source_width_per_core) + local_col,
    	    // The y-coordinate is the integer part of the "division".
    	    .row = (core_row * s_info->source_height_per_core) + local_row
    	};

    	log_debug("Local coord = %u, %u, Pre coord = %u, %u",
    			local_col, local_row, pre_coord.col, pre_coord.col);

		// Compute the convolution
		do_convolution_operation(time, pre_coord, connector, ring_buffers);
    }
}<|MERGE_RESOLUTION|>--- conflicted
+++ resolved
@@ -284,17 +284,6 @@
     return false;
 }
 
-<<<<<<< HEAD
-static inline void get_row_col(uint32_t spike, uint32_t index,
-		uint32_t *core_local_col, uint32_t *core_local_row) {
-	connector *c = &(config->connectors[index]);
-	uint32_t local_spike = spike >> c->key_info.n_colour_bits;
-	*core_local_col = (local_spike & c->key_info.col_mask) >> c->key_info.col_shift;
-	*core_local_row = (local_spike & c->key_info.row_mask) >> c->key_info.row_shift;
-}
-
-=======
->>>>>>> 4d2892f6
 //! \brief Process incoming spikes. In this implementation we need to:
 //! 1. Check if it's in the population table
 //! 2. Convert the relative (per core) Id to a global (per population) one
