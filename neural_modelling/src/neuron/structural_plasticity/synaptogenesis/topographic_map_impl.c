--- conflicted
+++ resolved
@@ -128,35 +128,6 @@
 // Initialisation                                                             |
 //-----------------------------------------------------------------------------
 
-<<<<<<< HEAD
-address_t synaptogenesis_dynamics_initialise(address_t sdram_sp_address) {
-    log_debug("SR init.");
-
-    uint8_t *data = (uint8_t *) sdram_sp_address;
-    spin1_memcpy(&rewiring_data, data, sizeof(rewiring_data));
-    data += sizeof(rewiring_data);
-    log_info("Topographic Map Impl, s_max=%u", rewiring_data.s_max);
-
-    pre_info.no_pre_pops = rewiring_data.no_pre_pops;
-    pre_info.prepop_info = spin1_malloc(
-            rewiring_data.no_pre_pops * sizeof(pre_info_t *));
-    if (pre_info.prepop_info == NULL) {
-        log_error("Could not initialise pre population info");
-        rt_error(RTE_SWERR);
-    }
-    for (uint32_t i = 0; i < rewiring_data.no_pre_pops; i++) {
-        pre_info.prepop_info[i] = (pre_info_t *) data;
-        uint32_t pre_size = (pre_info.prepop_info[i]->no_pre_vertices
-                * sizeof(key_atom_info_t)) + sizeof(pre_info_t);
-        pre_info.prepop_info[i] = spin1_malloc(pre_size);
-        if (pre_info.prepop_info[i] == NULL) {
-            log_error("Could not initialise pre population info %d", i);
-            rt_error(RTE_SWERR);
-        }
-        spin1_memcpy(pre_info.prepop_info[i], data, pre_size);
-        data += pre_size;
-    }
-=======
 //! \brief Initialisation of synaptic rewiring (synaptogenesis)
 //! parameters (random seed, spread of receptive field etc.)
 //! \param[in] sdram_sp_address Address of the start of the SDRAM region
@@ -164,7 +135,6 @@
 //! \return true when successful
 bool synaptogenesis_dynamics_initialise(address_t sdram_sp_address) {
     log_debug("SR init.");
->>>>>>> 8700f62d
 
     uint8_t *data = sp_structs_read_in_common(
             sdram_sp_address, &rewiring_data, &pre_info, &post_to_pre_table);
@@ -199,11 +169,7 @@
     partner_init(&data);
 
     formation_params = spin1_malloc(
-<<<<<<< HEAD
-            rewiring_data.no_pre_pops * sizeof(formation_params_t *));
-=======
             rewiring_data.no_pre_pops * sizeof(struct formation_params *));
->>>>>>> 8700f62d
     if (formation_params == NULL) {
         log_error("Could not initialise formation parameters");
         rt_error(RTE_SWERR);
@@ -213,11 +179,7 @@
     }
 
     elimination_params = spin1_malloc(
-<<<<<<< HEAD
-            rewiring_data.no_pre_pops * sizeof(elimination_params_t *));
-=======
             rewiring_data.no_pre_pops * sizeof(struct elimination_params *));
->>>>>>> 8700f62d
     if (elimination_params == NULL) {
         log_error("Could not initialise elimination parameters");
         rt_error(RTE_SWERR);
@@ -303,16 +265,7 @@
 }
 
 bool synaptogenesis_row_restructure(uint32_t time, address_t row) {
-<<<<<<< HEAD
     current_state_t *current_state = _get_state();
-=======
-    current_state_t *current_state;
-    if (!circular_buffer_get_next(current_state_queue,
-            (uint32_t *) &current_state)) {
-        log_error("Could not read a state!");
-        rt_error(RTE_SWERR);
-    }
->>>>>>> 8700f62d
 
     // the selected pre- and postsynaptic IDs are in current_state
     bool return_value;
@@ -339,13 +292,8 @@
             return_value = false;
         } else {
             return_value = synaptogenesis_formation_rule(current_state,
-<<<<<<< HEAD
                     formation_params[current_state->post_to_pre.pop_index],
                     time, row);
-=======
-                formation_params[current_state->post_to_pre.pop_index],
-                time, row);
->>>>>>> 8700f62d
         }
     }
 
