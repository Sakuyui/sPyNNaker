/*
 * Copyright (c) 2017-2019 The University of Manchester
 *
 * This program is free software: you can redistribute it and/or modify
 * it under the terms of the GNU General Public License as published by
 * the Free Software Foundation, either version 3 of the License, or
 * (at your option) any later version.
 *
 * This program is distributed in the hope that it will be useful,
 * but WITHOUT ANY WARRANTY; without even the implied warranty of
 * MERCHANTABILITY or FITNESS FOR A PARTICULAR PURPOSE.  See the
 * GNU General Public License for more details.
 *
 * You should have received a copy of the GNU General Public License
 * along with this program.  If not, see <http://www.gnu.org/licenses/>.
 */

/*! \file
 * \brief This file contains the main functions for probabilistic
 * synaptogenesis.
 *
 * \author Petrut Bogdan
 */
#include <neuron/structural_plasticity/synaptogenesis_dynamics.h>
#include <neuron/population_table/population_table.h>

#include <random.h>
#include <spin1_api.h>
#include <debug.h>
#include <stdfix-full-iso.h>
#include <circular_buffer.h>

#include <neuron/synapse_row.h>

#include <neuron/synapses.h>

#include <common/maths-util.h>
#include <simulation.h>

// Interface for rules
#include "partner_selection/partner.h"
#include "elimination/elimination.h"
#include "formation/formation.h"

//-----------------------------------------------------------------------------
// Structures and global data                                                 |
//-----------------------------------------------------------------------------

//! the instantiation of the rewiring data
rewiring_data_t rewiring_data;

//! inverse of synaptic matrix
static post_to_pre_entry *post_to_pre_table;

//! pre-population information table
pre_pop_info_table_t pre_info;

//! The formation parameters per pre-population
static formation_params_t **formation_params;

//! The elimination parameters per pre-population
static elimination_params_t **elimination_params;

//! \brief Current states in use.
//!
//! synaptogenesis_row_restructure() moves states from here to ::free_states
static circular_buffer current_state_queue;

//! \brief Free current states.
//!
//! synaptogenesis_dynamics_rewire() moves states from here to
//! ::current_state_queue
static circular_buffer free_states;

void print_post_to_pre_entry(void) {
    uint32_t n_elements =
            rewiring_data.s_max * rewiring_data.machine_no_atoms;

    for (uint32_t i=0; i < n_elements; i++) {
        log_debug("index %d, pop index %d, sub pop index %d, neuron_index %d",
                i, post_to_pre_table[i].pop_index,
                post_to_pre_table[i].sub_pop_index,
                post_to_pre_table[i].neuron_index);
    }
}

//-----------------------------------------------------------------------------
// Access helpers for circular buffers
//-----------------------------------------------------------------------------
static inline void _queue_state(current_state_t *state) {
    if (__builtin_expect(
            !circular_buffer_add(current_state_queue, (uint32_t) state), 0)) {
        log_error("Could not add state (0x%08x) to queued states", state);
        rt_error(RTE_SWERR);
    }
}

static inline current_state_t *_get_state(void) {
    current_state_t *state;
    if (__builtin_expect(
            !circular_buffer_get_next(current_state_queue, (uint32_t *) &state),
            0)) {
        log_error("Could not read a state!");
        rt_error(RTE_SWERR);
    }
    return state;
}

static inline void _free_state(current_state_t *state) {
    if (__builtin_expect(
            !circular_buffer_add(free_states, (uint32_t) state), 0)) {
        log_error("Could not add state (0x%08x) to free states", state);
        rt_error(RTE_SWERR);
    }
}

static inline current_state_t *_alloc_state(void) {
    current_state_t *state;
    if (__builtin_expect(
            !circular_buffer_get_next(free_states, (uint32_t *) &state), 0)) {
        log_error("Ran out of states!");
        rt_error(RTE_SWERR);
    }
    return state;
}

//-----------------------------------------------------------------------------
// Initialisation                                                             |
//-----------------------------------------------------------------------------

bool synaptogenesis_dynamics_initialise(address_t sdram_sp_address) {
    log_debug("SR init.");

    uint8_t *data = sp_structs_read_in_common(
            sdram_sp_address, &rewiring_data, &pre_info, &post_to_pre_table);

    // Allocate current states
    uint32_t n_states = 1;
    if (rewiring_data.fast) {
        n_states = rewiring_data.p_rew;
    }
    log_debug("Rewiring period %u, fast=%u, n_states=%u",
            rewiring_data.p_rew, rewiring_data.fast, n_states);
    // Add one to number of states as buffer wastes an entry
    current_state_queue = circular_buffer_initialize(n_states + 1);
    if (current_state_queue == NULL) {
        log_error("Could not allocate current state queue");
        rt_error(RTE_SWERR);
    }
    // Add one to number of states as buffer wastes an entry
    free_states = circular_buffer_initialize(n_states + 1);
    if (free_states == NULL) {
        log_error("Could not allocate free state queue");
    }
    current_state_t *states = spin1_malloc(n_states * sizeof(current_state_t));
    if (states == NULL) {
        log_error("Could not allocate states");
        rt_error(RTE_SWERR);
    }
    for (uint32_t i = 0; i < n_states; i++) {
        _free_state(&states[i]);
    }

    partner_init(&data);

    formation_params = spin1_malloc(
            rewiring_data.no_pre_pops * sizeof(struct formation_params *));
    if (formation_params == NULL) {
        log_error("Could not initialise formation parameters");
        rt_error(RTE_SWERR);
    }
    for (uint32_t i = 0; i < rewiring_data.no_pre_pops; i++) {
        formation_params[i] = synaptogenesis_formation_init(&data);
    }

    elimination_params = spin1_malloc(
            rewiring_data.no_pre_pops * sizeof(struct elimination_params *));
    if (elimination_params == NULL) {
        log_error("Could not initialise elimination parameters");
        rt_error(RTE_SWERR);
    }
    for (uint32_t i = 0; i < rewiring_data.no_pre_pops; i++) {
        elimination_params[i] = synaptogenesis_elimination_init(&data);
    }

    return true;
}

bool synaptogenesis_dynamics_rewire(
        uint32_t time, spike_t *spike, address_t *synaptic_row_address,
        uint32_t *n_bytes) {

    // Randomly choose a postsynaptic (application neuron)
    uint32_t post_id = ulrbits(mars_kiss64_seed(rewiring_data.shared_seed)) *
            rewiring_data.app_no_atoms;

    // Check if neuron is in the current machine vertex
    if (post_id < rewiring_data.low_atom ||
            post_id > rewiring_data.high_atom) {
        return false;
    }
    post_id -= rewiring_data.low_atom;

    // Select an arbitrary synaptic element for the neurons
    uint32_t row_offset = post_id * rewiring_data.s_max;
    uint32_t column_offset =
            ulrbits(mars_kiss64_seed(rewiring_data.local_seed)) *
            rewiring_data.s_max;
    uint32_t total_offset = row_offset + column_offset;
    post_to_pre_entry entry = post_to_pre_table[total_offset];
    uint32_t pre_app_pop = 0, pre_sub_pop = 0, m_pop_index = 0, neuron_id = 0;
    if (entry.neuron_index == 0xFFFF) {
        if (!potential_presynaptic_partner(time, &pre_app_pop, &pre_sub_pop,
                &neuron_id, spike, &m_pop_index)) {
            return false;
        }
    } else {
        pre_app_pop = entry.pop_index;
        pre_sub_pop = entry.sub_pop_index;
        neuron_id = entry.neuron_index;
    }
    pre_info_t *prepop_info = pre_info.prepop_info[pre_app_pop];
    key_atom_info_t *key_atom_info = &prepop_info->key_atom_info[pre_sub_pop];
    if (entry.neuron_index != 0xFFFF) {
        *spike = key_atom_info->key | neuron_id;
        m_pop_index = key_atom_info->m_pop_index;
    }

    if (!population_table_get_first_address(
            *spike, synaptic_row_address, n_bytes)) {
        log_error("FAIL@key %d", *spike);
        rt_error(RTE_SWERR);
    }
    uint32_t index = 0;
    while (index < m_pop_index) {
        if (!population_table_get_next_address(
                spike, synaptic_row_address, n_bytes)) {
            log_error("FAIL@key %d, index %d (failed at %d)",
                    *spike, m_pop_index, index);
            rt_error(RTE_SWERR);
        }
        index++;
    }

    // Saving current state
    current_state_t *current_state = _alloc_state();
    current_state->pre_syn_id = neuron_id;
    current_state->post_syn_id = post_id;
    current_state->element_exists = entry.neuron_index != 0xFFFF;
    current_state->post_to_pre_table_entry = &post_to_pre_table[total_offset];
    current_state->pre_population_info = prepop_info;
    current_state->key_atom_info = key_atom_info;
    current_state->post_to_pre.neuron_index = neuron_id;
    current_state->post_to_pre.pop_index = pre_app_pop;
    current_state->post_to_pre.sub_pop_index = pre_sub_pop;
    current_state->local_seed = &rewiring_data.local_seed;
    current_state->post_low_atom = rewiring_data.low_atom;
<<<<<<< HEAD
    current_state->with_replacement = rewiring_data.with_replacement;
    circular_buffer_add(current_state_queue, (uint32_t) current_state);
=======
    _queue_state(current_state);
>>>>>>> a0019e75
    return true;
}

bool synaptogenesis_row_restructure(uint32_t time, address_t row) {
    current_state_t *current_state = _get_state();

    // the selected pre- and postsynaptic IDs are in current_state
    bool return_value;
    if (current_state->element_exists) {
        // find the offset of the neuron in the current row
        if (synapse_dynamics_find_neuron(
                current_state->post_syn_id, row,
                &current_state->weight, &current_state->delay,
                &current_state->offset, &current_state->synapse_type)) {
            return_value = synaptogenesis_elimination_rule(current_state,
                    elimination_params[current_state->post_to_pre.pop_index],
                    time, row);
        } else {
<<<<<<< HEAD
            log_debug("Post neuron %u not in row", current_state->post_syn_id);
=======
            log_debug("Post neuron %d not in row",
                    current_state->post_syn_id);
>>>>>>> a0019e75
            return_value = false;
        }
    } else {
        // Can't form if the row is full
        uint32_t no_elems = synapse_dynamics_n_connections_in_row(
                synapse_row_fixed_region(row));
        if (no_elems >= rewiring_data.s_max) {
            log_debug("row is full");
            return_value = false;
        } else {
<<<<<<< HEAD
        	if (current_state->with_replacement) {
        		// A synapse can be added anywhere on the current row, so just do it
        		return_value = synaptogenesis_formation_rule(current_state,
        				formation_params[current_state->post_to_pre.pop_index], time, row);
        	} else {
        		// A synapse cannot be added if one exists between the current pair of neurons
        		if (!synapse_dynamics_find_neuron(
        				current_state->post_syn_id, row,
						&(current_state->weight), &(current_state->delay),
						&(current_state->offset), &(current_state->synapse_type))) {
        			return_value = synaptogenesis_formation_rule(current_state,
        					formation_params[current_state->post_to_pre.pop_index], time, row);
        		} else {
        			log_debug("Post neuron %u already in row", current_state->post_syn_id);
        			return_value = false;
        		}
        	}
=======
            return_value = synaptogenesis_formation_rule(current_state,
                    formation_params[current_state->post_to_pre.pop_index],
                    time, row);
>>>>>>> a0019e75
        }
    }

    _free_state(current_state);
    return return_value;
}

int32_t synaptogenesis_rewiring_period(void) {
    return rewiring_data.p_rew;
}

bool synaptogenesis_is_fast(void) {
    return rewiring_data.fast == 1;
}

void synaptogenesis_spike_received(uint32_t time, spike_t spike) {
    partner_spike_received(time, spike);
}<|MERGE_RESOLUTION|>--- conflicted
+++ resolved
@@ -255,12 +255,8 @@
     current_state->post_to_pre.sub_pop_index = pre_sub_pop;
     current_state->local_seed = &rewiring_data.local_seed;
     current_state->post_low_atom = rewiring_data.low_atom;
-<<<<<<< HEAD
     current_state->with_replacement = rewiring_data.with_replacement;
-    circular_buffer_add(current_state_queue, (uint32_t) current_state);
-=======
     _queue_state(current_state);
->>>>>>> a0019e75
     return true;
 }
 
@@ -279,12 +275,7 @@
                     elimination_params[current_state->post_to_pre.pop_index],
                     time, row);
         } else {
-<<<<<<< HEAD
             log_debug("Post neuron %u not in row", current_state->post_syn_id);
-=======
-            log_debug("Post neuron %d not in row",
-                    current_state->post_syn_id);
->>>>>>> a0019e75
             return_value = false;
         }
     } else {
@@ -295,7 +286,6 @@
             log_debug("row is full");
             return_value = false;
         } else {
-<<<<<<< HEAD
         	if (current_state->with_replacement) {
         		// A synapse can be added anywhere on the current row, so just do it
         		return_value = synaptogenesis_formation_rule(current_state,
@@ -313,11 +303,6 @@
         			return_value = false;
         		}
         	}
-=======
-            return_value = synaptogenesis_formation_rule(current_state,
-                    formation_params[current_state->post_to_pre.pop_index],
-                    time, row);
->>>>>>> a0019e75
         }
     }
 
