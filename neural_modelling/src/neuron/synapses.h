/*
 * Copyright (c) 2017-2019 The University of Manchester
 *
 * This program is free software: you can redistribute it and/or modify
 * it under the terms of the GNU General Public License as published by
 * the Free Software Foundation, either version 3 of the License, or
 * (at your option) any later version.
 *
 * This program is distributed in the hope that it will be useful,
 * but WITHOUT ANY WARRANTY; without even the implied warranty of
 * MERCHANTABILITY or FITNESS FOR A PARTICULAR PURPOSE.  See the
 * GNU General Public License for more details.
 *
 * You should have received a copy of the GNU General Public License
 * along with this program.  If not, see <http://www.gnu.org/licenses/>.
 */

#ifndef _SYNAPSES_H_
#define _SYNAPSES_H_

#include <common/neuron-typedefs.h>
#include "synapse_row.h"
#include "neuron.h"

// Get the index of the ring buffer for a given timestep, synapse type and
// neuron index
static inline index_t synapses_get_ring_buffer_index(
        uint32_t simuation_timestep, uint32_t synapse_type_index,
        uint32_t neuron_index, uint32_t synapse_type_index_bits,
        uint32_t synapse_index_bits) {
    return ((simuation_timestep & SYNAPSE_DELAY_MASK) << synapse_type_index_bits)
            | (synapse_type_index << synapse_index_bits)
            | neuron_index;
}

// Get the index of the ring buffer for a given timestep and combined
// synapse type and neuron index (as stored in a synapse row)
static inline index_t synapses_get_ring_buffer_index_combined(
        uint32_t simulation_timestep,
        uint32_t combined_synapse_neuron_index,
        uint32_t synapse_type_index_bits) {
    return ((simulation_timestep & SYNAPSE_DELAY_MASK) << synapse_type_index_bits)
            | combined_synapse_neuron_index;
}

// Converts a weight stored in a synapse row to an input
static inline input_t synapses_convert_weight_to_input(
        weight_t weight, uint32_t left_shift) {
    union {
        int_k_t input_type;
        s1615 output_type;
    } converter;

    converter.input_type = (int_k_t) (weight) << left_shift;

    return converter.output_type;
}

static inline void synapses_print_weight(
        weight_t weight, uint32_t left_shift) {
    if (weight != 0) {
        io_printf(IO_BUF, "%12.6k",
                synapses_convert_weight_to_input(weight, left_shift));
    } else {
        io_printf(IO_BUF, "      ");
    }
}

//! \brief inits the synapse processing
//! \param[in] synapse_params_address: base address for the synapse params in
//!  SDRAM
//! \param[in] n_neurons: the number of neurons to simulate
//! \param[in] n_synapse_types: how many synapse types there are
//! \param[out] ring_buffer_to_input_buffer_left_shifts:
//! \return bool states true if successfully initialised. False otherwise.
bool synapses_initialise(
    address_t synapse_params_address,
    uint32_t n_neurons, uint32_t n_synapse_types,
    uint32_t **ring_buffer_to_input_buffer_left_shifts);

//! \brief updates synapses for a time step
//! \param[in] time. the timer
//! \return None
void synapses_do_timestep_update(timer_t time);

//! \brief process a synaptic row
//! \param[in] time: the simulated time
//! \param[in] row: the synaptic row in question
//! \param[out] write_back: bool saying if to write back to SDRAM
//! \return bool if successful or not
bool synapses_process_synaptic_row(
    uint32_t time, synaptic_row_t row, bool *write_back);

//! \brief returns the number of times the synapses have saturated their
//!        weights.
//! \return the number of times the synapses have saturated.
uint32_t synapses_get_saturation_count(void);

//! \brief returns the counters for plastic and fixed pre synaptic events based
//!        on (if the model was compiled with SYNAPSE_BENCHMARK parameter) or
//!        returns 0
//! \return the counter for plastic and fixed pre synaptic events or 0
uint32_t synapses_get_pre_synaptic_events(void);

<<<<<<< HEAD
//! \brief allows clearing of dtcm used by synapses
//! \return bool true if successful false otherwise
bool synapses_shut_down();
=======
//! \brief flush the ring buffers
void synapses_flush_ring_buffers(void);
>>>>>>> 569fab9d

#endif // _SYNAPSES_H_<|MERGE_RESOLUTION|>--- conflicted
+++ resolved
@@ -102,13 +102,11 @@
 //! \return the counter for plastic and fixed pre synaptic events or 0
 uint32_t synapses_get_pre_synaptic_events(void);
 
-<<<<<<< HEAD
+//! \brief flush the ring buffers
+void synapses_flush_ring_buffers(void);
+
 //! \brief allows clearing of dtcm used by synapses
 //! \return bool true if successful false otherwise
 bool synapses_shut_down();
-=======
-//! \brief flush the ring buffers
-void synapses_flush_ring_buffers(void);
->>>>>>> 569fab9d
 
 #endif // _SYNAPSES_H_