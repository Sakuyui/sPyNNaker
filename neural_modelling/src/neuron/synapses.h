--- conflicted
+++ resolved
@@ -76,13 +76,8 @@
 bool synapses_initialise(
         address_t synapse_params_address,
         uint32_t n_neurons, uint32_t n_synapse_types,
-<<<<<<< HEAD
         uint32_t **ring_buffer_to_input_buffer_left_shifts,
-        address_t *direct_synapses_address,
         bool* clear_input_buffers_of_late_packets_init);
-=======
-        uint32_t **ring_buffer_to_input_buffer_left_shifts);
->>>>>>> 8700f62d
 
 //! \brief updates synapses for a time step
 //! \param[in] time: the timer
