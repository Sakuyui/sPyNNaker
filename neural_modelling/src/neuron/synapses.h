/*
 * Copyright (c) 2017-2019 The University of Manchester
 *
 * This program is free software: you can redistribute it and/or modify
 * it under the terms of the GNU General Public License as published by
 * the Free Software Foundation, either version 3 of the License, or
 * (at your option) any later version.
 *
 * This program is distributed in the hope that it will be useful,
 * but WITHOUT ANY WARRANTY; without even the implied warranty of
 * MERCHANTABILITY or FITNESS FOR A PARTICULAR PURPOSE.  See the
 * GNU General Public License for more details.
 *
 * You should have received a copy of the GNU General Public License
 * along with this program.  If not, see <http://www.gnu.org/licenses/>.
 */

#ifndef _SYNAPSES_H_
#define _SYNAPSES_H_

#include <common/neuron-typedefs.h>
#include "synapse_row.h"
#include "neuron.h"

// Get the index of the ring buffer for a given timestep, synapse type and
// neuron index
static inline index_t synapses_get_ring_buffer_index(
        uint32_t simuation_timestep, uint32_t synapse_type_index,
        uint32_t neuron_index, uint32_t synapse_type_index_bits,
        uint32_t synapse_index_bits) {
    return ((simuation_timestep & SYNAPSE_DELAY_MASK) << synapse_type_index_bits)
            | (synapse_type_index << synapse_index_bits)
            | neuron_index;
}

// Get the index of the ring buffer for a given timestep and combined
// synapse type and neuron index (as stored in a synapse row)
static inline index_t synapses_get_ring_buffer_index_combined(
        uint32_t simulation_timestep,
        uint32_t combined_synapse_neuron_index,
        uint32_t synapse_type_index_bits) {
    return ((simulation_timestep & SYNAPSE_DELAY_MASK) << synapse_type_index_bits)
            | combined_synapse_neuron_index;
}

// Converts a weight stored in a synapse row to an input
static inline input_t synapses_convert_weight_to_input(
        weight_t weight, uint32_t left_shift) {
    union {
        int_k_t input_type;
        s1615 output_type;
    } converter;

    converter.input_type = (int_k_t) (weight) << left_shift;

    return converter.output_type;
}

static inline void synapses_print_weight(
        weight_t weight, uint32_t left_shift) {
    if (weight != 0) {
        io_printf(IO_BUF, "%12.6k",
                synapses_convert_weight_to_input(weight, left_shift));
    } else {
        io_printf(IO_BUF, "      ");
    }
}

//! \brief inits the synapse processing
//! \param[in] synapse_params_address: base address for the synapse params in
//!  SDRAM
//! \param[in] n_neurons: the number of neurons to simulate
//! \param[in] n_synapse_types: how many synapse types there are
//! \param[out] ring_buffer_to_input_buffer_left_shifts:
//! \return bool states true if successfully initialised. False otherwise.
bool synapses_initialise(
    address_t synapse_params_address,
    uint32_t n_neurons, uint32_t n_synapse_types,
    uint32_t **ring_buffer_to_input_buffer_left_shifts);

//! \brief updates synapses for a time step
//! \param[in] time. the timer
//! \return None
void synapses_do_timestep_update(timer_t time);

//! \brief process a synaptic row
//! \param[in] time: the simulated time
//! \param[in] row: the synaptic row in question
//! \param[out] write_back: bool saying if to write back to SDRAM
//! \return bool if successful or not
bool synapses_process_synaptic_row(
    uint32_t time, synaptic_row_t row, bool *write_back);

//! \brief returns the number of times the synapses have saturated their
//!        weights.
//! \return the number of times the synapses have saturated.
uint32_t synapses_get_saturation_count(void);

//! \brief returns the counters for plastic and fixed pre synaptic events based
//!        on (if the model was compiled with SYNAPSE_BENCHMARK parameter) or
//!        returns 0
//! \return the counter for plastic and fixed pre synaptic events or 0
uint32_t synapses_get_pre_synaptic_events(void);

<<<<<<< HEAD
//! \brief returns the number of DMA retrieved rows which were empty.
//! \return the number of DMA retrieved rows which were empty.
uint32_t synapses_get_empty_row_count(void);
//------------------------------------------------------------------------------
// Synaptic rewiring functions
//------------------------------------------------------------------------------

//! \brief  Searches the synaptic row for the the connection with the
//!         specified post-synaptic ID
//! \param[in] id: the (core-local) ID of the neuron to search for in the
//! synaptic row
//! \param[in] row: the core-local address of the synaptic row
//! \param[out] sp_data: the address of a struct through which to return
//! weight, delay information
//! \return bool: was the search successful?
bool find_static_neuron_with_id(
        uint32_t id, address_t row, structural_plasticity_data_t *sp_data);

//! \brief  Remove the entry at the specified offset in the synaptic row
//! \param[in] offset: the offset in the row at which to remove the entry
//! \param[in] row: the core-local address of the synaptic row
//! \return bool: was the removal successful?
bool remove_static_neuron_at_offset(uint32_t offset, address_t row);

//! \brief  Add a static entry in the synaptic row
//! \param[in] id: the (core-local) ID of the post-synaptic neuron to be added
//! \param[in] row: the core-local address of the synaptic row
//! \param[in] weight: the initial weight associated with the connection
//! \param[in] delay: the delay associated with the connection
//! \param[in] type: the type of the connection (e.g. inhibitory)
//! \return bool: was the addition successful?
bool add_static_neuron_with_id(
        uint32_t id, address_t row, uint32_t weight, uint32_t delay,
        uint32_t type);

//! \brief allows clearing of dtcm used by synapses
//! \return bool true if successful false otherwise
bool synapses_shut_down();

=======
>>>>>>> e3747bc8
#endif // _SYNAPSES_H_<|MERGE_RESOLUTION|>--- conflicted
+++ resolved
@@ -102,46 +102,8 @@
 //! \return the counter for plastic and fixed pre synaptic events or 0
 uint32_t synapses_get_pre_synaptic_events(void);
 
-<<<<<<< HEAD
-//! \brief returns the number of DMA retrieved rows which were empty.
-//! \return the number of DMA retrieved rows which were empty.
-uint32_t synapses_get_empty_row_count(void);
-//------------------------------------------------------------------------------
-// Synaptic rewiring functions
-//------------------------------------------------------------------------------
-
-//! \brief  Searches the synaptic row for the the connection with the
-//!         specified post-synaptic ID
-//! \param[in] id: the (core-local) ID of the neuron to search for in the
-//! synaptic row
-//! \param[in] row: the core-local address of the synaptic row
-//! \param[out] sp_data: the address of a struct through which to return
-//! weight, delay information
-//! \return bool: was the search successful?
-bool find_static_neuron_with_id(
-        uint32_t id, address_t row, structural_plasticity_data_t *sp_data);
-
-//! \brief  Remove the entry at the specified offset in the synaptic row
-//! \param[in] offset: the offset in the row at which to remove the entry
-//! \param[in] row: the core-local address of the synaptic row
-//! \return bool: was the removal successful?
-bool remove_static_neuron_at_offset(uint32_t offset, address_t row);
-
-//! \brief  Add a static entry in the synaptic row
-//! \param[in] id: the (core-local) ID of the post-synaptic neuron to be added
-//! \param[in] row: the core-local address of the synaptic row
-//! \param[in] weight: the initial weight associated with the connection
-//! \param[in] delay: the delay associated with the connection
-//! \param[in] type: the type of the connection (e.g. inhibitory)
-//! \return bool: was the addition successful?
-bool add_static_neuron_with_id(
-        uint32_t id, address_t row, uint32_t weight, uint32_t delay,
-        uint32_t type);
-
 //! \brief allows clearing of dtcm used by synapses
 //! \return bool true if successful false otherwise
 bool synapses_shut_down();
 
-=======
->>>>>>> e3747bc8
 #endif // _SYNAPSES_H_