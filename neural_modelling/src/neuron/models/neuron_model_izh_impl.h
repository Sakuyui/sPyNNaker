--- conflicted
+++ resolved
@@ -129,13 +129,8 @@
 //!     neuron has spiked
 static state_t neuron_model_state_update(
         uint16_t num_excitatory_inputs, const input_t *exc_input,
-<<<<<<< HEAD
-    uint16_t num_inhibitory_inputs, const input_t *inh_input,
-    input_t external_bias, REAL current_offset, neuron_t *restrict neuron) {
-=======
         uint16_t num_inhibitory_inputs, const input_t *inh_input,
-        input_t external_bias, neuron_t *restrict neuron) {
->>>>>>> 40dc4549
+        input_t external_bias, REAL current_offset, neuron_t *restrict neuron) {
     REAL total_exc = 0;
     REAL total_inh = 0;
 
