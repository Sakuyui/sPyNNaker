/*
 * Copyright (c) 2017-2019 The University of Manchester
 *
 * This program is free software: you can redistribute it and/or modify
 * it under the terms of the GNU General Public License as published by
 * the Free Software Foundation, either version 3 of the License, or
 * (at your option) any later version.
 *
 * This program is distributed in the hope that it will be useful,
 * but WITHOUT ANY WARRANTY; without even the implied warranty of
 * MERCHANTABILITY or FITNESS FOR A PARTICULAR PURPOSE.  See the
 * GNU General Public License for more details.
 *
 * You should have received a copy of the GNU General Public License
 * along with this program.  If not, see <http://www.gnu.org/licenses/>.
 */

#include "population_table.h"
#include <neuron/synapse_row.h>
#include <debug.h>
#include <bit_field.h>

// bits in a word
#define BITS_PER_WORD 32

// the highest bit within the word
#define TOP_BIT_IN_WORD 31

// the flag for when a spike isnt in the master pop table (so shouldnt happen)
#define NOT_IN_MASTER_POP_TABLE_FLAG -1


typedef struct master_population_table_entry {
    uint32_t key;
    uint32_t mask;
    uint16_t start;
    uint16_t count;
} master_population_table_entry;

typedef uint32_t address_and_row_length;

static master_population_table_entry *master_population_table;
static uint32_t master_population_table_length;
static address_and_row_length *address_list;
static address_t synaptic_rows_base_address;
static uint32_t direct_rows_base_address;

//! \brief the number of times a DMA resulted in 0 entries
static uint32_t ghost_pop_table_searches = 0;

//! \brief the number of times packet isnt in the master pop table at all!
static uint32_t invalid_master_pop_hits = 0;

//! \brief the last neuron id for the key
static uint32_t last_neuron_id = 0;

//! the index for the next time
static uint16_t next_item = 0;

//! \brief how many items are left to go
static uint16_t items_to_go = 0;

<<<<<<< HEAD
//! \brief how many packets were dropped because the bitfield filter says
//!        they don't hit anything
static uint32_t bit_field_filtered_packets = 0;

//! \brief pointer for the bitfield map
bit_field_t* connectivity_bit_field;

static inline uint32_t _get_direct_address(address_and_row_length entry) {

=======
static inline uint32_t get_direct_address(address_and_row_length entry) {
>>>>>>> 43cd228e
    // Direct row address is just the direct address bit
    return (entry & 0x7FFFFF00) >> 8;
}

static inline uint32_t get_address(address_and_row_length entry) {
    // The address is in words and is the top 23-bits but 1, so this down
    // shifts by 8 and then multiplies by 16 (= up shifts by 4) = down shift
    // by 4 with the given mask 0x7FFFFF00 to fully remove the row length
    // NOTE: The mask can be removed given the machine spec says it
    // hard-codes the bottom 2 bits to zero anyhow. BUT BAD CODE PRACTICE
    return (entry & 0x7FFFFF00) >> 4;
}

static inline uint32_t get_row_length(address_and_row_length entry) {
    return entry & 0xFF;
}

static inline uint32_t is_single(address_and_row_length entry) {
    return entry & 0x80000000;
}

static inline uint32_t get_neuron_id(
        master_population_table_entry entry, spike_t spike) {
    return spike & ~entry.mask;
}

static inline void print_master_population_table(void) {
    log_info("master_population\n");
    log_info("------------------------------------------\n");
    for (uint32_t i = 0; i < master_population_table_length; i++) {
        master_population_table_entry entry = master_population_table[i];
        for (uint16_t j = entry.start; j < (entry.start + entry.count); j++) {
<<<<<<< HEAD
            if (!_is_single(address_list[j])) {
                log_debug(
=======
            if (!is_single(address_list[j])) {
                log_info(
>>>>>>> 43cd228e
                    "index (%d, %d), key: 0x%.8x, mask: 0x%.8x,"
                    " offset: 0x%.8x, address: 0x%.8x, row_length: %u\n",
                    i, j, entry.key, entry.mask,
                    get_address(address_list[j]),
                    get_address(address_list[j]) +
                        (uint32_t) synaptic_rows_base_address,
                    get_row_length(address_list[j]));
            } else {
                log_debug(
                    "index (%d, %d), key: 0x%.8x, mask: 0x%.8x,"
                    " offset: 0x%.8x, address: 0x%.8x, single",
                    i, j, entry.key, entry.mask,
                    get_direct_address(address_list[j]),
                    get_direct_address(address_list[j]) + direct_rows_base_address);
            }
        }
    }
    log_info("------------------------------------------\n");
}

bool population_table_initialise(
        address_t table_address, address_t synapse_rows_address,
        address_t direct_rows_address, uint32_t *row_max_n_words) {
    log_debug("population_table_initialise: starting");

    log_debug("master pop base address is %d", &table_address[0]);

    master_population_table_length = table_address[0];
<<<<<<< HEAD
    log_debug("master pop table length is %d\n",
              master_population_table_length);
    log_debug("master pop table entry size is %d\n",
              sizeof(master_population_table_entry));
=======
    log_debug("master pop table length is %d\n", master_population_table_length);
    log_debug("master pop table entry size is %d\n",
            sizeof(master_population_table_entry));
>>>>>>> 43cd228e
    uint32_t n_master_pop_bytes =
            master_population_table_length * sizeof(master_population_table_entry);
    uint32_t n_master_pop_words = n_master_pop_bytes >> 2;
    log_debug("pop table size is %d\n", n_master_pop_bytes);

    // only try to malloc if there's stuff to malloc.
    if (n_master_pop_bytes != 0) {
        master_population_table = spin1_malloc(n_master_pop_bytes);
        if (master_population_table == NULL) {
            log_error("Could not allocate master population table");
            return false;
        }
    }

    uint32_t address_list_length = table_address[1];
    uint32_t n_address_list_bytes =
            address_list_length * sizeof(address_and_row_length);

    // only try to malloc if there's stuff to malloc.
    if (n_address_list_bytes != 0) {
        address_list = spin1_malloc(n_address_list_bytes);
        if (address_list == NULL) {
            log_error("Could not allocate master population address list");
            return false;
        }
    }

    log_debug("pop table size: %u (%u bytes)",
            master_population_table_length, n_master_pop_bytes);
    log_debug("address list size: %u (%u bytes)",
            address_list_length, n_address_list_bytes);

    // Copy the master population table
    spin1_memcpy(master_population_table, &table_address[2],
            n_master_pop_bytes);
    spin1_memcpy(address_list, &table_address[2 + n_master_pop_words],
            n_address_list_bytes);

    // Store the base address
    log_info("the stored synaptic matrix base address is located at: 0x%08x",
            synapse_rows_address);
    log_info("the direct synaptic matrix base address is located at: 0x%08x",
            direct_rows_address);
    synaptic_rows_base_address = synapse_rows_address;
    direct_rows_base_address = (uint32_t) direct_rows_address;

    *row_max_n_words = 0xFF + N_SYNAPSE_ROW_HEADER_WORDS;

    print_master_population_table();
    return true;
}

bool population_table_get_first_address(
        spike_t spike, address_t* row_address, size_t* n_bytes_to_transfer) {

    // locate the position in the binary search / array
    log_debug("searching for key %d", spike);
    int position = population_table_position_in_the_master_pop_array(spike);
    log_debug("position = %d", position);

    // check we don't have a complete miss
    if (position != NOT_IN_MASTER_POP_TABLE_FLAG){
        master_population_table_entry entry = master_population_table[position];
        if (entry.count == 0) {
            log_debug(
                "spike %u (= %x): population found in master population"
                "table but count is 0");
        }

        log_debug("about to try to find neuron id");
        last_neuron_id = _get_neuron_id(entry, spike);
        log_debug("found neuron id of %d", last_neuron_id);

        // check we have a entry in the bit field for this (possible not to due
        // to dtcm limitations or router table compression). If not, go to
        // DMA check.
        log_debug("checking bit field");
        if (connectivity_bit_field[position] != NULL){
            log_debug("can be checked, bitfield is allocated");
            // check that the bit flagged for this neuron id does hit a
            // neuron here. If not return false and avoid the DMA check.
            if (!bit_field_test(
                    connectivity_bit_field[position],  last_neuron_id)){
                log_debug("tested and was not set");
                bit_field_filtered_packets += 1;
                return false;
            }
            log_debug("was set, carrying on");
        }
        else{
            log_debug(
                "bit_field was not set up. either its due to a lack of dtcm, "
                "or because the bitfield was merged into the routing table");
        }

        // going to do a DMA to read the matrix and see if there's a hit.
        log_debug("about to set items");
        next_item = entry.start;
        items_to_go = entry.count;

        log_debug("about to do some other print");

        log_debug(
            "spike = %08x, entry_index = %u, start = %u, count = %u",
            spike, position, next_item, items_to_go);

        bool get_next = population_table_get_next_address(
            row_address, n_bytes_to_transfer);

        // tracks surplus dmas
        if (!get_next){
            log_debug(
                "found a entry which has a ghost entry for key %d", spike);
            ghost_pop_table_searches ++;
        }
        return get_next;
    }
    else{
        invalid_master_pop_hits ++;
    }

    log_debug("Ghost searches: %u\n", ghost_pop_table_searches);
    log_debug(
        "spike %u (= %x): population not found in master population table",
        spike, spike);
    return false;
}

//! \brief get the position in the master pop table
//! \param[in] spike: The spike received
//! \return the position in the master pop table
int population_table_position_in_the_master_pop_array(spike_t spike){
    uint32_t imin = 0;
    uint32_t imax = master_population_table_length;

    while (imin < imax) {
        int imid = (imax + imin) >> 1;
        master_population_table_entry entry = master_population_table[imid];
        if ((spike & entry.mask) == entry.key) {
<<<<<<< HEAD
            return imid;
        }
        else if (entry.key < spike) {

=======
            if (entry.count == 0) {
                log_debug("spike %u (= %x): population found in master population"
                        "table but count is 0", spike, spike);
            }

            last_neuron_id = get_neuron_id(entry, spike);
            next_item = entry.start;
            items_to_go = entry.count;

            log_debug("spike = %08x, entry_index = %u, start = %u, count = %u",
                    spike, imid, next_item, items_to_go);

            return population_table_get_next_address(
                    row_address, n_bytes_to_transfer);
        } else if (entry.key < spike) {
>>>>>>> 43cd228e
            // Entry must be in upper part of the table
            imin = imid + 1;
        } else {
            // Entry must be in lower part of the table
            imax = imid;
        }
    }
<<<<<<< HEAD
    return NOT_IN_MASTER_POP_TABLE_FLAG;
=======
    log_debug("spike %u (= %x): population not found in master population table",
            spike, spike);
    return false;
>>>>>>> 43cd228e
}

bool population_table_get_next_address(
        address_t *row_address, size_t *n_bytes_to_transfer) {
    // If there are no more items in the list, return false
    if (items_to_go <= 0) {
        return false;
    }

    bool is_valid = false;
    do {
        address_and_row_length item = address_list[next_item];

        // If the row is a direct row, indicate this by specifying the
        // n_bytes_to_transfer is 0
        if (is_single(item)) {
            *row_address = (address_t) (
                    get_direct_address(item) + direct_rows_base_address +
                    (last_neuron_id * sizeof(uint32_t)));
            *n_bytes_to_transfer = 0;
            is_valid = true;
        } else {
            uint32_t row_length = get_row_length(item);
            if (row_length > 0) {
                uint32_t block_address =
                        get_address(item) + (uint32_t) synaptic_rows_base_address;
                uint32_t stride = (row_length + N_SYNAPSE_ROW_HEADER_WORDS);
                uint32_t neuron_offset =
                        last_neuron_id * stride * sizeof(uint32_t);

                *row_address = (address_t) (block_address + neuron_offset);
                *n_bytes_to_transfer = stride * sizeof(uint32_t);
<<<<<<< HEAD

                log_debug(
                    "neuron_id = %u, block_address = 0x%.8x,"
                    "row_length = %u, row_address = 0x%.8x, n_bytes = %u",
                    last_neuron_id, block_address, row_length, *row_address,
                    *n_bytes_to_transfer);
=======
                log_debug("neuron_id = %u, block_address = 0x%.8x,"
                        "row_length = %u, row_address = 0x%.8x, n_bytes = %u",
                        last_neuron_id, block_address, row_length, *row_address,
                        *n_bytes_to_transfer);
>>>>>>> 43cd228e
                is_valid = true;
            }
        }

        next_item++;
        items_to_go--;
    } while (!is_valid && (items_to_go > 0));

    return is_valid;
}

//! \brief generates how many dma's were pointless
//! \return uint of how many were done
uint32_t population_table_get_ghost_pop_table_searches(){
	return ghost_pop_table_searches;
}

//! \brief get the number of master pop table key misses
//! \return the number of master pop table key misses
uint32_t population_table_get_invalid_master_pop_hits(){
    return invalid_master_pop_hits;
}

//! \brief sets the connectivity lookup element
//! \param[in] connectivity_lookup: the connectivity lookup
void population_table_set_connectivity_bit_field(
        bit_field_t* connectivity_bit_fields){
    connectivity_bit_field = connectivity_bit_fields;
}

//! \brief clears the dtcm allocated by the population table.
//! \return bool that says if the clearing was successful or not.
bool population_table_shut_down(){
    sark_free(address_list);
    sark_free(master_population_table);
    ghost_pop_table_searches = 0;
    invalid_master_pop_hits = 0;
    last_neuron_id = 0;
    next_item = 0;
    bit_field_filtered_packets = 0;
    items_to_go = 0;
    connectivity_bit_field = NULL;
    return true;
}

//! \brief length of master pop table
//! \return length of the master pop table
uint32_t population_table_length(){
    return master_population_table_length;
}

//! \brief gets the spike associated at a specific index
//! \param[in] index: the index in the master pop table
//! \return the spike
spike_t population_table_get_spike_for_index(uint32_t index){
    return master_population_table[index].key;
}

//! \brief get the mask for the entry at a specific index
//! \param[in] index: the index in the master pop table
//! \return the mask associated with this entry
uint32_t population_table_get_mask_for_entry(uint32_t index){
    return master_population_table[index].mask;
}

//! \brief get the number of packets that were filtered from the bitfield filter
//! \return the number of packets filtered by the bitfield filter
uint32_t population_table_get_filtered_packet_count(){
    return bit_field_filtered_packets;
}<|MERGE_RESOLUTION|>--- conflicted
+++ resolved
@@ -60,7 +60,6 @@
 //! \brief how many items are left to go
 static uint16_t items_to_go = 0;
 
-<<<<<<< HEAD
 //! \brief how many packets were dropped because the bitfield filter says
 //!        they don't hit anything
 static uint32_t bit_field_filtered_packets = 0;
@@ -68,11 +67,7 @@
 //! \brief pointer for the bitfield map
 bit_field_t* connectivity_bit_field;
 
-static inline uint32_t _get_direct_address(address_and_row_length entry) {
-
-=======
 static inline uint32_t get_direct_address(address_and_row_length entry) {
->>>>>>> 43cd228e
     // Direct row address is just the direct address bit
     return (entry & 0x7FFFFF00) >> 8;
 }
@@ -105,13 +100,8 @@
     for (uint32_t i = 0; i < master_population_table_length; i++) {
         master_population_table_entry entry = master_population_table[i];
         for (uint16_t j = entry.start; j < (entry.start + entry.count); j++) {
-<<<<<<< HEAD
-            if (!_is_single(address_list[j])) {
+            if (!is_single(address_list[j])) {
                 log_debug(
-=======
-            if (!is_single(address_list[j])) {
-                log_info(
->>>>>>> 43cd228e
                     "index (%d, %d), key: 0x%.8x, mask: 0x%.8x,"
                     " offset: 0x%.8x, address: 0x%.8x, row_length: %u\n",
                     i, j, entry.key, entry.mask,
@@ -136,20 +126,12 @@
         address_t table_address, address_t synapse_rows_address,
         address_t direct_rows_address, uint32_t *row_max_n_words) {
     log_debug("population_table_initialise: starting");
-
+    
     log_debug("master pop base address is %d", &table_address[0]);
-
     master_population_table_length = table_address[0];
-<<<<<<< HEAD
-    log_debug("master pop table length is %d\n",
-              master_population_table_length);
-    log_debug("master pop table entry size is %d\n",
-              sizeof(master_population_table_entry));
-=======
     log_debug("master pop table length is %d\n", master_population_table_length);
     log_debug("master pop table entry size is %d\n",
             sizeof(master_population_table_entry));
->>>>>>> 43cd228e
     uint32_t n_master_pop_bytes =
             master_population_table_length * sizeof(master_population_table_entry);
     uint32_t n_master_pop_words = n_master_pop_bytes >> 2;
@@ -289,28 +271,9 @@
         int imid = (imax + imin) >> 1;
         master_population_table_entry entry = master_population_table[imid];
         if ((spike & entry.mask) == entry.key) {
-<<<<<<< HEAD
             return imid;
-        }
-        else if (entry.key < spike) {
-
-=======
-            if (entry.count == 0) {
-                log_debug("spike %u (= %x): population found in master population"
-                        "table but count is 0", spike, spike);
-            }
-
-            last_neuron_id = get_neuron_id(entry, spike);
-            next_item = entry.start;
-            items_to_go = entry.count;
-
-            log_debug("spike = %08x, entry_index = %u, start = %u, count = %u",
-                    spike, imid, next_item, items_to_go);
-
-            return population_table_get_next_address(
-                    row_address, n_bytes_to_transfer);
         } else if (entry.key < spike) {
->>>>>>> 43cd228e
+
             // Entry must be in upper part of the table
             imin = imid + 1;
         } else {
@@ -318,13 +281,7 @@
             imax = imid;
         }
     }
-<<<<<<< HEAD
     return NOT_IN_MASTER_POP_TABLE_FLAG;
-=======
-    log_debug("spike %u (= %x): population not found in master population table",
-            spike, spike);
-    return false;
->>>>>>> 43cd228e
 }
 
 bool population_table_get_next_address(
@@ -357,19 +314,10 @@
 
                 *row_address = (address_t) (block_address + neuron_offset);
                 *n_bytes_to_transfer = stride * sizeof(uint32_t);
-<<<<<<< HEAD
-
-                log_debug(
-                    "neuron_id = %u, block_address = 0x%.8x,"
-                    "row_length = %u, row_address = 0x%.8x, n_bytes = %u",
-                    last_neuron_id, block_address, row_length, *row_address,
-                    *n_bytes_to_transfer);
-=======
                 log_debug("neuron_id = %u, block_address = 0x%.8x,"
                         "row_length = %u, row_address = 0x%.8x, n_bytes = %u",
                         last_neuron_id, block_address, row_length, *row_address,
                         *n_bytes_to_transfer);
->>>>>>> 43cd228e
                 is_valid = true;
             }
         }
