/*
 * Copyright (c) 2017-2019 The University of Manchester
 *
 * This program is free software: you can redistribute it and/or modify
 * it under the terms of the GNU General Public License as published by
 * the Free Software Foundation, either version 3 of the License, or
 * (at your option) any later version.
 *
 * This program is distributed in the hope that it will be useful,
 * but WITHOUT ANY WARRANTY; without even the implied warranty of
 * MERCHANTABILITY or FITNESS FOR A PARTICULAR PURPOSE.  See the
 * GNU General Public License for more details.
 *
 * You should have received a copy of the GNU General Public License
 * along with this program.  If not, see <http://www.gnu.org/licenses/>.
 */

#include "population_table.h"
#include <neuron/synapse_row.h>
#include <debug.h>

typedef struct master_population_table_entry {
    uint32_t key;
    uint32_t mask;
    uint16_t start;
    uint16_t count;
    uint16_t core_mask;
    uint16_t n_neurons_and_mask_shift;
} master_population_table_entry;

typedef uint32_t address_and_row_length;
#define INVALID_ADDRESS_AND_ROW_LENGTH 0xFFFFFFFF

static master_population_table_entry *master_population_table;
static uint32_t master_population_table_length;
static address_and_row_length *address_list;
static address_t synaptic_rows_base_address;
static uint32_t direct_rows_base_address;

static spike_t last_spike = 0;
static uint32_t last_neuron_id = 0;
static uint16_t next_item = 0;
static uint16_t items_to_go = 0;

static inline uint32_t get_direct_address(address_and_row_length entry) {
    // Direct row address is just the direct address bit
    return (entry & 0x7FFFFF00) >> 8;
}

static inline uint32_t get_address(address_and_row_length entry) {
    // The address is in words and is the top 23-bits but 1, so this down
    // shifts by 8 and then multiplies by 16 (= up shifts by 4) = down shift by 4
    // with the given mask 0x7FFFFF00 to fully remove the row length
    // NOTE: The mask can be removed given the machine spec says it
    // hard-codes the bottom 2 bits to zero anyhow. BUT BAD CODE PRACTICE
    return (entry & 0x7FFFFF00) >> 4;
}

<<<<<<< HEAD
static inline uint32_t _get_row_length(address_and_row_length entry) {
    // Row lengths are stored offset by 1, to allow 1-256 length rows
    return (entry & 0xFF) + 1;
=======
static inline uint32_t get_row_length(address_and_row_length entry) {
    return entry & 0xFF;
>>>>>>> d3f7f3d3
}

static inline uint32_t is_single(address_and_row_length entry) {
    return entry & 0x80000000;
}

<<<<<<< HEAD
static inline uint32_t _get_n_neurons(master_population_table_entry entry) {
    return entry.n_neurons_and_mask_shift >> 5;
}

static inline uint32_t _get_core_shift(master_population_table_entry entry) {
    return entry.n_neurons_and_mask_shift & 0x1F;
}

static inline uint32_t _get_core_sum(
        master_population_table_entry entry, spike_t spike) {
    return ((spike >> _get_core_shift(entry)) & entry.core_mask) *
            _get_n_neurons(entry);
}

static inline uint32_t _get_neuron_id(
=======
static inline uint32_t get_neuron_id(
>>>>>>> d3f7f3d3
        master_population_table_entry entry, spike_t spike) {
    return (spike & ~(entry.mask | (entry.core_mask << _get_core_shift(entry)))) +
            _get_core_sum(entry, spike);
}

static inline void print_master_population_table(void) {
    log_info("master_population\n");
    log_info("------------------------------------------\n");
    for (uint32_t i = 0; i < master_population_table_length; i++) {
        master_population_table_entry entry = master_population_table[i];
        for (uint16_t j = entry.start; j < (entry.start + entry.count); j++) {
<<<<<<< HEAD
            if (address_list[j] == INVALID_ADDRESS_AND_ROW_LENGTH) {
                log_info(
                    "index (%d, %d), key: 0x%08x, mask: 0x%08x,"
                    " core_mask: 0x%08x, core_shift: %u, n_neurons: %u,"
                    " INVALID",
                    i, j, entry.key, entry.mask, entry.core_mask,
                    _get_core_shift(entry), _get_n_neurons(entry));
            } else if (!_is_single(address_list[j])) {
                log_info(
                    "index (%d, %d), key: 0x%08x, mask: 0x%08x,"
                    " core_mask: 0x%08x, core_shift: %u, n_neurons: %u,"
                    " offset: 0x%08x, address: 0x%08x, row_length: %u",
                    i, j, entry.key, entry.mask, entry.core_mask,
                    _get_core_shift(entry), _get_n_neurons(entry),
                    _get_address(address_list[j]),
                    _get_address(address_list[j]) +
=======
            if (!is_single(address_list[j])) {
                log_info(
                    "index (%d, %d), key: 0x%.8x, mask: 0x%.8x,"
                    " offset: 0x%.8x, address: 0x%.8x, row_length: %u\n",
                    i, j, entry.key, entry.mask,
                    get_address(address_list[j]),
                    get_address(address_list[j]) +
>>>>>>> d3f7f3d3
                        (uint32_t) synaptic_rows_base_address,
                    get_row_length(address_list[j]));
            } else {
                log_info(
<<<<<<< HEAD
                    "index (%d, %d), key: 0x%08x, mask: 0x%08x"
                    " core_mask: 0x%08x, core_shift: %u, n_neurons: %u,"
                    " offset: 0x%08x, address: 0x%08x, single",
                    i, j, entry.key, entry.mask, entry.core_mask,
                    _get_core_shift(entry), _get_n_neurons(entry),
                    _get_direct_address(address_list[j]),
                    _get_direct_address(address_list[j]) +
                        (uint32_t) direct_rows_base_address);
=======
                    "index (%d, %d), key: 0x%.8x, mask: 0x%.8x,"
                    " offset: 0x%.8x, address: 0x%.8x, single",
                    i, j, entry.key, entry.mask,
                    get_direct_address(address_list[j]),
                    get_direct_address(address_list[j]) + direct_rows_base_address);
>>>>>>> d3f7f3d3
            }
        }
    }
    log_info("------------------------------------------\n");
}

bool population_table_initialise(
        address_t table_address, address_t synapse_rows_address,
        address_t direct_rows_address, uint32_t *row_max_n_words) {
    log_debug("population_table_initialise: starting");

    master_population_table_length = table_address[0];
    log_debug("master pop table length is %d\n", master_population_table_length);
    log_debug("master pop table entry size is %d\n",
            sizeof(master_population_table_entry));
    uint32_t n_master_pop_bytes =
            master_population_table_length * sizeof(master_population_table_entry);
    uint32_t n_master_pop_words = n_master_pop_bytes >> 2;
    log_debug("pop table size is %d\n", n_master_pop_bytes);

    // only try to malloc if there's stuff to malloc.
    if (n_master_pop_bytes != 0) {
        master_population_table = spin1_malloc(n_master_pop_bytes);
        if (master_population_table == NULL) {
            log_error("Could not allocate master population table");
            return false;
        }
    }

    uint32_t address_list_length = table_address[1];
    uint32_t n_address_list_bytes =
            address_list_length * sizeof(address_and_row_length);

    // only try to malloc if there's stuff to malloc.
    if (n_address_list_bytes != 0) {
        address_list = spin1_malloc(n_address_list_bytes);
        if (address_list == NULL) {
            log_error("Could not allocate master population address list");
            return false;
        }
    }

    log_debug("pop table size: %u (%u bytes)",
            master_population_table_length, n_master_pop_bytes);
    log_debug("address list size: %u (%u bytes)",
            address_list_length, n_address_list_bytes);

    // Copy the master population table
    spin1_memcpy(master_population_table, &table_address[2],
            n_master_pop_bytes);
    spin1_memcpy(address_list, &table_address[2 + n_master_pop_words],
            n_address_list_bytes);

    // Store the base address
    log_info("the stored synaptic matrix base address is located at: 0x%08x",
            synapse_rows_address);
    log_info("the direct synaptic matrix base address is located at: 0x%08x",
            direct_rows_address);
    synaptic_rows_base_address = synapse_rows_address;
    direct_rows_base_address = (uint32_t) direct_rows_address;

    *row_max_n_words = 0xFF + N_SYNAPSE_ROW_HEADER_WORDS;

    print_master_population_table();
    return true;
}

bool population_table_get_first_address(
        spike_t spike, address_t* row_address, size_t* n_bytes_to_transfer) {
    uint32_t imin = 0;
    uint32_t imax = master_population_table_length;

    while (imin < imax) {
        int imid = (imax + imin) >> 1;
        master_population_table_entry entry = master_population_table[imid];
        if ((spike & entry.mask) == entry.key) {
            if (entry.count == 0) {
                log_debug("spike %u (= %x): population found in master population"
                        "table but count is 0", spike, spike);
            }

            last_neuron_id = get_neuron_id(entry, spike);
            last_spike = spike;
            next_item = entry.start;
            items_to_go = entry.count;

            log_debug("spike = %08x, entry_index = %u, start = %u, count = %u",
                    spike, imid, next_item, items_to_go);

            // A local address is used here as the interface requires something
            // to be passed in but using the address of an argument is odd!
            uint32_t local_spike_id;
            return population_table_get_next_address(
                    &local_spike_id, row_address, n_bytes_to_transfer);
        } else if (entry.key < spike) {
            // Entry must be in upper part of the table
            imin = imid + 1;
        } else {
            // Entry must be in lower part of the table
            imax = imid;
        }
    }
    log_debug("spike %u (= %x): population not found in master population table",
            spike, spike);
    return false;
}

bool population_table_get_next_address(
        spike_t *spike, address_t *row_address, size_t *n_bytes_to_transfer) {
    // If there are no more items in the list, return false
    if (items_to_go <= 0) {
        return false;
    }

    bool is_valid = false;
    do {
        address_and_row_length item = address_list[next_item];
        if (item != INVALID_ADDRESS_AND_ROW_LENGTH) {

            // If the row is a direct row, indicate this by specifying the
            // n_bytes_to_transfer is 0
            if (_is_single(item)) {
                *row_address = (address_t) (
                    _get_direct_address(item) +
                    (uint32_t) direct_rows_base_address +
                    (last_neuron_id * sizeof(uint32_t)));
                *n_bytes_to_transfer = 0;
                is_valid = true;
            } else {

<<<<<<< HEAD
                uint32_t row_length = _get_row_length(item);
=======
        // If the row is a direct row, indicate this by specifying the
        // n_bytes_to_transfer is 0
        if (is_single(item)) {
            *row_address = (address_t) (
                    get_direct_address(item) + direct_rows_base_address +
                    (last_neuron_id * sizeof(uint32_t)));
            *n_bytes_to_transfer = 0;
            *spike = last_spike;
            is_valid = true;
        } else {
            uint32_t row_length = get_row_length(item);
            if (row_length > 0) {
>>>>>>> d3f7f3d3
                uint32_t block_address =
                        get_address(item) + (uint32_t) synaptic_rows_base_address;
                uint32_t stride = (row_length + N_SYNAPSE_ROW_HEADER_WORDS);
                uint32_t neuron_offset =
                        last_neuron_id * stride * sizeof(uint32_t);

                *row_address = (address_t) (block_address + neuron_offset);
                *n_bytes_to_transfer = stride * sizeof(uint32_t);
                log_debug("neuron_id = %u, block_address = 0x%.8x,"
                        "row_length = %u, row_address = 0x%.8x, n_bytes = %u",
                        last_neuron_id, block_address, row_length, *row_address,
                        *n_bytes_to_transfer);
                *spike = last_spike;
                is_valid = true;
            }
        }

        next_item++;
        items_to_go--;
    } while (!is_valid && (items_to_go > 0));

    return is_valid;
}<|MERGE_RESOLUTION|>--- conflicted
+++ resolved
@@ -56,42 +56,33 @@
     return (entry & 0x7FFFFF00) >> 4;
 }
 
-<<<<<<< HEAD
-static inline uint32_t _get_row_length(address_and_row_length entry) {
+static inline uint32_t get_row_length(address_and_row_length entry) {
     // Row lengths are stored offset by 1, to allow 1-256 length rows
     return (entry & 0xFF) + 1;
-=======
-static inline uint32_t get_row_length(address_and_row_length entry) {
-    return entry & 0xFF;
->>>>>>> d3f7f3d3
 }
 
 static inline uint32_t is_single(address_and_row_length entry) {
     return entry & 0x80000000;
 }
 
-<<<<<<< HEAD
-static inline uint32_t _get_n_neurons(master_population_table_entry entry) {
+static inline uint32_t get_n_neurons(master_population_table_entry entry) {
     return entry.n_neurons_and_mask_shift >> 5;
 }
 
-static inline uint32_t _get_core_shift(master_population_table_entry entry) {
+static inline uint32_t get_core_shift(master_population_table_entry entry) {
     return entry.n_neurons_and_mask_shift & 0x1F;
 }
 
-static inline uint32_t _get_core_sum(
+static inline uint32_t get_core_sum(
         master_population_table_entry entry, spike_t spike) {
-    return ((spike >> _get_core_shift(entry)) & entry.core_mask) *
-            _get_n_neurons(entry);
-}
-
-static inline uint32_t _get_neuron_id(
-=======
+    return ((spike >> get_core_shift(entry)) & entry.core_mask) *
+            get_n_neurons(entry);
+}
+
 static inline uint32_t get_neuron_id(
->>>>>>> d3f7f3d3
         master_population_table_entry entry, spike_t spike) {
-    return (spike & ~(entry.mask | (entry.core_mask << _get_core_shift(entry)))) +
-            _get_core_sum(entry, spike);
+    return (spike & ~(entry.mask | (entry.core_mask << get_core_shift(entry)))) +
+            get_core_sum(entry, spike);
 }
 
 static inline void print_master_population_table(void) {
@@ -100,52 +91,33 @@
     for (uint32_t i = 0; i < master_population_table_length; i++) {
         master_population_table_entry entry = master_population_table[i];
         for (uint16_t j = entry.start; j < (entry.start + entry.count); j++) {
-<<<<<<< HEAD
             if (address_list[j] == INVALID_ADDRESS_AND_ROW_LENGTH) {
                 log_info(
                     "index (%d, %d), key: 0x%08x, mask: 0x%08x,"
                     " core_mask: 0x%08x, core_shift: %u, n_neurons: %u,"
                     " INVALID",
                     i, j, entry.key, entry.mask, entry.core_mask,
-                    _get_core_shift(entry), _get_n_neurons(entry));
-            } else if (!_is_single(address_list[j])) {
+                    get_core_shift(entry), get_n_neurons(entry));
+            } else if (!is_single(address_list[j])) {
                 log_info(
                     "index (%d, %d), key: 0x%08x, mask: 0x%08x,"
                     " core_mask: 0x%08x, core_shift: %u, n_neurons: %u,"
                     " offset: 0x%08x, address: 0x%08x, row_length: %u",
                     i, j, entry.key, entry.mask, entry.core_mask,
-                    _get_core_shift(entry), _get_n_neurons(entry),
-                    _get_address(address_list[j]),
-                    _get_address(address_list[j]) +
-=======
-            if (!is_single(address_list[j])) {
-                log_info(
-                    "index (%d, %d), key: 0x%.8x, mask: 0x%.8x,"
-                    " offset: 0x%.8x, address: 0x%.8x, row_length: %u\n",
-                    i, j, entry.key, entry.mask,
+                    get_core_shift(entry), get_n_neurons(entry),
                     get_address(address_list[j]),
                     get_address(address_list[j]) +
->>>>>>> d3f7f3d3
                         (uint32_t) synaptic_rows_base_address,
                     get_row_length(address_list[j]));
             } else {
                 log_info(
-<<<<<<< HEAD
                     "index (%d, %d), key: 0x%08x, mask: 0x%08x"
                     " core_mask: 0x%08x, core_shift: %u, n_neurons: %u,"
                     " offset: 0x%08x, address: 0x%08x, single",
                     i, j, entry.key, entry.mask, entry.core_mask,
-                    _get_core_shift(entry), _get_n_neurons(entry),
-                    _get_direct_address(address_list[j]),
-                    _get_direct_address(address_list[j]) +
-                        (uint32_t) direct_rows_base_address);
-=======
-                    "index (%d, %d), key: 0x%.8x, mask: 0x%.8x,"
-                    " offset: 0x%.8x, address: 0x%.8x, single",
-                    i, j, entry.key, entry.mask,
+                    get_core_shift(entry), get_n_neurons(entry),
                     get_direct_address(address_list[j]),
                     get_direct_address(address_list[j]) + direct_rows_base_address);
->>>>>>> d3f7f3d3
             }
         }
     }
@@ -267,31 +239,15 @@
 
             // If the row is a direct row, indicate this by specifying the
             // n_bytes_to_transfer is 0
-            if (_is_single(item)) {
+            if (is_single(item)) {
                 *row_address = (address_t) (
-                    _get_direct_address(item) +
-                    (uint32_t) direct_rows_base_address +
+                    get_direct_address(item) + direct_rows_base_address +
                     (last_neuron_id * sizeof(uint32_t)));
                 *n_bytes_to_transfer = 0;
                 is_valid = true;
             } else {
 
-<<<<<<< HEAD
-                uint32_t row_length = _get_row_length(item);
-=======
-        // If the row is a direct row, indicate this by specifying the
-        // n_bytes_to_transfer is 0
-        if (is_single(item)) {
-            *row_address = (address_t) (
-                    get_direct_address(item) + direct_rows_base_address +
-                    (last_neuron_id * sizeof(uint32_t)));
-            *n_bytes_to_transfer = 0;
-            *spike = last_spike;
-            is_valid = true;
-        } else {
-            uint32_t row_length = get_row_length(item);
-            if (row_length > 0) {
->>>>>>> d3f7f3d3
+                uint32_t row_length = get_row_length(item);
                 uint32_t block_address =
                         get_address(item) + (uint32_t) synaptic_rows_base_address;
                 uint32_t stride = (row_length + N_SYNAPSE_ROW_HEADER_WORDS);
