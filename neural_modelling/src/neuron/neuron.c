/*! \file
 *
 * \brief implementation of the neuron.h interface.
 *
 */

#include "neuron.h"
#include "models/neuron_model.h"
#include "input_types/input_type.h"
#include "additional_inputs/additional_input.h"
#include "threshold_types/threshold_type.h"
#include "synapse_types/synapse_types.h"
#include "plasticity/synapse_dynamics.h"
#include "structural_plasticity/synaptogenesis_dynamics.h"
#include "../common/out_spikes.h"
#include "recording.h"
#include <debug.h>
#include <string.h>

// declare spin1_wfi
void spin1_wfi();

#define SPIKE_RECORDING_CHANNEL 0
#define V_RECORDING_CHANNEL 1
#define GSYN_EXCITATORY_RECORDING_CHANNEL 2
#define GSYN_INHIBITORY_RECORDING_CHANNEL 3

#ifndef NUM_EXCITATORY_RECEPTORS
#define NUM_EXCITATORY_RECEPTORS 1
#error NUM_EXCITATORY_RECEPTORS was undefined.  It should be defined by a synapse\
       shaping include
#endif

#ifndef NUM_INHIBITORY_RECEPTORS
#define NUM_INHIBITORY_RECEPTORS 1
#error NUM_INHIBITORY_RECEPTORS was undefined.  It should be defined by a synapse\
       shaping include
#endif

//! Array of neuron states
static neuron_pointer_t neuron_array;

//! Input states array
static input_type_pointer_t input_type_array;

//! Additional input array
static additional_input_pointer_t additional_input_array;

//! Threshold states array
static threshold_type_pointer_t threshold_type_array;

//! Global parameters for the neurons
static global_neuron_params_pointer_t global_parameters;

//! The key to be used for this core (will be ORed with neuron id)
static key_t key;

//! A checker that says if this model should be transmitting. If set to false
//! by the data region, then this model should not have a key.
static bool use_key;

//! The number of neurons on the core
static uint32_t n_neurons;

//! The recording flags
static uint32_t recording_flags;

// The synapse shaping parameters
static synapse_param_t *neuron_synapse_shaping_params;

typedef struct global_record_params_t {
    uint32_t spike_rate;
    uint32_t v_rate;
    uint32_t exc_rate;
    uint32_t inh_rate;
    uint8_t spike_recording;
    uint8_t v_recording;
    uint8_t exc_recording;
    uint8_t inh_recording;

} global_record_params_t;

static global_record_params_t* global_record_params;

typedef struct indexes_t {
    uint8_t spike;
    uint8_t v;
    uint8_t exc;
    uint8_t inh;
} indexes_t;

static indexes_t* indexes_array;

uint32_t spike_index;
uint32_t spike_increment;
uint32_t v_index;
uint32_t v_increment;
uint32_t exc_index;
uint32_t exc_increment;
uint32_t inh_index;
uint32_t inh_increment;

//! storage for neuron state with timestamp
static timed_state_t *voltages;
uint32_t voltages_size;

//! storage for neuron input with timestamp
static timed_input_t *inputs_excitatory;
static timed_input_t *inputs_inhibitory;
uint32_t exc_size;
uint32_t inh_size;

//! The number of clock ticks to back off before starting the timer, in an
//! attempt to avoid overloading the network
static uint32_t random_backoff;

//! The number of clock ticks between sending each spike
static uint32_t time_between_spikes;

//! The expected current clock tick of timer_1 when the next spike can be sent
static uint32_t expected_time;

//! The number of recordings outstanding
static uint32_t n_recordings_outstanding = 0;

//! parameters that reside in the neuron_parameter_data_region in human
//! readable form
typedef enum parmeters_in_neuron_parameter_data_region {
    RANDOM_BACKOFF, TIME_BETWEEN_SPIKES, HAS_KEY, TRANSMISSION_KEY,
    N_NEURONS_TO_SIMULATE, INCOMING_SPIKE_BUFFER_SIZE,
    START_OF_GLOBAL_PARAMETERS,
} parmeters_in_neuron_parameter_data_region;


//! private method for doing output debug data on the neurons
static inline void _print_neurons() {

//! only if the models are compiled in debug mode will this method contain
//! said lines
#if LOG_LEVEL >= LOG_DEBUG
    log_debug("-------------------------------------\n");
    for (index_t n = 0; n < n_neurons; n++) {
        neuron_model_print_state_variables(&(neuron_array[n]));
    }
    log_debug("-------------------------------------\n");
    //}
#endif // LOG_LEVEL >= LOG_DEBUG
}

//! private method for doing output debug data on the neurons
static inline void _print_neuron_parameters() {

//! only if the models are compiled in debug mode will this method contain
//! said lines.
#if LOG_LEVEL >= LOG_DEBUG
    log_debug("-------------------------------------\n");
    for (index_t n = 0; n < n_neurons; n++) {
        neuron_model_print_parameters(&(neuron_array[n]));
    }
    log_debug("-------------------------------------\n");
    //}
#endif // LOG_LEVEL >= LOG_DEBUG
}


void _reset_record_counter(){
    if (global_record_params->spike_rate == 0){
        // Setting increment to zero means v_index will never equal v_rate
        spike_increment = 0;
        // Index is not rate so does not record. Nor one so we never reset
        spike_index = 2;
    } else {
        // Increase one each call so z_index gets to v_rate
        spike_increment = 1;
        // Using rate base here first zero time is record
        spike_index = global_record_params->spike_rate;
        // Reset as first pass we record no matter what the rate is
        out_spikes_reset();
    }
    if (global_record_params->v_rate == 0){
        // Setting increment to zero means v_index will never equal v_rate
        v_increment = 0;
        // Index is not rate so does not record
        v_index = 1;

    } else {
        // Increase one each call so z_index gets to v_rate
        v_increment = 1;
        // Using rate base here first zero time is record
        v_index = global_record_params->v_rate;
    }

    if (global_record_params->exc_rate == 0){
        exc_increment = 0;
        exc_index = 1;
    } else {
        exc_increment = 1;
        exc_index = global_record_params->exc_rate;
    }
    if (global_record_params->inh_rate == 0){
        inh_increment = 0;
        inh_index = 1;
    } else {
        inh_increment = 1;
        inh_index = global_record_params->inh_rate;
    }

}

//! \brief does the memory copy for the neuron parameters
//! \param[in] address: the address where the neuron parameters are stored
//! in SDRAM
//! \return bool which is true if the mem copy's worked, false otherwise
bool _neuron_load_neuron_parameters(address_t address){
    uint32_t next = START_OF_GLOBAL_PARAMETERS;

<<<<<<< HEAD
    log_debug("loading neuron global parameters");
    memcpy(global_parameters, &address[next], sizeof(global_neuron_params_t));
    next += sizeof(global_neuron_params_t) / 4;

    log_debug("loading neuron local parameters");
    memcpy(neuron_array, &address[next], n_neurons * sizeof(neuron_t));
    next += (n_neurons * sizeof(neuron_t)) / 4;

    log_debug("loading input type parameters");
    memcpy(input_type_array, &address[next], n_neurons * sizeof(input_type_t));
    next += (n_neurons * sizeof(input_type_t)) / 4;

    log_debug("loading additional input type parameters");
=======
    log_info("loading parameters");
    //log_info("loading global record parameters");
    memcpy(global_record_params, &address[next], sizeof(global_record_params_t));
    next += sizeof(global_record_params_t) / 4;

    //log_info("loading indexes parameters");
    memcpy(indexes_array, &address[next], n_neurons * sizeof(indexes_t));
    next += (n_neurons * sizeof(indexes_t)) / 4;

    //for (index_t neuron_index = 0; neuron_index < n_neurons; neuron_index++) {
    //    indexes_t indexes = &indexes_array[neuron_index];
    //    log_info("neuron = %u, spike index = %u, v index = %u,"
    //        "exc index = %u, inh index = %u", neuron_index,
    //        indexes->spike, indexes->v,
    //        indexes->exc, indexes->inh);
    //}

    //log_info("loading neuron global parameters");
    memcpy(global_parameters, &address[next], sizeof(global_neuron_params_t));
    next += sizeof(global_neuron_params_t) / 4;

    //log_info("loading neuron local parameters");
    memcpy(neuron_array, &address[next], n_neurons * sizeof(neuron_t));
    next += (n_neurons * sizeof(neuron_t)) / 4;

    //log_info("loading input type parameters");
    memcpy(input_type_array, &address[next], n_neurons * sizeof(input_type_t));
    next += (n_neurons * sizeof(input_type_t)) / 4;

    //log_info("loading additional input type parameters");
>>>>>>> 16cbb8cd
    memcpy(additional_input_array, &address[next],
           n_neurons * sizeof(additional_input_t));
    next += (n_neurons * sizeof(additional_input_t)) / 4;

<<<<<<< HEAD
    log_debug("loading threshold type parameters");
=======
    //log_info("loading threshold type parameters");
>>>>>>> 16cbb8cd
    memcpy(threshold_type_array, &address[next],
           n_neurons * sizeof(threshold_type_t));

    neuron_model_set_global_neuron_params(global_parameters);

    return true;
}

//! \brief interface for reloading neuron parameters as needed
//! \param[in] address: the address where the neuron parameters are stored
//! in SDRAM
//! \return bool which is true if the reload of the neuron parameters was
//! successful or not
bool neuron_reload_neuron_parameters(address_t address){
    log_debug("neuron_reloading_neuron_parameters: starting");
    if (!_neuron_load_neuron_parameters(address)){
        return false;
    }

    // for debug purposes, print the neuron parameters
    _print_neuron_parameters();
    return true;
}

//! \brief Set up the neuron models
//! \param[in] address the absolute address in SDRAM for the start of the
//!            NEURON_PARAMS data region in SDRAM
//! \param[in] recording_flags_param the recordings parameters
//!            (contains which regions are active and how big they are)
//! \param[out] n_neurons_value The number of neurons this model is to emulate
//! \return True is the initialisation was successful, otherwise False
bool neuron_initialise(address_t address, uint32_t recording_flags_param,
        uint32_t *n_neurons_value, uint32_t *incoming_spike_buffer_size) {
    log_debug("neuron_initialise: starting");

    random_backoff = address[RANDOM_BACKOFF];
    time_between_spikes = address[TIME_BETWEEN_SPIKES] * sv->cpu_clk;
    log_debug(
        "\t back off = %u, time between spikes %u",
        random_backoff, time_between_spikes);

    // Check if there is a key to use
    use_key = address[HAS_KEY];

    // Read the spike key to use
    key = address[TRANSMISSION_KEY];

    // output if this model is expecting to transmit
    if (!use_key){
<<<<<<< HEAD
        log_debug("\tThis model is not expecting to transmit as it has no key");
    }
    else{
        log_debug("\tThis model is expected to transmit with key = %08x", key);
=======
        log_info("\tThis model is not expecting to transmit as it has no key");
    } else{
        log_info("\tThis model is expected to transmit with key = %08x", key);
>>>>>>> 16cbb8cd
    }

    // Read the neuron details
    n_neurons = address[N_NEURONS_TO_SIMULATE];
    *n_neurons_value = n_neurons;

    // Read the size of the incoming spike buffer to use
    *incoming_spike_buffer_size = address[INCOMING_SPIKE_BUFFER_SIZE];

    // log message for debug purposes
    log_debug(
        "\t neurons = %u, spike buffer size = %u, params size = %u,"
        "input type size = %u, threshold size = %u", n_neurons,
        *incoming_spike_buffer_size, sizeof(neuron_t),
        sizeof(input_type_t), sizeof(threshold_type_t));

    // allocate DTCM for the global record details
    if (sizeof(global_record_params_t) > 0) {
        global_record_params = (global_record_params_t *)
            spin1_malloc(sizeof(global_record_params_t));
        if (global_record_params == NULL) {
            log_error("Unable to allocate global record parameters"
                      "- Out of DTCM");
            return false;
        }
    }

    // Allocate DTCM for indexes
    if (sizeof(index_t) != 0) {
        indexes_array = (indexes_t *) spin1_malloc(
            n_neurons * sizeof(indexes_t));
        if (indexes_array == NULL) {
            log_error("Unable to allocate neuron array - Out of DTCM");
            return false;
        }
    }

    // allocate DTCM for the global parameter details
    if (sizeof(global_neuron_params_t) > 0) {
        global_parameters = (global_neuron_params_t *) spin1_malloc(
            sizeof(global_neuron_params_t));
        if (global_parameters == NULL) {
            log_error("Unable to allocate global neuron parameters"
                      "- Out of DTCM");
            return false;
        }
    }

    // Allocate DTCM for neuron array
    if (sizeof(neuron_t) != 0) {
        neuron_array = (neuron_t *) spin1_malloc(n_neurons * sizeof(neuron_t));
        if (neuron_array == NULL) {
            log_error("Unable to allocate neuron array - Out of DTCM");
            return false;
        }
    }

    // Allocate DTCM for input type array and copy block of data
    if (sizeof(input_type_t) != 0) {
        input_type_array = (input_type_t *) spin1_malloc(
            n_neurons * sizeof(input_type_t));
        if (input_type_array == NULL) {
            log_error("Unable to allocate input type array - Out of DTCM");
            return false;
        }
    }

    // Allocate DTCM for additional input array and copy block of data
    if (sizeof(additional_input_t) != 0) {
        additional_input_array = (additional_input_pointer_t) spin1_malloc(
            n_neurons * sizeof(additional_input_t));
        if (additional_input_array == NULL) {
            log_error("Unable to allocate additional input array"
                      " - Out of DTCM");
            return false;
        }
    }

    // Allocate DTCM for threshold type array and copy block of data
    if (sizeof(threshold_type_t) != 0) {
        threshold_type_array = (threshold_type_t *) spin1_malloc(
            n_neurons * sizeof(threshold_type_t));
        if (threshold_type_array == NULL) {
            log_error("Unable to allocate threshold type array - Out of DTCM");
            return false;
        }
    }

    // load the data into the allocated DTCM spaces.
    if (!_neuron_load_neuron_parameters(address)){
        return false;
    }

    _reset_record_counter();
    recording_flags = recording_flags_param;

    // Set up the out spikes array
    size_t spike_size;
    if (global_record_params->spike_recording == n_neurons){
        spike_size = n_neurons;
    } else {
        spike_size = global_record_params->spike_recording + 1;
    }
    if (!out_spikes_initialize(spike_size)) {
        return false;
    }

    // Size of recording indexes
    if (global_record_params->v_recording == n_neurons){
        voltages_size = sizeof(uint32_t) + sizeof(state_t) * n_neurons;
        voltages = (timed_state_t *) spin1_malloc(voltages_size);
    } else {
        voltages_size = sizeof(uint32_t) +
            sizeof(state_t) * global_record_params->v_recording;
        // one extra for overflow
        voltages = (timed_state_t *) spin1_malloc(
            voltages_size + sizeof(state_t));
    }
    //log_info("voltage_size = %u", voltages_size);

    if (global_record_params->exc_recording == n_neurons){
        exc_size = sizeof(uint32_t) + sizeof(input_struct_t) * n_neurons;
        inputs_excitatory = (timed_input_t *) spin1_malloc(exc_size);
    } else {
        exc_size = sizeof(uint32_t) +
            sizeof(input_struct_t) * global_record_params->exc_recording;
        // one extra for overflow
        inputs_excitatory = (timed_input_t *) spin1_malloc(
            exc_size + sizeof(input_struct_t));
    }
    //log_info("exc_size = %u", exc_size);

    if (global_record_params->inh_recording == n_neurons){
        inh_size = sizeof(uint32_t) + sizeof(input_struct_t) * n_neurons;
        inputs_inhibitory = (timed_input_t *) spin1_malloc(exc_size);
    } else {
        inh_size = sizeof(uint32_t) +
            sizeof(input_struct_t) * global_record_params->inh_recording;
        // one extra for overflow
        inputs_inhibitory = (timed_input_t *) spin1_malloc(
            inh_size + sizeof(input_struct_t));
    }
    //log_info("inh_size = %u", inh_size);

    _print_neuron_parameters();

    return true;
}

//! \brief stores neuron parameter back into sdram
//! \param[in] address: the address in sdram to start the store
void neuron_store_neuron_parameters(address_t address){

    uint32_t next = START_OF_GLOBAL_PARAMETERS;

    log_info("writing parameters");

<<<<<<< HEAD
    log_debug("writing neuron global parameters");
    memcpy(&address[next], global_parameters, sizeof(global_neuron_params_t));
    next += sizeof(global_neuron_params_t) / 4;

    log_debug("writing neuron local parameters");
    memcpy(&address[next], neuron_array, n_neurons * sizeof(neuron_t));
    next += (n_neurons * sizeof(neuron_t)) / 4;

    log_debug("writing input type parameters");
    memcpy(&address[next], input_type_array, n_neurons * sizeof(input_type_t));
    next += (n_neurons * sizeof(input_type_t)) / 4;

    log_debug("writing additional input type parameters");
=======
    //log_info("writing gobal recordi parameters");
    memcpy(&address[next], global_record_params, sizeof(global_record_params_t));
    next += sizeof(global_record_params_t) / 4;

    //log_info("writing index local parameters");
    memcpy(&address[next], indexes_array, n_neurons * sizeof(indexes_t));
    next += (n_neurons * sizeof(indexes_t)) / 4;

    //log_info("writing neuron global parameters");
    memcpy(&address[next], global_parameters, sizeof(global_neuron_params_t));
    next += sizeof(global_neuron_params_t) / 4;

    //log_info("writing neuron local parameters");
    memcpy(&address[next], neuron_array, n_neurons * sizeof(neuron_t));
    next += (n_neurons * sizeof(neuron_t)) / 4;

    //log_info("writing input type parameters");
    memcpy(&address[next], input_type_array, n_neurons * sizeof(input_type_t));
    next += (n_neurons * sizeof(input_type_t)) / 4;

    //log_info("writing additional input type parameters");
>>>>>>> 16cbb8cd
    memcpy(&address[next], additional_input_array,
           n_neurons * sizeof(additional_input_t));
    next += (n_neurons * sizeof(additional_input_t)) / 4;

<<<<<<< HEAD
    log_debug("writing threshold type parameters");
=======
    //log_info("writing threshold type parameters");
>>>>>>> 16cbb8cd
    memcpy(&address[next], threshold_type_array,
           n_neurons * sizeof(threshold_type_t));
}

//! \setter for the internal input buffers
//! \param[in] input_buffers_value the new input buffers
void neuron_set_neuron_synapse_shaping_params(
        synapse_param_t *neuron_synapse_shaping_params_value) {
    neuron_synapse_shaping_params = neuron_synapse_shaping_params_value;
}

void recording_done_callback() {
    n_recordings_outstanding -= 1;
}

//! \executes all the updates to neural parameters when a given timer period
//! has occurred.
//! \param[in] time the timer tick  value currently being executed
void neuron_do_timestep_update(timer_t time) {

    // Wait a random number of clock cycles
    uint32_t random_backoff_time = tc[T1_COUNT] - random_backoff;
    while (tc[T1_COUNT] > random_backoff_time) {

        // Do Nothing
    }

    // Set the next expected time to wait for between spike sending
    expected_time = tc[T1_COUNT] - time_between_spikes;

    // Wait until recordings have completed, to ensure the recording space
    // can be re-written
    while (n_recordings_outstanding > 0) {
        spin1_wfi();
    }

    // Reset the out spikes before starting if a beginning of recording
    if (spike_index == 1) {
        out_spikes_reset();
    }

    // update each neuron individually
    for (index_t neuron_index = 0; neuron_index < n_neurons; neuron_index++) {

        indexes_t* indexes = &indexes_array[neuron_index];

        // Get the parameters for this neuron
        neuron_pointer_t neuron = &neuron_array[neuron_index];
        input_type_pointer_t input_type = &input_type_array[neuron_index];
        threshold_type_pointer_t threshold_type =
            &threshold_type_array[neuron_index];
        additional_input_pointer_t additional_input =
            &additional_input_array[neuron_index];
        state_t voltage = neuron_model_get_membrane_voltage(neuron);

        // record this neuron parameter. Just as cheap to set then to gate
        voltages->states[indexes->v] = voltage;

        // Get excitatory and inhibitory input from synapses and convert it
        // to current input
        input_t* exc_syn_input = input_type_get_input_value(
        		synapse_types_get_excitatory_input(
        				&(neuron_synapse_shaping_params[neuron_index])),
						input_type, NUM_EXCITATORY_RECEPTORS);
        input_t* inh_syn_input = input_type_get_input_value(
        		synapse_types_get_inhibitory_input(
        				&(neuron_synapse_shaping_params[neuron_index])),
						input_type, NUM_INHIBITORY_RECEPTORS);

        // Sum g_syn contributions from all receptors for recording
        REAL total_exc = 0;
        REAL total_inh = 0;

        for (int i = 0; i < NUM_EXCITATORY_RECEPTORS; i++){
        	total_exc += exc_syn_input[i];
        }
        for (int i=0; i< NUM_INHIBITORY_RECEPTORS; i++){
        	total_inh += inh_syn_input[i];
        }

        // record these neuron parameter. Just as cheap to set then to gate
        inputs_excitatory->inputs[indexes->exc].input = total_exc;
        inputs_inhibitory->inputs[indexes->inh].input = total_inh;

        // Perform conversion of g_syn to current, including evaluation of
        // voltage-dependent inputs
        input_type_convert_excitatory_input_to_current(
        		exc_syn_input, input_type, voltage);
        input_type_convert_inhibitory_input_to_current(
        		inh_syn_input, input_type, voltage);

        // Get external bias from any source of intrinsic plasticity
        input_t external_bias =
            synapse_dynamics_get_intrinsic_bias(time, neuron_index) +
            additional_input_get_input_value_as_current(
                additional_input, voltage);

        // Update neuron parameters
        state_t result = neuron_model_state_update(
            NUM_EXCITATORY_RECEPTORS, exc_syn_input,
			NUM_INHIBITORY_RECEPTORS, inh_syn_input,
			external_bias, neuron);

        // Determine if a spike should occur
        bool spike = threshold_type_is_above_threshold(result, threshold_type);

        // If the neuron has spiked
        if (spike) {
            //log_info("neuron %u spiked at time %u", neuron_index, time);

            // Tell the neuron model
            neuron_model_has_spiked(neuron);

            // Tell the additional input
            additional_input_has_spiked(additional_input);

            // Do any required synapse processing
            synapse_dynamics_process_post_synaptic_event(time, neuron_index);

            // Record the spike
            out_spikes_set_spike(indexes->spike);

            if (use_key) {

                // Wait until the expected time to send
                while (tc[T1_COUNT] > expected_time) {

                    // Do Nothing
                }
                expected_time -= time_between_spikes;

                // Send the spike
                while (!spin1_send_mc_packet(
                        key | neuron_index, 0, NO_PAYLOAD)) {
                    spin1_delay_us(1);
                }
            }


        } else {
            #if LOG_LEVEL >= LOG_DEBUG
                log_debug("the neuron %d has been determined to not spike",
                          neuron_index);
            #endif // LOG_LEVEL >= LOG_DEBUG
        }
    }

    // Disable interrupts to avoid possible concurrent access
    uint cpsr = 0;
    cpsr = spin1_int_disable();

    if (v_index == global_record_params->v_rate) {
        v_index = 1;
        // record neuron state (membrane potential) if needed
        n_recordings_outstanding += 1;
        voltages->time = time;
        recording_record_and_notify(
            V_RECORDING_CHANNEL, voltages, voltages_size,
            recording_done_callback);
    } else {
        // if not recording v_increment is 0 so v_index remains as 1 forever
        v_index += v_increment;
    }

    // record neuron inputs (excitatory) if needed
    if (exc_index == global_record_params->exc_rate) {
        exc_index = 1;
        n_recordings_outstanding += 1;
        inputs_excitatory->time = time;
        recording_record_and_notify(
            GSYN_EXCITATORY_RECORDING_CHANNEL, inputs_excitatory, exc_size,
            recording_done_callback);
    } else {
        exc_index += exc_increment;
    }

    // record neuron inputs (inhibitory) if needed
    if (inh_index == global_record_params->inh_rate) {
        inh_index = 1;
        n_recordings_outstanding += 1;
        inputs_inhibitory->time = time;
        recording_record_and_notify(
            GSYN_INHIBITORY_RECORDING_CHANNEL, inputs_inhibitory, inh_size,
            recording_done_callback);
    } else {
        inh_index += inh_increment;
    }

    // do logging stuff if required
    out_spikes_print();
    _print_neurons();

    // Record any spikes this timestep
    // record neuron inputs (inhibitory) if needed
    if (spike_index == global_record_params->spike_rate) {
        spike_index = 1;
        if (out_spikes_record(
                SPIKE_RECORDING_CHANNEL, time, recording_done_callback)) {
            n_recordings_outstanding += 1;
        }
   } else {
        spike_index += spike_increment;
   }

    // Re-enable interrupts
    spin1_mode_restore(cpsr);
}<|MERGE_RESOLUTION|>--- conflicted
+++ resolved
@@ -214,22 +214,7 @@
 bool _neuron_load_neuron_parameters(address_t address){
     uint32_t next = START_OF_GLOBAL_PARAMETERS;
 
-<<<<<<< HEAD
-    log_debug("loading neuron global parameters");
-    memcpy(global_parameters, &address[next], sizeof(global_neuron_params_t));
-    next += sizeof(global_neuron_params_t) / 4;
-
-    log_debug("loading neuron local parameters");
-    memcpy(neuron_array, &address[next], n_neurons * sizeof(neuron_t));
-    next += (n_neurons * sizeof(neuron_t)) / 4;
-
-    log_debug("loading input type parameters");
-    memcpy(input_type_array, &address[next], n_neurons * sizeof(input_type_t));
-    next += (n_neurons * sizeof(input_type_t)) / 4;
-
-    log_debug("loading additional input type parameters");
-=======
-    log_info("loading parameters");
+    log_debug("loading parameters");
     //log_info("loading global record parameters");
     memcpy(global_record_params, &address[next], sizeof(global_record_params_t));
     next += sizeof(global_record_params_t) / 4;
@@ -250,25 +235,20 @@
     memcpy(global_parameters, &address[next], sizeof(global_neuron_params_t));
     next += sizeof(global_neuron_params_t) / 4;
 
-    //log_info("loading neuron local parameters");
+    log_debug("loading neuron local parameters");
     memcpy(neuron_array, &address[next], n_neurons * sizeof(neuron_t));
     next += (n_neurons * sizeof(neuron_t)) / 4;
 
-    //log_info("loading input type parameters");
+    log_debug("loading input type parameters");
     memcpy(input_type_array, &address[next], n_neurons * sizeof(input_type_t));
     next += (n_neurons * sizeof(input_type_t)) / 4;
 
-    //log_info("loading additional input type parameters");
->>>>>>> 16cbb8cd
+    log_debug("loading additional input type parameters");
     memcpy(additional_input_array, &address[next],
            n_neurons * sizeof(additional_input_t));
     next += (n_neurons * sizeof(additional_input_t)) / 4;
 
-<<<<<<< HEAD
     log_debug("loading threshold type parameters");
-=======
-    //log_info("loading threshold type parameters");
->>>>>>> 16cbb8cd
     memcpy(threshold_type_array, &address[next],
            n_neurons * sizeof(threshold_type_t));
 
@@ -318,16 +298,9 @@
 
     // output if this model is expecting to transmit
     if (!use_key){
-<<<<<<< HEAD
         log_debug("\tThis model is not expecting to transmit as it has no key");
-    }
-    else{
+    } else{
         log_debug("\tThis model is expected to transmit with key = %08x", key);
-=======
-        log_info("\tThis model is not expecting to transmit as it has no key");
-    } else{
-        log_info("\tThis model is expected to transmit with key = %08x", key);
->>>>>>> 16cbb8cd
     }
 
     // Read the neuron details
@@ -483,10 +456,17 @@
 
     uint32_t next = START_OF_GLOBAL_PARAMETERS;
 
-    log_info("writing parameters");
-
-<<<<<<< HEAD
-    log_debug("writing neuron global parameters");
+    log_debug("writing parameters");
+
+    log_debug("writing gobal recordi parameters");
+    memcpy(&address[next], global_record_params, sizeof(global_record_params_t));
+    next += sizeof(global_record_params_t) / 4;
+
+    log_debug("writing index local parameters");
+    memcpy(&address[next], indexes_array, n_neurons * sizeof(indexes_t));
+    next += (n_neurons * sizeof(indexes_t)) / 4;
+
+    //log_info("writing neuron global parameters");
     memcpy(&address[next], global_parameters, sizeof(global_neuron_params_t));
     next += sizeof(global_neuron_params_t) / 4;
 
@@ -499,38 +479,11 @@
     next += (n_neurons * sizeof(input_type_t)) / 4;
 
     log_debug("writing additional input type parameters");
-=======
-    //log_info("writing gobal recordi parameters");
-    memcpy(&address[next], global_record_params, sizeof(global_record_params_t));
-    next += sizeof(global_record_params_t) / 4;
-
-    //log_info("writing index local parameters");
-    memcpy(&address[next], indexes_array, n_neurons * sizeof(indexes_t));
-    next += (n_neurons * sizeof(indexes_t)) / 4;
-
-    //log_info("writing neuron global parameters");
-    memcpy(&address[next], global_parameters, sizeof(global_neuron_params_t));
-    next += sizeof(global_neuron_params_t) / 4;
-
-    //log_info("writing neuron local parameters");
-    memcpy(&address[next], neuron_array, n_neurons * sizeof(neuron_t));
-    next += (n_neurons * sizeof(neuron_t)) / 4;
-
-    //log_info("writing input type parameters");
-    memcpy(&address[next], input_type_array, n_neurons * sizeof(input_type_t));
-    next += (n_neurons * sizeof(input_type_t)) / 4;
-
-    //log_info("writing additional input type parameters");
->>>>>>> 16cbb8cd
     memcpy(&address[next], additional_input_array,
            n_neurons * sizeof(additional_input_t));
     next += (n_neurons * sizeof(additional_input_t)) / 4;
 
-<<<<<<< HEAD
     log_debug("writing threshold type parameters");
-=======
-    //log_info("writing threshold type parameters");
->>>>>>> 16cbb8cd
     memcpy(&address[next], threshold_type_array,
            n_neurons * sizeof(threshold_type_t));
 }
@@ -671,11 +624,9 @@
 
 
         } else {
-            #if LOG_LEVEL >= LOG_DEBUG
-                log_debug("the neuron %d has been determined to not spike",
-                          neuron_index);
-            #endif // LOG_LEVEL >= LOG_DEBUG
-        }
+            log_debug("the neuron %d has been determined to not spike",
+                      neuron_index);
+         }
     }
 
     // Disable interrupts to avoid possible concurrent access
