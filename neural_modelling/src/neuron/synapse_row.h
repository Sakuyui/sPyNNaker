/*!
 * \file
 * \brief implementation for handling the processing of synapse rows.
 * \details
 * Synapse Row Representation:
 * |       Weight      |       Delay      |  Synapse Type   |   Neuron Index   |
 * |-------------------|------------------|-----------------|------------------|
 * |SYNAPSE_WEIGHT_BITS|SYNAPSE_DELAY_BITS|SYNAPSE_TYPE_BITS|SYNAPSE_INDEX_BITS|
 * |                   |                  |       SYNAPSE_TYPE_INDEX_BITS      |
 * The API interface supports:
 * - synapse_row_plastic_size(row)
 * - synapse_row_plastic_region(row)
 * - synapse_row_fixed_region(row)
 * - synapse_row_num_fixed_synapses(fixed)
 * - synapse_row_num_plastic_controls(fixed)
 * - synapse_row_plastic_controls(fixed)
 * - synapse_row_fixed_weight_controls(fixed)
 * - synapse_row_sparse_index(x)
 * - synapse_row_sparse_type(x)
 * - synapse_row_sparse_type_index(x)
 * - synapse_row_sparse_delay(x)
 * - synapse_row_sparse_weight(x)
 *  */

#ifndef _SYNAPSE_ROW_H_
#define _SYNAPSE_ROW_H_

#include <common/neuron-typedefs.h>

//! how many bits the synapse weight will take
#ifndef SYNAPSE_WEIGHT_BITS
#define SYNAPSE_WEIGHT_BITS 16
#endif

//! how many bits the synapse eligibility trace will take
#ifndef SYNAPSE_ELIGIBILITY_TRACE_BITS
#define SYNAPSE_ELIGIBILITY_TRACE_BITS 16
#endif

//! how many bits the synapse delay will take
#ifndef SYNAPSE_DELAY_BITS
#define SYNAPSE_DELAY_BITS 4
#endif

#ifndef SYNAPSE_TYPE_BITS
//! how many bits the synapse type will take
//! (is expected to be done by implementations of synapse shapers)
#define SYNAPSE_TYPE_BITS 1
#error SYNAPSE_TYPE_BITS was undefined.  It should be defined by a synapse\
       shaping include
#endif

// If the number of input type bits isn't explicity defined, use all synapse type bits
#ifndef SYNAPSE_INPUT_TYPE_BITS
#define SYNAPSE_INPUT_TYPE_BITS SYNAPSE_TYPE_BITS
#endif

#ifndef SYNAPSE_TYPE_COUNT
//! how many types of synapses will be supported
//! (is expected to be done by implementations of synapse shapers)
#define SYNAPSE_TYPE_COUNT 2
#error SYNAPSE_TYPE_COUNT was undefined.  It should be defined by a synapse\
       shaping include
#endif

<<<<<<< HEAD
// If the number of input types isn't explicity defined, use all synapse types
#ifndef SYNAPSE_INPUT_TYPE_COUNT
#define SYNAPSE_INPUT_TYPE_COUNT SYNAPSE_TYPE_COUNT
#endif


//! how many bits the synapse can support to represent the neuron id.
#ifndef SYNAPSE_INDEX_BITS
#define SYNAPSE_INDEX_BITS 8
#endif

//! how many bits the synapse type will need (includes the neuron id size)
#define SYNAPSE_TYPE_INDEX_BITS (SYNAPSE_TYPE_BITS + SYNAPSE_INDEX_BITS)

=======
>>>>>>> 2bb5e692
// Create some masks based on the number of bits
//! the mask for the synapse delay in the row
#define SYNAPSE_DELAY_MASK      ((1 << SYNAPSE_DELAY_BITS) - 1)
//! the mask for the synapse type in the row
#define SYNAPSE_TYPE_MASK       ((1 << SYNAPSE_TYPE_BITS) - 1)

// Define the type of the weights
#ifdef SYNAPSE_WEIGHTS_SIGNED
typedef __int_t(SYNAPSE_WEIGHT_BITS) weight_t;
#else
typedef __uint_t(SYNAPSE_WEIGHT_BITS) weight_t;
#endif
typedef uint16_t control_t;

#define N_SYNAPSE_ROW_HEADER_WORDS 3


// The data structure layout supported by this API is designed for
// mixed plastic and fixed synapse rows.
//
// The data structure is treated as an array of 32-bit words.
// Special meanings are ascribed to the 0-th and 1-st elements
// of the array.
//
// We are expecting the original source address in SDRAM to be
// in location 0. The number of array elements in the plastic
// region is held in the upper part of row[1]. A tag to indicate
// the nature of the synaptic row structure is held in the lower
// part of row[1].
//
//   0:  [ N = <plastic elements>         | <tag> ]
//   1:  [ First word of plastic region           ]
//   ...
//   N:  [ Last word of plastic region            ]
// N+1:  [ First word of fixed region             ]
//   ...
//  M:   [ Last word of fixed region              ]

static inline size_t synapse_row_plastic_size(address_t row) {
    return (size_t) row[0];
}

// Returns the address of the plastic region
static inline address_t synapse_row_plastic_region(address_t row) {
    return ((address_t) (&(row[1])));
}

// Returns the address of the nonplastic (or fixed) region
static inline address_t synapse_row_fixed_region(address_t row) {
    return ((address_t) (&(row[synapse_row_plastic_size(row) + 1])));
}

// Within the fixed-region extracted using the above API, fixed[0]
// Contains the number of 32-bit fixed synaptic words, fixed[1]
// Contains the number of 16-bit plastic synapse control words
// (The weights for the plastic synapses are assumed to be stored
// In some learning-rule-specific format in the plastic region)
//   0:           [ F = Num fixed synapses                                    ]
//   1:           [ P = Size of plastic region in WORDS                       ]
//   2:           [ First fixed synaptic word                                 ]
//   ...
// F+1:           [ Last fixed synaptic word                                  ]
// F+2:           [ 1st plastic synapse control word|2nd plastic control word ]
//   ...
// F+1+ceil(P/2): [ Last word of fixed region                                 ]
static inline size_t synapse_row_num_fixed_synapses(address_t fixed) {
    return ((size_t) (fixed[0]));
}

static inline size_t synapse_row_num_plastic_controls(address_t fixed) {
    return ((size_t) (fixed[1]));
}

static inline control_t* synapse_row_plastic_controls(address_t fixed) {
    return (control_t*) (&fixed[2 + synapse_row_num_fixed_synapses(fixed)]);
}

static inline uint32_t *synapse_row_fixed_weight_controls(address_t fixed) {
    return (&(fixed[2]));
}

// The following are offset calculations into the ring buffers
static inline index_t synapse_row_sparse_index(
        uint32_t x, uint32_t synapse_index_mask) {
    return (x & synapse_index_mask);
}

static inline index_t synapse_row_sparse_type(
        uint32_t x, uint32_t synapse_index_bits) {
    return ((x >> synapse_index_bits) & SYNAPSE_TYPE_MASK);
}

static inline index_t synapse_row_sparse_type_index(
        uint32_t x, uint32_t synapse_type_index_mask) {
    return (x & synapse_type_index_mask);
}

static inline index_t synapse_row_sparse_delay(
        uint32_t x, uint32_t synapse_type_index_bits) {
    return ((x >> synapse_type_index_bits) & SYNAPSE_DELAY_MASK);
}

static inline weight_t synapse_row_sparse_weight(uint32_t x) {
    return (x >> (32 - SYNAPSE_WEIGHT_BITS));
}

#endif  // SYNAPSE_ROW_H<|MERGE_RESOLUTION|>--- conflicted
+++ resolved
@@ -63,12 +63,10 @@
        shaping include
 #endif
 
-<<<<<<< HEAD
 // If the number of input types isn't explicity defined, use all synapse types
 #ifndef SYNAPSE_INPUT_TYPE_COUNT
 #define SYNAPSE_INPUT_TYPE_COUNT SYNAPSE_TYPE_COUNT
 #endif
-
 
 //! how many bits the synapse can support to represent the neuron id.
 #ifndef SYNAPSE_INDEX_BITS
@@ -78,8 +76,6 @@
 //! how many bits the synapse type will need (includes the neuron id size)
 #define SYNAPSE_TYPE_INDEX_BITS (SYNAPSE_TYPE_BITS + SYNAPSE_INDEX_BITS)
 
-=======
->>>>>>> 2bb5e692
 // Create some masks based on the number of bits
 //! the mask for the synapse delay in the row
 #define SYNAPSE_DELAY_MASK      ((1 << SYNAPSE_DELAY_BITS) - 1)
