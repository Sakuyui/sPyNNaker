--- conflicted
+++ resolved
@@ -68,14 +68,8 @@
 
 static bool neuron_impl_initialise(uint32_t n_neurons) {
     // allocate DTCM for the global parameter details
-<<<<<<< HEAD
     if (sizeof(global_neuron_params_t)) {
         global_parameters = spin1_malloc(sizeof(global_neuron_params_t));
-=======
-    if (sizeof(global_neuron_params_t) != 0) {
-        global_parameters = (global_neuron_params_t *) spin1_malloc(
-            sizeof(global_neuron_params_t));
->>>>>>> ca109760
         if (global_parameters == NULL) {
             log_error("Unable to allocate global neuron parameters"
                     "- Out of DTCM");
@@ -146,85 +140,55 @@
             parameters, weights_this_timestep);
 }
 
+static uint32_t n_words_needed(uint32_t size) {
+    return (size + (sizeof(uint32_t) - 1)) / sizeof(uint32_t);
+}
+
 static void neuron_impl_load_neuron_parameters(
         address_t address, uint32_t next, uint32_t n_neurons) {
     log_debug("reading parameters, next is %u, n_neurons is %u ",
             next, n_neurons);
 
-<<<<<<< HEAD
     if (sizeof(global_neuron_params_t)) {
         log_debug("writing neuron global parameters");
         spin1_memcpy(global_parameters, &address[next],
                 sizeof(global_neuron_params_t));
-        next += (sizeof(global_neuron_params_t) + 3) / 4;
-=======
-    if (sizeof(global_neuron_params_t) != 0) {
-        log_debug("writing neuron global parameters");
-    	spin1_memcpy(global_parameters, &address[next],
-    			sizeof(global_neuron_params_t));
-    	next += (sizeof(global_neuron_params_t) + 3) / 4;
->>>>>>> ca109760
+        next += n_words_needed(sizeof(global_neuron_params_t));
     }
 
     if (sizeof(neuron_t)) {
         log_debug("reading neuron local parameters");
-        spin1_memcpy(neuron_array, &address[next], n_neurons * sizeof(neuron_t));
-        next += ((n_neurons * sizeof(neuron_t)) + 3) / 4;
-    }
-
-<<<<<<< HEAD
+        spin1_memcpy(neuron_array, &address[next],
+                n_neurons * sizeof(neuron_t));
+        next += n_words_needed(n_neurons * sizeof(neuron_t));
+    }
+
     if (sizeof(input_type_t)) {
         log_debug("reading input type parameters");
         spin1_memcpy(input_type_array, &address[next],
                 n_neurons * sizeof(input_type_t));
-        next += ((n_neurons * sizeof(input_type_t)) + 3) / 4;
+        next += n_words_needed(n_neurons * sizeof(input_type_t));
     }
 
     if (sizeof(threshold_type_t)) {
         log_debug("reading threshold type parameters");
         spin1_memcpy(threshold_type_array, &address[next],
                 n_neurons * sizeof(threshold_type_t));
-        next += ((n_neurons * sizeof(threshold_type_t)) + 3) / 4;
+        next += n_words_needed(n_neurons * sizeof(threshold_type_t));
     }
 
     if (sizeof(synapse_param_t)) {
         log_debug("reading synapse parameters");
         spin1_memcpy(neuron_synapse_shaping_params, &address[next],
                 n_neurons * sizeof(synapse_param_t));
-        next += ((n_neurons * sizeof(synapse_param_t)) + 3) / 4;
+        next += n_words_needed(n_neurons * sizeof(synapse_param_t));
     }
 
     if (sizeof(additional_input_t)) {
         log_debug("reading additional input type parameters");
         spin1_memcpy(additional_input_array, &address[next],
                 n_neurons * sizeof(additional_input_t));
-        next += ((n_neurons * sizeof(additional_input_t)) + 3) / 4;
-=======
-    if (sizeof(input_type_t) != 0) {
-    	log_debug("reading input type parameters");
-    	spin1_memcpy(input_type_array, &address[next],
-    			n_neurons * sizeof(input_type_t));
-    	next += ((n_neurons * sizeof(input_type_t)) + 3) / 4;
-    }
-
-    if (sizeof(threshold_type_t) != 0) {
-    	log_debug("reading threshold type parameters");
-    	spin1_memcpy(threshold_type_array, &address[next],
-    			n_neurons * sizeof(threshold_type_t));
-    	next += ((n_neurons * sizeof(threshold_type_t)) + 3) / 4;
-    }
-
-    log_debug("reading synapse parameters");
-    spin1_memcpy(neuron_synapse_shaping_params, &address[next],
-            n_neurons * sizeof(synapse_param_t));
-    next += ((n_neurons * sizeof(synapse_param_t)) + 3) / 4;
-
-    if (sizeof(additional_input_t) != 0) {
-    	log_debug("reading additional input type parameters");
-    	spin1_memcpy(additional_input_array, &address[next],
-    			n_neurons * sizeof(additional_input_t));
-    	next += ((n_neurons * sizeof(additional_input_t)) + 3) / 4;
->>>>>>> ca109760
+        next += n_words_needed(n_neurons * sizeof(additional_input_t));
     }
 
     neuron_model_set_global_neuron_params(global_parameters);
@@ -337,81 +301,42 @@
         log_debug("writing neuron global parameters");
         spin1_memcpy(&address[next], global_parameters,
                 sizeof(global_neuron_params_t));
-        next += (sizeof(global_neuron_params_t) + 3) / 4;
+        next += n_words_needed(sizeof(global_neuron_params_t));
     }
 
     if (sizeof(neuron_t)) {
         log_debug("writing neuron local parameters");
         spin1_memcpy(&address[next], neuron_array,
                 n_neurons * sizeof(neuron_t));
-        next += ((n_neurons * sizeof(neuron_t)) + 3) / 4;
+        next += n_words_needed(n_neurons * sizeof(neuron_t));
     }
 
     if (sizeof(input_type_t)) {
         log_debug("writing input type parameters");
         spin1_memcpy(&address[next], input_type_array,
                 n_neurons * sizeof(input_type_t));
-        next += ((n_neurons * sizeof(input_type_t)) + 3) / 4;
+        next += n_words_needed(n_neurons * sizeof(input_type_t));
     }
 
     if (sizeof(threshold_type_t)) {
         log_debug("writing threshold type parameters");
         spin1_memcpy(&address[next], threshold_type_array,
                 n_neurons * sizeof(threshold_type_t));
-        next += ((n_neurons * sizeof(threshold_type_t)) + 3) / 4;
-    }
-
-<<<<<<< HEAD
+        next += n_words_needed(n_neurons * sizeof(threshold_type_t));
+    }
+
     if (sizeof(synapse_param_t)) {
         log_debug("writing synapse parameters");
         spin1_memcpy(&address[next], neuron_synapse_shaping_params,
                 n_neurons * sizeof(synapse_param_t));
-        next += ((n_neurons * sizeof(synapse_param_t)) + 3) / 4;
+        next += n_words_needed(n_neurons * sizeof(synapse_param_t));
     }
 
     if (sizeof(additional_input_t)) {
         log_debug("writing additional input type parameters");
         spin1_memcpy(&address[next], additional_input_array,
                 n_neurons * sizeof(additional_input_t));
-        next += ((n_neurons * sizeof(additional_input_t)) + 3) / 4;
-=======
-    if (sizeof(global_neuron_params_t) != 0) {
-    	log_debug("writing neuron global parameters");
-    	spin1_memcpy(&address[next], global_parameters,
-    			sizeof(global_neuron_params_t));
-    	next += (sizeof(global_neuron_params_t) + 3) / 4;
-    }
-
-    log_debug("writing neuron local parameters");
-    spin1_memcpy(&address[next], neuron_array,
-            n_neurons * sizeof(neuron_t));
-    next += ((n_neurons * sizeof(neuron_t)) + 3) / 4;
-
-    if (sizeof(input_type_t) != 0) {
-    	log_debug("writing input type parameters");
-    	spin1_memcpy(&address[next], input_type_array,
-    			n_neurons * sizeof(input_type_t));
-    	next += ((n_neurons * sizeof(input_type_t)) + 3) / 4;
-    }
-
-    if (sizeof(threshold_type_t) != 0) {
-    	log_debug("writing threshold type parameters");
-    	spin1_memcpy(&address[next], threshold_type_array,
-    			n_neurons * sizeof(threshold_type_t));
-    	next += ((n_neurons * sizeof(threshold_type_t)) + 3) / 4;
-    }
-
-    log_debug("writing synapse parameters");
-    spin1_memcpy(&address[next], neuron_synapse_shaping_params,
-            n_neurons * sizeof(synapse_param_t));
-    next += ((n_neurons * sizeof(synapse_param_t)) + 3) / 4;
-
-    if (sizeof(additional_input_t) != 0) {
-    	log_debug("writing additional input type parameters");
-    	spin1_memcpy(&address[next], additional_input_array,
-    			n_neurons * sizeof(additional_input_t));
-    	next += ((n_neurons * sizeof(additional_input_t)) + 3) / 4;
->>>>>>> ca109760
+        next += n_words_needed(n_neurons * sizeof(additional_input_t));
     }
 }
 
