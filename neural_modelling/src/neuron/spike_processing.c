--- conflicted
+++ resolved
@@ -51,16 +51,14 @@
 
 static uint32_t in_spike_buffer_read = 0;
 
-<<<<<<< HEAD
-static uint32_t *single_fixed_synapses;
-
-static uint32_t single_fixed_synapse[4];
-=======
 // The spikes lost through not processing fast enough
 static uint32_t timestep_lost_spikes = 0;
 
 static uint32_t n_spikes_received = 0;
->>>>>>> c2e9b545
+
+static uint32_t *single_fixed_synapses;
+
+static uint32_t single_fixed_synapse[4];
 
 /* PRIVATE FUNCTIONS - static for inlining */
 
@@ -94,7 +92,6 @@
     address_t row_address;
     size_t n_bytes_to_transfer;
 
-<<<<<<< HEAD
     bool setup_done = false;
     bool finished = false;
     while (!setup_done && !finished) {
@@ -133,24 +130,6 @@
         if (!setup_done) {
             finished = true;
         }
-=======
-    // If there's more rows to process from the previous spike
-    if (population_table_get_next_address(&row_address, &n_bytes_to_transfer)) {
-        _do_dma_read(row_address, n_bytes_to_transfer);
-    }
-
-    // If there's more incoming spikes
-    bool setup_done = false;
-    while (!setup_done && circular_buffer_get_next(in_spikes, &spike)) {
-        log_debug("Checking for row for spike 0x%.8x\n", spike);
-
-        // Decode spike to get address of destination synaptic row
-        if (population_table_get_first_address(
-                spike, &row_address, &n_bytes_to_transfer)) {
-            _do_dma_read(row_address, n_bytes_to_transfer);
-            setup_done = true;
-        }
->>>>>>> c2e9b545
     }
 }
 
