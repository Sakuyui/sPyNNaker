/*!\file
 *
 * SUMMARY
 *  \brief This file contains the main function of the application framework,
 *  which the application programmer uses to configure and run applications.
 *
 *
 * This is the main entrance class for most of the neural models. The following
 * Figure shows how all of the c code
 * interacts with each other and what classes
 * are used to represent over arching logic
 * (such as plasticity, spike processing, utilities, synapse types, models)
 *
 * @image html spynnaker_c_code_flow.png
 *
 */

#include <common/in_spikes.h>
#include "regions.h"
#include "neuron.h"
#include "synapses.h"
#include "spike_processing.h"
#include "population_table/population_table.h"
#include "plasticity/synapse_dynamics.h"
#include "structural_plasticity/synaptogenesis_dynamics.h"
#include "profile_tags.h"

#include <data_specification.h>
#include <simulation.h>
#include <profiler.h>
#include <debug.h>

/* validates that the model being compiled does indeed contain a application
   magic number*/
#ifndef APPLICATION_NAME_HASH
#define APPLICATION_NAME_HASH 0
#error APPLICATION_NAME_HASH was undefined.  Make sure you define this\
       constant
#endif

typedef enum extra_provenance_data_region_entries{
    NUMBER_OF_PRE_SYNAPTIC_EVENT_COUNT = 0,
    SYNAPTIC_WEIGHT_SATURATION_COUNT = 1,
    INPUT_BUFFER_OVERFLOW_COUNT = 2,
    CURRENT_TIMER_TICK = 3,
    PLASTIC_SYNAPTIC_WEIGHT_SATURATION_COUNT = 4
} extra_provenance_data_region_entries;

//! values for the priority for each callback
typedef enum callback_priorities{
    MC = -1, DMA = 0, USER = 0, SDP = 1, TIMER = 2
} callback_priorities;

//! The number of regions that are to be used for recording
#define NUMBER_OF_REGIONS_TO_RECORD 4

// Globals

//! the current timer tick value
//! the timer tick callback returning the same value.
uint32_t time;

static uint32_t timer_period;
static uint32_t random_backoff;

//! The number of timer ticks to run for before being expected to exit
static uint32_t simulation_ticks = 0;

//! Determines if this model should run for infinite time
static uint32_t infinite_run;

//! The recording flags
static uint32_t recording_flags = 0;

//! Timer callbacks since last rewiring
int32_t last_rewiring_time = 0;

//! Rewiring period represented as an integer
int32_t rewiring_period = 0;

//! Flag representing whether rewiring is enabled
bool rewiring = false;

// FOR DEBUGGING!
uint32_t count_rewires = 0;


//! \brief Initialises the recording parts of the model
//! \param[in] recording_address: the address in SDRAM where to store
//! recordings
//! \return True if recording initialisation is successful, false otherwise
static bool initialise_recording(address_t recording_address){
    bool success = recording_initialize(recording_address, &recording_flags);
    log_debug("Recording flags = 0x%08x", recording_flags);
    return success;
}

void c_main_store_provenance_data(address_t provenance_region){
    log_debug("writing other provenance data");

    // store the data into the provenance data region
    provenance_region[NUMBER_OF_PRE_SYNAPTIC_EVENT_COUNT] =
        synapses_get_pre_synaptic_events();
    provenance_region[SYNAPTIC_WEIGHT_SATURATION_COUNT] =
        synapses_get_saturation_count();
    provenance_region[INPUT_BUFFER_OVERFLOW_COUNT] =
        spike_processing_get_buffer_overflows();
    provenance_region[CURRENT_TIMER_TICK] = time;
    provenance_region[PLASTIC_SYNAPTIC_WEIGHT_SATURATION_COUNT] =
            synapse_dynamics_get_plastic_saturation_count();
    log_debug("finished other provenance data");
}

//! \brief Initialises the model by reading in the regions and checking
//!        recording data.
//! \param[in] timer_period a pointer for the memory address where the timer
//!            period should be stored during the function.
//! \return True if it successfully initialised, false otherwise
static bool initialise() {
    log_debug("Initialise: started");

    // Get the address this core's DTCM data starts at from SRAM
    address_t address = data_specification_get_data_address();

    // Read the header
    if (!data_specification_read_header(address)) {
        return false;
    }

    // Get the timing details and set up the simulation interface
    if (!simulation_initialise(
            data_specification_get_region(SYSTEM_REGION, address),
            APPLICATION_NAME_HASH, &timer_period, &simulation_ticks,
            &infinite_run, SDP, DMA)) {
        return false;
    }
    simulation_set_provenance_function(
        c_main_store_provenance_data,
        data_specification_get_region(PROVENANCE_DATA_REGION, address));

    // setup recording region
    if (!initialise_recording(
            data_specification_get_region(RECORDING_REGION, address))){
        return false;
    }

    // Set up the neurons
    uint32_t n_neurons;
    uint32_t n_synapse_types;
    uint32_t incoming_spike_buffer_size;
    if (!neuron_initialise(
            data_specification_get_region(NEURON_PARAMS_REGION, address),
<<<<<<< HEAD
            recording_flags, &n_neurons, &incoming_spike_buffer_size,
            &random_backoff)) {
=======
            &n_neurons, &n_synapse_types, &incoming_spike_buffer_size)) {
>>>>>>> e7429f37
        return false;
    }

    // Set up the synapses
    uint32_t *ring_buffer_to_input_buffer_left_shifts;
    address_t indirect_synapses_address = data_specification_get_region(
        SYNAPTIC_MATRIX_REGION, address);
    address_t direct_synapses_address;
    if (!synapses_initialise(
            data_specification_get_region(SYNAPSE_PARAMS_REGION, address),
            data_specification_get_region(DIRECT_MATRIX_REGION, address),
            n_neurons, n_synapse_types,
            &ring_buffer_to_input_buffer_left_shifts,
            &direct_synapses_address)) {
        return false;
    }

    // Set up the population table
    uint32_t row_max_n_words;
    if (!population_table_initialise(
            data_specification_get_region(POPULATION_TABLE_REGION, address),
            indirect_synapses_address, direct_synapses_address,
            &row_max_n_words)) {
        return false;
    }
    // Set up the synapse dynamics
    address_t synapse_dynamics_region_address =
        data_specification_get_region(SYNAPSE_DYNAMICS_REGION, address);
    address_t syn_dyn_end_address = synapse_dynamics_initialise(
            synapse_dynamics_region_address, n_neurons, n_synapse_types,
            ring_buffer_to_input_buffer_left_shifts);

    if (synapse_dynamics_region_address && !syn_dyn_end_address) {
        return false;
    }

    // Set up structural plasticity dynamics
    if (synapse_dynamics_region_address &&
        !synaptogenesis_dynamics_initialise(syn_dyn_end_address)){
        return false;
    }

    rewiring_period = get_p_rew();
    rewiring = rewiring_period != -1;

    if (!spike_processing_initialise(
            row_max_n_words, MC, USER,
            incoming_spike_buffer_size)) {
        return false;
    }

    // Setup profiler
    profiler_init(
        data_specification_get_region(PROFILER_REGION, address));

    log_debug("Initialise: finished");
    return true;
}

//! \brief the function to call when resuming a simulation
//! \return None
void resume_callback() {
    recording_reset();

    // try reloading neuron parameters
    address_t address = data_specification_get_data_address();
    if (!neuron_reload_neuron_parameters(
            data_specification_get_region(
                NEURON_PARAMS_REGION, address))) {
        log_error("failed to reload the neuron parameters.");
        rt_error(RTE_SWERR);
    }
}

//! \brief Timer interrupt callback
//! \param[in] timer_count the number of times this call back has been
//!            executed since start of simulation
//! \param[in] unused unused parameter kept for API consistency
//! \return None
void timer_callback(uint timer_count, uint unused) {
    use(unused);

    profiler_write_entry_disable_irq_fiq(PROFILER_ENTER | PROFILER_TIMER);

    time++;
    last_rewiring_time++;

    // This is the part where I save the input and output indices
    //   from the circular buffer
    // If time == 0 as well as output == input == 0  then no rewire is
    //   supposed to happen. No spikes yet
    log_debug("Timer tick %u \n", time);

    /* if a fixed number of simulation ticks that were specified at startup
       then do reporting for finishing */
    if (infinite_run != TRUE && time >= simulation_ticks) {

        // Enter pause and resume state to avoid another tick
        simulation_handle_pause_resume(resume_callback);

        log_debug("Completed a run");

        // rewrite neuron params to SDRAM for reading out if needed
        address_t address = data_specification_get_data_address();
        neuron_store_neuron_parameters(
            data_specification_get_region(NEURON_PARAMS_REGION, address));

        profiler_write_entry_disable_irq_fiq(PROFILER_EXIT | PROFILER_TIMER);

        // Finalise any recordings that are in progress, writing back the final
        // amounts of samples recorded to SDRAM
        if (recording_flags > 0) {
            log_debug("updating recording regions");
            recording_finalise();
        }
        profiler_finalise();

        // Subtract 1 from the time so this tick gets done again on the next
        // run
        time -= 1;

        log_debug("Rewire tries = %d", count_rewires);

        simulation_ready_to_read();

        return;
    }

    uint cpsr = 0;
    // Do rewiring
    if (rewiring &&
        ((last_rewiring_time >= rewiring_period && !is_fast()) || is_fast())) {
        update_goal_posts(time);
        last_rewiring_time = 0;
        // put flag in spike processing to do synaptic rewiring
//        synaptogenesis_dynamics_rewire(time);
        if (is_fast()) {
            do_rewiring(rewiring_period);
        } else {
            do_rewiring(1);
        }
        // disable interrupts
        cpsr = spin1_int_disable();
//       // If we're not already processing synaptic DMAs,
//        // flag pipeline as busy and trigger a feed event
        if (!get_dma_busy()) {
            log_debug("Sending user event for new spike");
            if (spin1_trigger_user_event(0, 0)) {
                set_dma_busy(true);
            } else {
                log_debug("Could not trigger user event\n");
            }
        }
        // enable interrupts
        spin1_mode_restore(cpsr);
        count_rewires++;
    }
    // otherwise do synapse and neuron time step updates
    synapses_do_timestep_update(time);
    neuron_do_timestep_update(time, timer_count, timer_period);

    // trigger buffering_out_mechanism
    if (recording_flags > 0) {
        recording_do_timestep_update(time);
    }

    profiler_write_entry_disable_irq_fiq(PROFILER_EXIT | PROFILER_TIMER);
}

//! \brief The entry point for this model.
void c_main(void) {

    // initialise the model
    if (!initialise()){
        rt_error(RTE_API);
    }

    // Start the time at "-1" so that the first tick will be 0
    time = UINT32_MAX;

    // Set timer tick (in microseconds)
    log_debug("setting timer tick callback for %d microseconds",
              timer_period);
    spin1_set_timer_tick_and_phase(timer_period, random_backoff);

    // Set up the timer tick callback (others are handled elsewhere)
    spin1_callback_on(TIMER_TICK, timer_callback, TIMER);

    simulation_run();
}<|MERGE_RESOLUTION|>--- conflicted
+++ resolved
@@ -150,12 +150,8 @@
     uint32_t incoming_spike_buffer_size;
     if (!neuron_initialise(
             data_specification_get_region(NEURON_PARAMS_REGION, address),
-<<<<<<< HEAD
             recording_flags, &n_neurons, &incoming_spike_buffer_size,
             &random_backoff)) {
-=======
-            &n_neurons, &n_synapse_types, &incoming_spike_buffer_size)) {
->>>>>>> e7429f37
         return false;
     }
 
