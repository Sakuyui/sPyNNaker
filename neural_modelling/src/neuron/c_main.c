--- conflicted
+++ resolved
@@ -251,7 +251,6 @@
         return;
     }
 
-<<<<<<< HEAD
     if (rewiring && last_rewiring_time > rewiring_period)
     {
         last_rewiring_time = 0;
@@ -260,15 +259,13 @@
 //        log_error("rewires atm -> %d", count_rewires);
     }
     //TODO
-    /* 
+    /*
         1. Count timesteps
         2. Once the desired period has elapsed trigger rewiring attempt
-            - Select 
+            - Select
     */
 
 
-=======
->>>>>>> 5ce0715b
     // otherwise do synapse and neuron time step updates
     synapses_do_timestep_update(time);
     neuron_do_timestep_update(time);
