--- conflicted
+++ resolved
@@ -21,11 +21,6 @@
 typedef enum region_identifiers{
     SYSTEM = 0, DELAY_PARAMS = 1, PROVENANCE_REGION = 2
 } region_identifiers;
-
-//! region identifiers
-typedef enum region_identifiers{
-    SYSTEM = 0, DELAY_PARAMS = 1, PROVENANCE_REGION = 2
-}region_identifiers;
 
 // Globals
 static uint32_t key = 0;
@@ -132,23 +127,13 @@
     // Get the timing details
     if (!simulation_read_timing_details(
             data_specification_get_region(SYSTEM, address),
-<<<<<<< HEAD
-            APPLICATION_NAME_HASH, timer_period, &simulation_ticks,
-            &infinite_run)) {
-=======
             APPLICATION_NAME_HASH, timer_period)) {
->>>>>>> 53139c1e
         return false;
     }
 
     // Get the parameters
-<<<<<<< HEAD
-    if (!read_parameters(data_specification_get_region(DELAY_PARAMS,
-                                                       address))) {
-=======
     if (!read_parameters(data_specification_get_region(
             DELAY_PARAMS, address))) {
->>>>>>> 53139c1e
         return false;
     }
 
@@ -318,8 +303,6 @@
 
     simulation_register_simulation_sdp_callback(
         &simulation_ticks, &infinite_run, SDP);
-    // set up prov registration
-    simulation_register_provenance_function_call(NULL, PROVENANCE_REGION);
 
     // set up prov registration
     simulation_register_provenance_callback(NULL, PROVENANCE_REGION);
