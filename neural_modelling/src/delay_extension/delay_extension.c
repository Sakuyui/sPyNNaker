#include "../common/neuron-typedefs.h"
#include "../common/in_spikes.h"

#include <bit_field.h>
#include <data_specification.h>
#include <debug.h>
#include <simulation.h>
#include <spin1_api.h>

#include <string.h>

// Constants
#define DELAY_STAGE_LENGTH  16

//! values for the priority for each callback
typedef enum callback_priorities{
    MC_PACKET = -1, SDP = 0, USER = 1, TIMER = 2
} callback_priorities;

//! region identifiers
typedef enum region_identifiers{
    SYSTEM = 0, DELAY_PARAMS = 1, PROVENANCE_REGION = 2
<<<<<<< HEAD
}region_identifiers;
=======
} region_identifiers;
>>>>>>> 53139c1e

// Globals
static uint32_t key = 0;
static uint32_t num_neurons = 0;
static uint32_t time = UINT32_MAX;
static uint32_t simulation_ticks = 0;
static uint32_t infinite_run;

static uint8_t **spike_counters = NULL;
static bit_field_t *neuron_delay_stage_config = NULL;
static uint32_t num_delay_stages = 0;
static uint32_t num_delay_slots_mask = 0;
static uint32_t neuron_bit_field_words = 0;

static bool processing_spikes = false;

static inline uint32_t round_to_next_pot(uint32_t v) {
    v--;
    v |= v >> 1;
    v |= v >> 2;
    v |= v >> 4;
    v |= v >> 8;
    v |= v >> 16;
    v++;
    return v;
}

static bool read_parameters(address_t address) {

    log_info("read_parameters: starting");

    // changed from above for new file format 13-1-2014
    key = address[0];
    log_info("\t key = %08x", key);

    num_neurons = address[1];
    neuron_bit_field_words = get_bit_field_size(num_neurons);

    num_delay_stages = address[2];
    uint32_t num_delay_slots = num_delay_stages * DELAY_STAGE_LENGTH;
    uint32_t num_delay_slots_pot = round_to_next_pot(num_delay_slots);
    num_delay_slots_mask = (num_delay_slots_pot - 1);

    log_info("\t parrot neurons = %u, neuron bit field words = %u,"
             " num delay stages = %u, num delay slots = %u (pot = %u),"
             " num delay slots mask = %08x",
             num_neurons, neuron_bit_field_words,
             num_delay_stages, num_delay_slots, num_delay_slots_pot,
             num_delay_slots_mask);

    // Create array containing a bitfield specifying whether each neuron should
    // emit spikes after each delay stage
    neuron_delay_stage_config = (bit_field_t*) spin1_malloc(
        num_delay_stages * sizeof(bit_field_t));

    // Loop through delay stages
    for (uint32_t d = 0; d < num_delay_stages; d++) {
        log_info("\t delay stage %u", d);

        // Allocate bit-field
        neuron_delay_stage_config[d] = (bit_field_t) spin1_malloc(
            neuron_bit_field_words * sizeof(uint32_t));

        // Copy delay stage configuration bits into delay stage configuration bit-field
        address_t neuron_delay_stage_config_data_address =
            &address[3] + (d * neuron_bit_field_words);
        memcpy(neuron_delay_stage_config[d],
               neuron_delay_stage_config_data_address,
               neuron_bit_field_words * sizeof(uint32_t));

        for (uint32_t w = 0; w < neuron_bit_field_words; w++) {
            log_debug("\t\t delay stage config word %u = %08x", w,
                      neuron_delay_stage_config[d][w]);
        }
    }

    // Allocate array of counters for each delay slot
    spike_counters = (uint8_t**) spin1_malloc(
        num_delay_slots_pot * sizeof(uint8_t*));

    for (uint32_t s = 0; s < num_delay_slots_pot; s++) {

        // Allocate an array of counters for each neuron and zero
        spike_counters[s] = (uint8_t*) spin1_malloc(
            num_neurons * sizeof(uint8_t));
        memset(spike_counters[s], 0, num_neurons * sizeof(uint8_t));
    }

    log_info("read_parameters: completed successfully");
    return true;
}

static bool initialize(uint32_t *timer_period) {
    log_info("initialise: started");

    // Get the address this core's DTCM data starts at from SRAM
    address_t address = data_specification_get_data_address();

    // Read the header
    if (!data_specification_read_header(address)) {
        return false;
    }

    // Get the timing details
    if (!simulation_read_timing_details(
            data_specification_get_region(SYSTEM, address),
<<<<<<< HEAD
            APPLICATION_NAME_HASH, timer_period, &simulation_ticks,
            &infinite_run)) {
=======
            APPLICATION_NAME_HASH, timer_period)) {
>>>>>>> 53139c1e
        return false;
    }

    // Get the parameters
<<<<<<< HEAD
    if (!read_parameters(data_specification_get_region(DELAY_PARAMS,
                                                       address))) {
=======
    if (!read_parameters(data_specification_get_region(
            DELAY_PARAMS, address))) {
>>>>>>> 53139c1e
        return false;
    }

    log_info("initialise: completed successfully");

    return true;
}

// Callbacks
void incoming_spike_callback(uint key, uint payload) {
    use(payload);

    log_debug("Received spike %x", key);

    // If there was space to add spike to incoming spike queue
    if (in_spikes_add_spike(key)) {
        if (!processing_spikes) {
            processing_spikes = true;
            spin1_trigger_user_event(0, 0);
        }
    }
}

//! \helpful method for converting a key with the field ranges of:
//! [x][y][p][n] where x, y and p represent the x,y and p coordinate of the
//! core that transmitted the spike and n represents the atom id which that
//! core has spiked with.
//! \param[in] k The key that needs translating
//! \return the n field of the key (assuming the key is in the format
//! described above)
// TODO: this needs to be removed to allow a true virtual key space
static inline key_t _key_n(key_t k) {
    return k & 0x7FF;
}

void spike_process(uint unused0, uint unused1) {
    use(unused0);
    use(unused1);

    // Get current time slot of incoming spike counters
    uint32_t current_time_slot = time & num_delay_slots_mask;
    uint8_t *current_time_slot_spike_counters =
        spike_counters[current_time_slot];

    log_debug("Current time slot %u", current_time_slot);

    // Zero all counters in current time slot
    memset(current_time_slot_spike_counters, 0, sizeof(uint8_t) * num_neurons);

    // While there are any incoming spikes
    spike_t s;
    while (in_spikes_get_next_spike(&s)) {

        // Mask out neuron id
        uint32_t neuron_id = _key_n(s);
        if (neuron_id < num_neurons) {

            // Increment counter
            current_time_slot_spike_counters[neuron_id]++;
            log_debug("Incrementing counter %u = %u\n", neuron_id,
                      current_time_slot_spike_counters[neuron_id]);
        } else {
            log_debug("Invalid neuron ID %u", neuron_id);
        }
    }

    processing_spikes = false;
}

void timer_callback(uint unused0, uint unused1) {
    use(unused0);
    use(unused1);

    time++;

    log_debug("Timer tick %u", time);

    // If a fixed number of simulation ticks are specified and these have passed
    if (infinite_run != TRUE && time >= simulation_ticks) {

        // handle the pause and resume functionality
<<<<<<< HEAD
        simulation_handle_pause_resume();
=======
        simulation_handle_pause_resume(NULL);
        return;
>>>>>>> 53139c1e
    }

    // Loop through delay stages
    for (uint32_t d = 0; d < num_delay_stages; d++) {

        // If any neurons emit spikes after this delay stage
        bit_field_t delay_stage_config = neuron_delay_stage_config[d];
        if (nonempty_bit_field(delay_stage_config, neuron_bit_field_words)) {

            // Get key mask for this delay stage and it's time slot
            uint32_t delay_stage_delay = (d + 1) * DELAY_STAGE_LENGTH;
            uint32_t delay_stage_time_slot =
                ((time - delay_stage_delay) & num_delay_slots_mask);
            uint8_t *delay_stage_spike_counters =
                spike_counters[delay_stage_time_slot];

            log_debug("Checking time slot %u for delay stage %u",
                      delay_stage_time_slot, d);

            // Loop through neurons
            for (uint32_t n = 0; n < num_neurons; n++) {

                // If this neuron emits a spike after this stage
                if (bit_field_test(delay_stage_config, n)) {

                    // Calculate key all spikes coming from this neuron will be
                    // sent with
                    uint32_t spike_key = ((d * num_neurons) + n) + key;

#if LOG_LEVEL >= LOG_DEBUG
                    if (delay_stage_spike_counters[n] > 0) {
                        log_debug("Neuron %u sending %u spikes after delay"
                                  "stage %u with key %x",
                                  n, delay_stage_spike_counters[n], d,
                                  spike_key);
                    }
#endif  // DEBUG

                    // Loop through counted spikes and send
                    for (uint32_t s = 0; s < delay_stage_spike_counters[n];
                            s++) {
                        while (!spin1_send_mc_packet(spike_key, 0,
                                                     NO_PAYLOAD)) {
                            spin1_delay_us(1);
                        }
                    }
                }
            }
        }
    }

    // Zero all counters in current time slot
    uint32_t current_time_slot = time & num_delay_slots_mask;
    uint8_t *current_time_slot_spike_counters =
        spike_counters[current_time_slot];
    memset(current_time_slot_spike_counters, 0, sizeof(uint8_t) * num_neurons);
}

// Entry point
void c_main(void) {

    // Initialise
    uint32_t timer_period = 0;
    if (!initialize(&timer_period)) {
        log_error("Error in initialisation - exiting!");
        rt_error(RTE_SWERR);
    }

    // Start the time at "-1" so that the first tick will be 0
    time = UINT32_MAX;

    // Initialise the incoming spike buffer
    if (!in_spikes_initialize_spike_buffer(256)) {
         rt_error(RTE_SWERR);
    }

    // Set timer tick (in microseconds)
    spin1_set_timer_tick(timer_period);

    // Register callbacks
    spin1_callback_on(MC_PACKET_RECEIVED, incoming_spike_callback, MC_PACKET);
    spin1_callback_on(USER_EVENT, spike_process, USER);
    spin1_callback_on(TIMER_TICK, timer_callback, TIMER);

    simulation_register_simulation_sdp_callback(
        &simulation_ticks, &infinite_run, SDP);
    // set up prov registration
    simulation_register_provenance_function_call(NULL, PROVENANCE_REGION);

<<<<<<< HEAD
    simulation_run(timer_callback, TIMER);
=======
    // set up prov registration
    simulation_register_provenance_callback(NULL, PROVENANCE_REGION);

    simulation_run();
>>>>>>> 53139c1e
}<|MERGE_RESOLUTION|>--- conflicted
+++ resolved
@@ -20,11 +20,7 @@
 //! region identifiers
 typedef enum region_identifiers{
     SYSTEM = 0, DELAY_PARAMS = 1, PROVENANCE_REGION = 2
-<<<<<<< HEAD
-}region_identifiers;
-=======
 } region_identifiers;
->>>>>>> 53139c1e
 
 // Globals
 static uint32_t key = 0;
@@ -131,23 +127,13 @@
     // Get the timing details
     if (!simulation_read_timing_details(
             data_specification_get_region(SYSTEM, address),
-<<<<<<< HEAD
-            APPLICATION_NAME_HASH, timer_period, &simulation_ticks,
-            &infinite_run)) {
-=======
             APPLICATION_NAME_HASH, timer_period)) {
->>>>>>> 53139c1e
         return false;
     }
 
     // Get the parameters
-<<<<<<< HEAD
-    if (!read_parameters(data_specification_get_region(DELAY_PARAMS,
-                                                       address))) {
-=======
     if (!read_parameters(data_specification_get_region(
             DELAY_PARAMS, address))) {
->>>>>>> 53139c1e
         return false;
     }
 
@@ -229,12 +215,8 @@
     if (infinite_run != TRUE && time >= simulation_ticks) {
 
         // handle the pause and resume functionality
-<<<<<<< HEAD
-        simulation_handle_pause_resume();
-=======
         simulation_handle_pause_resume(NULL);
         return;
->>>>>>> 53139c1e
     }
 
     // Loop through delay stages
@@ -321,15 +303,9 @@
 
     simulation_register_simulation_sdp_callback(
         &simulation_ticks, &infinite_run, SDP);
-    // set up prov registration
-    simulation_register_provenance_function_call(NULL, PROVENANCE_REGION);
-
-<<<<<<< HEAD
-    simulation_run(timer_callback, TIMER);
-=======
+
     // set up prov registration
     simulation_register_provenance_callback(NULL, PROVENANCE_REGION);
 
     simulation_run();
->>>>>>> 53139c1e
 }