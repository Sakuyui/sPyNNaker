--- conflicted
+++ resolved
@@ -14,13 +14,9 @@
 # along with this program.  If not, see <http://www.gnu.org/licenses/>.
 
 from spinnaker_testbase import BaseTestCase
-<<<<<<< HEAD
 import spynnaker8 as sim
+import pyNN.spiNNaker as sim
 from spinn_front_end_common.data import FecTimer
-=======
-import pyNN.spiNNaker as sim
-from spinn_front_end_common.utilities import FecTimer
->>>>>>> 75c7a6b8
 from spinn_front_end_common.utilities.globals_variables import get_simulator
 from .key_constraint_adder import KeyConstraintAdder
 
