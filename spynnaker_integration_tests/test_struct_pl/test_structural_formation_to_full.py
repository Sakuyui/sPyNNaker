--- conflicted
+++ resolved
@@ -12,13 +12,6 @@
 #
 # You should have received a copy of the GNU General Public License
 # along with this program.  If not, see <http://www.gnu.org/licenses/>.
-<<<<<<< HEAD
-import os
-import sqlite3
-from spinn_front_end_common.utilities.globals_variables import (
-    report_default_directory)
-=======
->>>>>>> 40917cdb
 from spinnaker_testbase import BaseTestCase
 import spynnaker8 as p
 
@@ -55,21 +48,7 @@
     num_forms = len(formation_events.times)
     num_elims = len(elimination_events.times)
 
-<<<<<<< HEAD
-    report_dir = report_default_directory()
-    prov_file = os.path.join(
-        report_dir, "provenance_data", "provenance.sqlite3")
-    with sqlite3.connect(prov_file) as prov_db:
-        prov_db.row_factory = sqlite3.Row
-        rows = list(prov_db.execute(
-            "SELECT the_value FROM provenance_view "
-            "WHERE source_name LIKE '%pop%' "
-            "AND description_name = 'Number_of_rewires' LIMIT 1"))
-    for row in rows:
-        num_rewires = row["the_value"]
-=======
     first_f = formation_events.labels[0]
->>>>>>> 40917cdb
 
     p.end()
 
