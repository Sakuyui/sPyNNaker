--- conflicted
+++ resolved
@@ -80,22 +80,13 @@
         coveralls-token: ${{ secrets.GITHUB_TOKEN }}
 
     - name: Lint with flake8
-<<<<<<< HEAD
-      run: flake8 spynnaker unittests spynnaker_integration_tests
-=======
-      run: flake8 ${{ env.BASE_PKG }} spynnaker8 unittests spynnaker_integration_tests
->>>>>>> 0d1f98b2
+      run: flake8 ${{ env.BASE_PKG }} unittests spynnaker_integration_tests
 
     - name: Lint with pylint
       uses: ./support/actions/pylint
       with:
-<<<<<<< HEAD
-        package: spynnaker
-        exitcheck: 39
-=======
-        package: ${{ env.BASE_PKG }} spynnaker8
+        package: ${{ env.BASE_PKG }}
         language: en_GB
->>>>>>> 0d1f98b2
 
   validate:
     runs-on: ubuntu-latest
