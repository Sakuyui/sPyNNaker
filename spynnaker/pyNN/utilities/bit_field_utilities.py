# Copyright (c) 2019-2020 The University of Manchester
#
# This program is free software: you can redistribute it and/or modify
# it under the terms of the GNU General Public License as published by
# the Free Software Foundation, either version 3 of the License, or
# (at your option) any later version.
#
# This program is distributed in the hope that it will be useful,
# but WITHOUT ANY WARRANTY; without even the implied warranty of
# MERCHANTABILITY or FITNESS FOR A PARTICULAR PURPOSE.  See the
# GNU General Public License for more details.
#
# You should have received a copy of the GNU General Public License
# along with this program.  If not, see <http://www.gnu.org/licenses/>.

import math
from pacman.utilities.constants import FULL_MASK
from spinn_front_end_common.utilities.constants import BYTES_PER_WORD
<<<<<<< HEAD
from spinn_utilities.ordered_set import OrderedSet
from spynnaker.pyNN.data import SpynnakerDataView
=======
>>>>>>> b0774f22
from spynnaker.pyNN.utilities.constants import SPIKE_PARTITION_ID

#: number of elements
#  key, n atoms, atoms_per_core, pointer to bitfield
ELEMENTS_USED_IN_EACH_BIT_FIELD = 4

#: n_filters, pointer for array
ELEMENTS_USED_IN_BIT_FIELD_HEADER = 2

#: n elements in each key to n atoms map for bitfield (key, n atoms,
#  core shift/n atoms per core (combined into a word))
N_ELEMENTS_IN_EACH_KEY_N_ATOM_MAP = 3

#: the regions addresses needed (
#: pop table, synaptic matrix, direct matrix, bit_field, bit field builder,
#: bit_field_key, structural region)
N_REGIONS_ADDRESSES = 6

#: n key to n neurons maps size in words
N_KEYS_DATA_SET_IN_WORDS = 1

#: the number of bits in a word
# (WHY IS THIS NOT A CONSTANT SOMEWHERE!)
BIT_IN_A_WORD = 32.0


def get_estimated_sdram_for_bit_field_region(incoming_projections):
    """ estimates the SDRAM for the bit field region

    :param iterable(~spynnaker.pyNN.models.Projection) incoming_projections:
        The projections that target the vertex in question
    :return: the estimated number of bytes used by the bit field region
    :rtype: int
    """
    sdram = ELEMENTS_USED_IN_BIT_FIELD_HEADER * BYTES_PER_WORD
    seen_app_edges = set()
    for proj in incoming_projections:
        app_edge = proj._projection_edge  # pylint: disable=protected-access
        if app_edge not in seen_app_edges:
            seen_app_edges.add(app_edge)

            n_words_for_atoms = int(math.ceil(
                app_edge.pre_vertex.n_atoms / BIT_IN_A_WORD))
            sdram += (
                (ELEMENTS_USED_IN_EACH_BIT_FIELD + n_words_for_atoms) *
                BYTES_PER_WORD)
            # Also add for delay vertices if needed
            n_words_for_delays = int(math.ceil(
                (app_edge.pre_vertex.n_atoms * app_edge.n_delay_stages) /
                BIT_IN_A_WORD))
            sdram += (
                (ELEMENTS_USED_IN_EACH_BIT_FIELD + n_words_for_delays) *
                BYTES_PER_WORD)
    return sdram


def get_estimated_sdram_for_key_region(incoming_projections):
    """ gets an estimate of the bitfield builder region

    :param iterable(~spynnaker.pyNN.models.Projection) incoming_projections:
        The projections that target the vertex in question
    :return: SDRAM needed
    :rtype: int
    """

    # basic sdram
    sdram = N_KEYS_DATA_SET_IN_WORDS * BYTES_PER_WORD
    seen_app_edges = set()
    for proj in incoming_projections:
        in_edge = proj._projection_edge  # pylint: disable=protected-access
        if in_edge not in seen_app_edges:
            seen_app_edges.add(in_edge)

            sdram += N_ELEMENTS_IN_EACH_KEY_N_ATOM_MAP * BYTES_PER_WORD
            if in_edge.n_delay_stages:
                sdram += N_ELEMENTS_IN_EACH_KEY_N_ATOM_MAP * BYTES_PER_WORD

    return sdram


def exact_sdram_for_bit_field_builder_region():
    """ Gets the SDRAM requirement for the builder region

    :return: the SDRAM requirement for the builder region
    :rtype: int
    """
    return N_REGIONS_ADDRESSES * BYTES_PER_WORD


def reserve_bit_field_regions(
        spec, incoming_projections, bit_field_builder_region,
        bit_filter_region, bit_field_key_region,
        bit_field_builder_region_ref=None, bit_filter_region_ref=None,
        bit_field_key_region_ref=None):
    """ reserves the regions for the bitfields

    :param ~data_specification.DataSpecificationGenerator spec:
        dsg spec writer
    :param list(~spynnaker.pyNN.models.Projection) incoming_projections:
        The projections to generate bitfields for
    :param int bit_field_builder_region: region id for the builder region
    :param int bit_filter_region: region id for the bitfield region
    :param int bit_field_key_region: region id for the key map
    :param bit_field_builder_region_ref:
        Reference to give the region, or None if not referencable
    :type bit_field_builder_region_ref: int or None
    :param bit_filter_region_ref:
        Reference to give the region, or None if not referencable
    :type bit_filter_region_ref: int or None
    :param bit_field_key_region_ref:
        Reference to give the region, or None if not referencable
    :type bit_field_key_region_ref: int or None
    """

    # reserve the final destination for the bitfields
    spec.reserve_memory_region(
        region=bit_filter_region,
        size=get_estimated_sdram_for_bit_field_region(incoming_projections),
        label="bit_field region",
        reference=bit_filter_region_ref)

    # reserve region for the bitfield builder
    spec.reserve_memory_region(
        region=bit_field_builder_region,
        size=exact_sdram_for_bit_field_builder_region(),
        label="bit field builder region",
        reference=bit_field_builder_region_ref)

    # reserve memory region for the key region
    spec.reserve_memory_region(
        region=bit_field_key_region,
        size=get_estimated_sdram_for_key_region(incoming_projections),
        label="bit field key data",
        reference=bit_field_key_region_ref)


def write_bitfield_init_data(
        spec, incoming_projections, vertex_slice,
        bit_field_builder_region, master_pop_region_id,
        synaptic_matrix_region_id, direct_matrix_region_id,
        bit_field_region_id, bit_field_key_map_region_id,
        structural_dynamics_region_id, has_structural_dynamics_region):
    """ writes the init data needed for the bitfield generator

    :param ~data_specification.DataSpecificationGenerator spec:
        data spec writer
    :param list(~spynnaker.pyNN.models.Projection) incoming_projections:
        The projections to generate bitfields for
    :param ~pacman.model.graphs.common.slice vertex_slice:
        The slice of the target vertex
    :param int bit_field_builder_region: the region id for the bitfield builder
    :param int master_pop_region_id: the region id for the master pop table
    :param int synaptic_matrix_region_id: the region id for the synaptic matrix
    :param int direct_matrix_region_id: the region id for the direct matrix
    :param int bit_field_region_id: the region id for the bit-fields
    :param int bit_field_key_map_region_id: the region id for the key map
    :param int structural_dynamics_region_id: the region id for the structural
    :param bool has_structural_dynamics_region:
        whether the core has a structural_dynamics region
    """
    spec.switch_write_focus(bit_field_builder_region)

    spec.write_value(master_pop_region_id)
    spec.write_value(synaptic_matrix_region_id)
    spec.write_value(direct_matrix_region_id)
    spec.write_value(bit_field_region_id)
    spec.write_value(bit_field_key_map_region_id)

    # save 4 bytes by making a key flag of full mask to avoid when not got
    # a structural
    if not has_structural_dynamics_region:
        spec.write_value(FULL_MASK)
    else:
        spec.write_value(structural_dynamics_region_id)

    spec.switch_write_focus(bit_field_key_map_region_id)

    # Gather the source vertices that target this core
    sources = list()
    seen_app_edges = set()
    for proj in incoming_projections:
        in_edge = proj._projection_edge  # pylint: disable=protected-access
        if in_edge not in seen_app_edges:
            seen_app_edges.add(in_edge)
            if hasattr(in_edge.post_vertex.splitter,
                       "is_direct_poisson_source"):
                s_info = proj._synapse_information
                if in_edge.post_vertex.splitter.is_direct_poisson_source(
                        in_edge.pre_vertex, s_info.connector,
                        s_info.synapse_dynamics):
                    continue
            n_atoms_per_core = next(iter(
                in_edge.pre_vertex.machine_vertices)).vertex_slice.n_atoms
            sources.append(
                (in_edge.pre_vertex, in_edge.pre_vertex.n_atoms,
                 n_atoms_per_core))
            delay_edge = in_edge.delay_edge
            if delay_edge is not None:
                sources.append(
                    (delay_edge.pre_vertex,
                     in_edge.pre_vertex.n_atoms * in_edge.n_delay_stages,
                     n_atoms_per_core * in_edge.n_delay_stages))

    # write n keys max atom map
    spec.write_value(len(sources))

    # load in key to max atoms map
<<<<<<< HEAD
    routing_info = SpynnakerDataView.get_routing_infos()
    for source_vertex in sources:
        spec.write_value(routing_info.get_first_key_from_pre_vertex(
            source_vertex, SPIKE_PARTITION_ID))
        spec.write_value(source_vertex.vertex_slice.n_atoms)
=======
    for source_vertex, n_atoms, n_atoms_per_core in sources:
        r_info = routing_info.get_routing_info_from_pre_vertex(
            source_vertex, SPIKE_PARTITION_ID)
        spec.write_value(r_info.first_key)
        spec.write_value(n_atoms)
        if len(source_vertex.machine_vertices) > 1:
            spec.write_value(r_info.n_bits_atoms | (n_atoms_per_core << 5))
        else:
            spec.write_value(0)
>>>>>>> b0774f22

    # ensure if nothing else that n bitfields in bitfield region set to 0
    spec.switch_write_focus(bit_field_region_id)
    spec.write_value(0)<|MERGE_RESOLUTION|>--- conflicted
+++ resolved
@@ -16,11 +16,7 @@
 import math
 from pacman.utilities.constants import FULL_MASK
 from spinn_front_end_common.utilities.constants import BYTES_PER_WORD
-<<<<<<< HEAD
-from spinn_utilities.ordered_set import OrderedSet
 from spynnaker.pyNN.data import SpynnakerDataView
-=======
->>>>>>> b0774f22
 from spynnaker.pyNN.utilities.constants import SPIKE_PARTITION_ID
 
 #: number of elements
@@ -228,13 +224,7 @@
     spec.write_value(len(sources))
 
     # load in key to max atoms map
-<<<<<<< HEAD
     routing_info = SpynnakerDataView.get_routing_infos()
-    for source_vertex in sources:
-        spec.write_value(routing_info.get_first_key_from_pre_vertex(
-            source_vertex, SPIKE_PARTITION_ID))
-        spec.write_value(source_vertex.vertex_slice.n_atoms)
-=======
     for source_vertex, n_atoms, n_atoms_per_core in sources:
         r_info = routing_info.get_routing_info_from_pre_vertex(
             source_vertex, SPIKE_PARTITION_ID)
@@ -244,7 +234,6 @@
             spec.write_value(r_info.n_bits_atoms | (n_atoms_per_core << 5))
         else:
             spec.write_value(0)
->>>>>>> b0774f22
 
     # ensure if nothing else that n bitfields in bitfield region set to 0
     spec.switch_write_focus(bit_field_region_id)
