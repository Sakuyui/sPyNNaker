--- conflicted
+++ resolved
@@ -15,12 +15,6 @@
 
 import math
 from pacman.utilities.constants import FULL_MASK
-<<<<<<< HEAD
-=======
-from pacman.utilities.algorithm_utilities. \
-    partition_algorithm_utilities import (
-        determine_max_atoms_for_vertex)
->>>>>>> 3fdcaf9a
 from spinn_front_end_common.utilities.constants import BYTES_PER_WORD
 from spynnaker.pyNN.models.neural_projections import ProjectionApplicationEdge
 from spynnaker.pyNN.models.abstract_models import AbstractHasDelayStages
@@ -60,7 +54,6 @@
     sdram = 0
     for incoming_edge in app_graph.get_edges_ending_at_vertex(vertex):
         if isinstance(incoming_edge, ProjectionApplicationEdge):
-<<<<<<< HEAD
             slices, _ = (
                 incoming_edge.pre_vertex.splitter.get_out_going_slices())
             n_machine_vertices = len(slices)
@@ -71,22 +64,7 @@
                 slice_atoms.append(vertex_slice.n_atoms)
             n_atoms_per_machine_vertex = max(slice_atoms)
 
-            if isinstance(incoming_edge.pre_vertex, DelayExtensionVertex):
-=======
-            edge_pre_vertex = incoming_edge.pre_vertex
-            max_atoms = determine_max_atoms_for_vertex(edge_pre_vertex)
-            if incoming_edge.pre_vertex.n_atoms < max_atoms:
-                max_atoms = incoming_edge.pre_vertex.n_atoms
-
-            # Get the number of likely vertices
-            n_machine_vertices = int(math.ceil(
-                float(incoming_edge.pre_vertex.n_atoms) /
-                float(max_atoms)))
-            n_atoms_per_machine_vertex = int(math.ceil(
-                float(incoming_edge.pre_vertex.n_atoms) /
-                n_machine_vertices))
-            if isinstance(edge_pre_vertex, AbstractHasDelayStages):
->>>>>>> 3fdcaf9a
+            if isinstance(incoming_edge.pre_vertex, AbstractHasDelayStages):
                 n_atoms_per_machine_vertex *= \
                     incoming_edge.pre_vertex.n_delay_stages
             n_words_for_atoms = int(math.ceil(
