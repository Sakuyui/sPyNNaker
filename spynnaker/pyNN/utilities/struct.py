# Copyright (c) 2017 The University of Manchester
#
# Licensed under the Apache License, Version 2.0 (the "License");
# you may not use this file except in compliance with the License.
# You may obtain a copy of the License at
#
#     https://www.apache.org/licenses/LICENSE-2.0
#
# Unless required by applicable law or agreed to in writing, software
# distributed under the License is distributed on an "AS IS" BASIS,
# WITHOUT WARRANTIES OR CONDITIONS OF ANY KIND, either express or implied.
# See the License for the specific language governing permissions and
# limitations under the License.

import numpy
from enum import Enum
from pyNN.random import RandomDistribution
from spinn_utilities.helpful_functions import is_singleton
from spinn_front_end_common.utilities.constants import BYTES_PER_WORD
from spynnaker.pyNN.utilities.utility_calls import convert_to
from spynnaker.pyNN.models.common.param_generator_data import (
    get_generator_type, param_generator_id, param_generator_params,
    type_has_generator)

REPEAT_PER_NEURON_FLAG = 0xFFFFFFFF


class StructRepeat(Enum):
    """
    How a struct repeats, or not, in memory.
    """
    #: Indicates a single global struct
    GLOBAL = 0

    #: Indicates a struct that repeats per neuron
    PER_NEURON = 1


class Struct(object):
    """
    Represents a C code structure.
    """

    __slots__ = [
        "__fields",
        "__repeat_type",
        "__default_values"
    ]

    def __init__(self, fields, repeat_type=StructRepeat.PER_NEURON,
                 default_values=None):
        """
        :param fields:
            The types and names of the fields, ordered as they appear in the
            struct.
        :type fields: list(~data_specification.enums.DataType, str)
        :param StructRepeat repeat_type: How the structure repeats
        :param default_values:
            Dict of field name -> value to use when values doesn't contain the
            field
        :type default_values: dict(str, int or float) or None
        """
        self.__fields = fields
        self.__repeat_type = repeat_type
        self.__default_values = default_values or dict()

    @property
    def fields(self):
        """
        The types and names of the fields, ordered as they appear in the
        struct.

        :rtype: list(~data_specification.enums.DataType, str)
        """
        return self.__fields

    @property
    def repeat_type(self):
        """
        How the structure repeats.

        :rtype: StructRepeat
        """
        return self.__repeat_type

    @property
    def numpy_dtype(self):
        """
        The numpy data type of the struct.

        :rtype: ~numpy.dtype
        """
        return numpy.dtype(
            [(name, numpy.dtype(data_type.struct_encoding))
             for data_type, name in self.__fields],
            align=True)

    def get_size_in_whole_words(self, array_size=1):
        """
        Get the size of the struct in whole words in an array of given
        size (default 1 item).

        :param int array_size: The number of elements in an array of structs
        :rtype: int
        """
        datatype = self.numpy_dtype
        size_in_bytes = array_size * datatype.itemsize
        return (size_in_bytes + (BYTES_PER_WORD - 1)) // BYTES_PER_WORD

<<<<<<< HEAD
    def get_data(self, values, vertex_slice=None):
        """ Get a numpy array of uint32 of data for the given values
=======
    def get_data(self, values, vertex_slice=None, atoms_shape=None):
        """
        Get a numpy array of uint32 of data for the given values.
>>>>>>> e5a09be7

        :param values: The values to fill in the data with
        :type values: dict(str, int or float or AbstractList)
        :param vertex_slice:
            The vertex slice to get the data for, or `None` if the struct is
            global.
        :type vertex_slice: Slice or None
<<<<<<< HEAD
=======
        :param atoms_shape:
            The shape of the atoms in the whole application vertex.
            When vertex_slice is not `None`, atoms_shape must not be not
            `None`.
            When vertex_slice is `None`, atoms_shape is ignored.
>>>>>>> e5a09be7
        :rtype: ~numpy.ndarray(dtype="uint32")
        """
        n_items = 1
        if vertex_slice is None:
            if self.__repeat_type != StructRepeat.GLOBAL:
                raise ValueError(
                    "Repeating structures must specify a vertex_slice")
        elif self.__repeat_type == StructRepeat.GLOBAL:
            raise ValueError("Global Structures do not have a slice")
        else:
            n_items = vertex_slice.n_atoms

        # Create an array to store values in
        data = numpy.zeros(n_items, dtype=self.numpy_dtype)

        if not self.__fields:
            return data.view("uint32")

        # Go through and get the values and put them in the array
        for data_type, name in self.__fields:
            if name in values:
                all_vals = values[name]

                if is_singleton(all_vals):
                    # If there is just one value for everything, use it
                    # everywhere
                    data[name] = convert_to(all_vals, data_type)
                elif self.__repeat_type == StructRepeat.GLOBAL:
                    # If there is a ranged list for global struct,
                    # we might need to read a single value
                    data[name] = convert_to(
                        all_vals.get_single_value_all(), data_type)
                else:
                    self.__get_data_for_slice(
                        data, all_vals, name, data_type, vertex_slice)
            else:
                # If there is only a default value, get that and use it
                # everywhere
                value = self.__default_values[name]
                data_value = convert_to(value, data_type)
                data[name] = data_value

        # Pad to whole number of uint32s
        overflow = (n_items * self.numpy_dtype.itemsize) % BYTES_PER_WORD
        if overflow != 0:
            data = numpy.pad(
                data.view("uint8"), (0, BYTES_PER_WORD - overflow), "constant")

        return data.view("uint32")

    def __get_data_for_slice(
<<<<<<< HEAD
            self, data, all_vals, name, data_type, vertex_slice):
        """ Get the data for a single value from a vertex slice
=======
            self, data, all_vals, name, data_type, vertex_slice, atoms_shape):
        """
        Get the data for a single value from a vertex slice.
>>>>>>> e5a09be7
        """
        # If there is a list of values, convert it
        ids = vertex_slice.get_raster_ids()
        data_pos = 0
        for start, stop, value in all_vals.iter_ranges_by_ids(ids):
            # Get the values and convert to the correct data type
            n_values = stop - start
            if isinstance(value, RandomDistribution):
                r_vals = value.next(n_values)
                data_value = [
                    convert_to(v, data_type) for v in r_vals]
            else:
                data_value = convert_to(value, data_type)

            data[name][data_pos:data_pos + n_values] = data_value
            data_pos += n_values

<<<<<<< HEAD
    def get_generator_data(self, values, vertex_slice=None):
        """ Get a numpy array of uint32 of data to generate the given values
=======
    def get_generator_data(self, values, vertex_slice=None, atoms_shape=None):
        """
        Get a numpy array of uint32 of data to generate the given values.
>>>>>>> e5a09be7

        :param ~dict-like values:
            The values to fill in the data with
        :param vertex_slice:
            The vertex slice or `None` for a struct with repeat_type global, or
            where a single value repeats for every neuron.  If this is not the
            case and vertex_slice is `None`, an error will be raised!
        :type vertex_slice: Slice or None
<<<<<<< HEAD
=======
        :param atoms_shape:
            The shape of the atoms in the whole application vertex.
            When vertex_slice is not `None`, atoms_shape must not be not
            `None`.
            When vertex_slice is `None`, atoms_shape is ignored.
        :type atoms_shape: tuple(int) or None
>>>>>>> e5a09be7
        :rtype: ~numpy.ndarray(dtype="uint32")
        """
        # Define n_repeats, which is either the total number of neurons
        # or a flag to indicate that the data repeats for each neuron
        if vertex_slice is None:
            if self.__repeat_type == StructRepeat.GLOBAL:
                n_repeats = 1
            else:
                n_repeats = REPEAT_PER_NEURON_FLAG
        else:
            if self.__repeat_type == StructRepeat.GLOBAL:
                raise ValueError(
                    "Global Structures cannot repeat more than once")
            n_repeats = vertex_slice.n_atoms

        # Start with bytes per repeat, n_repeats (from above),
        # total size of data written (0 as filled in later),
        # and number of fields in struct
        data = [self.numpy_dtype.itemsize, n_repeats, 0, len(self.__fields)]
        gen_data = list()

        # Go through all values and add in generator data for each
        for data_type, name in self.__fields:

            # Store the writer type based on the data type
            data.append(get_generator_type(data_type))

            # We want the data generated "per neuron" regardless of how many -
            # there must be a single value for this to work
            if vertex_slice is None:
                self.__gen_data_one_for_all(data, gen_data, values, name)

            # If we know the array size, the values can vary per neuron
            else:
                self.__gen_data_for_slice(
                    data, gen_data, values, name, vertex_slice)

        # Update with size *before* adding generator parameters
        data[2] = len(data) * BYTES_PER_WORD

        # Add the generator parameters after the rest of the data
        all_data = [numpy.array(data, dtype="uint32")]
        all_data.extend(gen_data)

        # Make it one
        return numpy.concatenate(all_data)

    def __gen_data_one_for_all(self, data, gen_data, values, name):
        """
        Generate data with a single value for all neurons.
        """
        # How many sub-sets of repeats there are (1 in this case as
        # that one sub-set covers all neurons)
        data.append(1)

        # How many times to repeat the next bit (once for each neuron
        # which is determined at execution time)
        data.append(REPEAT_PER_NEURON_FLAG)

        # Get the value to write, of which there can only be one
        # (or else there will be an error here ;)
        if name in values:
            value = values[name]
            if not is_singleton(value):
                value = value.get_single_value_all()
        else:
            value = self.__default_values[name]

        # Write the id of the generator of the parameter
        data.append(param_generator_id(value))

        # Add any parameters required to generate the values
        gen_data.append(param_generator_params(value))

    def __gen_data_for_slice(
<<<<<<< HEAD
            self, data, gen_data, values, name, vertex_slice):
        """ Generate data with different values for each neuron
=======
            self, data, gen_data, values, name, vertex_slice, atoms_shape):
>>>>>>> e5a09be7
        """
        Generate data with different values for each neuron.
        """
        # If we have a range list for the value, generate for the range
        if name in values:
            vals = values[name]

            if is_singleton(vals):
                # If there is a single value, we can just use that
                # on all atoms
                data.append(1)
                data.append(vertex_slice.n_atoms)
                data.append(param_generator_id(vals))
                gen_data.append(param_generator_params(vals))
            else:

                # Store where to update with the number of items and
                # set to 0 to start
                n_items_index = len(data)
                data.append(0)
                n_items = 0

                # Go through and get the data for each value
                ids = vertex_slice.get_raster_ids()
                for start, stop, value in vals.iter_ranges_by_ids(ids):
                    n_items += 1
                    # This is the metadata
                    data.append(stop - start)
                    data.append(param_generator_id(value))
                    # This data goes after *all* the metadata
                    gen_data.append(param_generator_params(value))
                data[n_items_index] = n_items
        else:
            # Just a single value for all neurons from defaults
            value = self.__default_values[name]
            data.append(1)
            data.append(vertex_slice.n_atoms)
            data.append(param_generator_id(value))
            gen_data.append(param_generator_params(value))

    @property
    def is_generatable(self):
        """
        Whether the data inside could be generated on machine.

        :rtype: bool
        """
        return all(type_has_generator(data_type)
                   for data_type, _name in self.__fields)

    def read_data(
<<<<<<< HEAD
            self, data, values, data_offset=0, vertex_slice=None):
        """ Read a bytearray of data and write to values
=======
            self, data, values, data_offset=0, vertex_slice=None,
            atoms_shape=None):
        """
        Read a bytearray of data and write to values.
>>>>>>> e5a09be7

        :param data: The data to be read
        :type data: bytes or bytearray
        :param ~spinn_utilities.ranged.RangeDictionary values:
            The values to update with the read data
        :param int data_offset:
            Index of the byte at the start of the valid data.
        :param int offset:
            The first index into values to write to.
        :param array_size:
            The number of struct copies to read, or `None` if this is a
            non-repeating struct.
        :type array_size: int or None
        """
        n_items = 1
        ids = None
        if vertex_slice is None:
            if self.__repeat_type != StructRepeat.GLOBAL:
                raise ValueError(
                    "Repeating structures must specify an array size")
        elif self.__repeat_type == StructRepeat.GLOBAL:
            raise ValueError("Global Structures do not have a slice")
        else:
            n_items = vertex_slice.n_atoms
            ids = vertex_slice.get_raster_ids()

        if not self.__fields:
            return

        # Read in the data values
        numpy_data = numpy.frombuffer(
            data, offset=data_offset, dtype=self.numpy_dtype, count=n_items)

        for data_type, name in self.fields:
            # Ignore fields that can't be set
            if name in values:
                # Get the data to set for this item
                value = data_type.decode_numpy_array(numpy_data[name])
                if self.__repeat_type == StructRepeat.GLOBAL:
                    values[name] = value[0]
                else:
                    values[name].set_value_by_ids(ids, value)<|MERGE_RESOLUTION|>--- conflicted
+++ resolved
@@ -107,14 +107,9 @@
         size_in_bytes = array_size * datatype.itemsize
         return (size_in_bytes + (BYTES_PER_WORD - 1)) // BYTES_PER_WORD
 
-<<<<<<< HEAD
     def get_data(self, values, vertex_slice=None):
-        """ Get a numpy array of uint32 of data for the given values
-=======
-    def get_data(self, values, vertex_slice=None, atoms_shape=None):
         """
         Get a numpy array of uint32 of data for the given values.
->>>>>>> e5a09be7
 
         :param values: The values to fill in the data with
         :type values: dict(str, int or float or AbstractList)
@@ -122,14 +117,6 @@
             The vertex slice to get the data for, or `None` if the struct is
             global.
         :type vertex_slice: Slice or None
-<<<<<<< HEAD
-=======
-        :param atoms_shape:
-            The shape of the atoms in the whole application vertex.
-            When vertex_slice is not `None`, atoms_shape must not be not
-            `None`.
-            When vertex_slice is `None`, atoms_shape is ignored.
->>>>>>> e5a09be7
         :rtype: ~numpy.ndarray(dtype="uint32")
         """
         n_items = 1
@@ -181,14 +168,9 @@
         return data.view("uint32")
 
     def __get_data_for_slice(
-<<<<<<< HEAD
             self, data, all_vals, name, data_type, vertex_slice):
-        """ Get the data for a single value from a vertex slice
-=======
-            self, data, all_vals, name, data_type, vertex_slice, atoms_shape):
         """
         Get the data for a single value from a vertex slice.
->>>>>>> e5a09be7
         """
         # If there is a list of values, convert it
         ids = vertex_slice.get_raster_ids()
@@ -206,14 +188,9 @@
             data[name][data_pos:data_pos + n_values] = data_value
             data_pos += n_values
 
-<<<<<<< HEAD
     def get_generator_data(self, values, vertex_slice=None):
-        """ Get a numpy array of uint32 of data to generate the given values
-=======
-    def get_generator_data(self, values, vertex_slice=None, atoms_shape=None):
         """
         Get a numpy array of uint32 of data to generate the given values.
->>>>>>> e5a09be7
 
         :param ~dict-like values:
             The values to fill in the data with
@@ -222,15 +199,6 @@
             where a single value repeats for every neuron.  If this is not the
             case and vertex_slice is `None`, an error will be raised!
         :type vertex_slice: Slice or None
-<<<<<<< HEAD
-=======
-        :param atoms_shape:
-            The shape of the atoms in the whole application vertex.
-            When vertex_slice is not `None`, atoms_shape must not be not
-            `None`.
-            When vertex_slice is `None`, atoms_shape is ignored.
-        :type atoms_shape: tuple(int) or None
->>>>>>> e5a09be7
         :rtype: ~numpy.ndarray(dtype="uint32")
         """
         # Define n_repeats, which is either the total number of neurons
@@ -306,12 +274,7 @@
         gen_data.append(param_generator_params(value))
 
     def __gen_data_for_slice(
-<<<<<<< HEAD
             self, data, gen_data, values, name, vertex_slice):
-        """ Generate data with different values for each neuron
-=======
-            self, data, gen_data, values, name, vertex_slice, atoms_shape):
->>>>>>> e5a09be7
         """
         Generate data with different values for each neuron.
         """
@@ -363,15 +326,9 @@
                    for data_type, _name in self.__fields)
 
     def read_data(
-<<<<<<< HEAD
             self, data, values, data_offset=0, vertex_slice=None):
-        """ Read a bytearray of data and write to values
-=======
-            self, data, values, data_offset=0, vertex_slice=None,
-            atoms_shape=None):
         """
         Read a bytearray of data and write to values.
->>>>>>> e5a09be7
 
         :param data: The data to be read
         :type data: bytes or bytearray
