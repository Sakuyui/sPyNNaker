--- conflicted
+++ resolved
@@ -53,17 +53,12 @@
            ('POPULATION_TABLE', 3),
            ('SYNAPTIC_MATRIX', 4),
            ('SYNAPSE_DYNAMICS', 5),
-<<<<<<< HEAD
            ('SPIKE_HISTORY', 6),
            ('POTENTIAL_HISTORY', 7),
            ('GSYN_HISTORY', 8),
            ('BUFFERING_OUT_STATE', 9),
            ('PROVENANCE_DATA', 10),
            ('PROFILING', 11)])
-=======
-           ('RECORDING', 6),
-           ('PROVENANCE_DATA', 7)])
 
 # The partition ID used for spike data
-SPIKE_PARTITION_ID = "SPIKE"
->>>>>>> ed53f8ae
+SPIKE_PARTITION_ID = "SPIKE"