--- conflicted
+++ resolved
@@ -1,14 +1,5 @@
 [Reports]
 # If reportsEnabled is false, no text reports are written.
-<<<<<<< HEAD
-# writeTextSpecs: If True, produce text version of each Data Spec,
-#                 in reports/dataSpec directory
-# writeRouterReports: If True, each router file is written in
-#                 text format to reports/routers
-reportsEnabled = True
-write_energy_report = True
-=======
->>>>>>> 43ac262d
 writeSynapticReport = False
 # Note: graphviz is required to draw the graph
 draw_network_graph = False
@@ -36,24 +27,9 @@
 # MallocBasedRoutingInfoAllocator, GraphEdgeFilter, EdgeToNKeysMapper
 
 application_to_machine_graph_algorithms = PartitionAndPlacePartitioner
-machine_graph_to_machine_algorithms = GraphEdgeFilter,OneToOnePlacer,RigRoute,BasicTagAllocator,EdgeToNKeysMapper,MallocBasedRoutingInfoAllocator,BasicRoutingTableGenerator
+machine_graph_to_machine_algorithms = GraphEdgeFilter,OneToOnePlacer,RigRoute,BasicTagAllocator,EdgeToNKeysMapper,MallocBasedRoutingInfoAllocator,BasicRoutingTableGenerator,MundyOnChipRouterCompression
 machine_graph_to_virtual_machine_algorithms = GraphEdgeFilter,OneToOnePlacer,RigRoute,BasicTagAllocator,EdgeToNKeysMapper,MallocBasedRoutingInfoAllocator,BasicRoutingTableGenerator,MundyRouterCompressor
 
-<<<<<<< HEAD
-loading_algorithms = MundyOnChipRouterCompression
-
-# format is <path1>,<path2>
-extra_xmls_paths = None
-
-[SpecExecution]
-#-------------
-# specExecOnHost: If True, execute specs on host then download to SpiNNaker
-#                 False not yet support, where specs are downloaded
-#                 to SpiNNaker and then executed.
-specExecOnHost = True
-
-=======
->>>>>>> 43ac262d
 [MasterPopTable]
 # algorithm: {2dArray, BinarySearch, HashTable}
 generator = BinarySearch
@@ -90,21 +66,7 @@
 notify_port = 19999
 notify_hostname = localhost
 
-<<<<<<< HEAD
-[EnergyMonitor]
-sampling_frequency = 10
-n_samples_per_recording_entry = 100
-
-#sampling_frequency = 100
-#n_samples_per_recording_entry = 10
-
-[EnergySavings]
-turn_off_board_during_mapping = True
-turn_off_board_during_dsg = True
-turn_off_board_after_discovery = True
-=======
 [Recording]
 # Uncomment the following to change from the defaults
 live_spike_port = 17895
-live_spike_host = 0.0.0.0
->>>>>>> 43ac262d
+live_spike_host = 0.0.0.0