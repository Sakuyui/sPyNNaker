--- conflicted
+++ resolved
@@ -13,12 +13,9 @@
 # limitations under the License.
 
 import pyNN.random
-<<<<<<< HEAD
 from pyNN.random import NumpyRNG
 from typing import Optional
-=======
 from pyNN.random import available_distributions
->>>>>>> 54fa5544
 # This file is to work around a Sphinx bug
 
 if "exponential_clipped" not in available_distributions:
