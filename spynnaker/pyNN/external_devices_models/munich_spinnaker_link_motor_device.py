--- conflicted
+++ resolved
@@ -13,10 +13,6 @@
 # You should have received a copy of the GNU General Public License
 # along with this program.  If not, see <http://www.gnu.org/licenses/>.
 
-<<<<<<< HEAD
-import logging
-=======
->>>>>>> b38ef9f1
 from spinn_utilities.overrides import overrides
 from pacman.model.graphs.application import (
     ApplicationSpiNNakerLinkVertex)
