--- conflicted
+++ resolved
@@ -334,24 +334,15 @@
     """
     A command where the getting of the payload is delayed.
     """
-<<<<<<< HEAD
-    __slots__ = ("__get_payload", )
-=======
-    __slots__ = ["__get_payload", "__index"]
->>>>>>> e4b21850
+    __slots__ = ("__get_payload", "__index")
 
     def __init__(self, key, get_payload, repeat, delay_between_repeats, index):
         """
         :param int key: The key to send
-<<<<<<< HEAD
         :param callable()->int get_payload:
             A function to call that returns a payload.
             May be called multiple times; should produce the same value each
             time.
-=======
-        :param callable(int)->int get_payload:
-            A function to call that returns a payload
->>>>>>> e4b21850
         :param int repeat: The number of times to repeat the command
         :param int delay_between_repeats: The delay between the repeats
         :param int index: The index to pass to get_payload when called
