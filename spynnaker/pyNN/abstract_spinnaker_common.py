--- conflicted
+++ resolved
@@ -435,15 +435,9 @@
         with FecTimer(LOADING, "Neuron expander") as timer:
             if timer.skip_if_virtual_board():
                 return
-<<<<<<< HEAD
             neuron_expander(
                 self.placements, self._txrx, self._executable_finder,
                 get_config_bool("Reports", "write_expander_iobuf"))
-=======
-            on_chip_bitfield_generator(
-                self.placements, self.application_graph,
-                self._executable_finder,  self._txrx)
->>>>>>> 9df0c05b
 
     def _execute_finish_connection_holders(self):
         with FecTimer(LOADING, "Finish connection holders"):
