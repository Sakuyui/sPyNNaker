# Copyright (c) 2017-2019 The University of Manchester
#
# This program is free software: you can redistribute it and/or modify
# it under the terms of the GNU General Public License as published by
# the Free Software Foundation, either version 3 of the License, or
# (at your option) any later version.
#
# This program is distributed in the hope that it will be useful,
# but WITHOUT ANY WARRANTY; without even the implied warranty of
# MERCHANTABILITY or FITNESS FOR A PARTICULAR PURPOSE.  See the
# GNU General Public License for more details.
#
# You should have received a copy of the GNU General Public License
# along with this program.  If not, see <http://www.gnu.org/licenses/>.

import logging
import math
import os
from spinn_utilities.abstract_base import AbstractBase
from spinn_utilities.config_holder import get_config_int, set_config
from spinn_utilities.log import FormatAdapter
from spinn_utilities.config_holder import get_config_bool
from spinn_front_end_common.interface.abstract_spinnaker_base import (
    AbstractSpinnakerBase)
from spinn_front_end_common.utilities.constants import (
    MICRO_TO_MILLISECOND_CONVERSION)
from spinn_front_end_common.utilities.exceptions import ConfigurationException
from spinn_front_end_common.utility_models import CommandSender
from spinn_front_end_common.utilities.utility_objs import ExecutableFinder
from spinn_front_end_common.utilities.globals_variables import unset_simulator
from spynnaker.pyNN import extra_algorithms, model_binaries
from spynnaker.pyNN.config_setup import CONFIG_FILE_NAME, reset_configs
from spynnaker.pyNN.utilities import constants
from spynnaker.pyNN.spynnaker_simulator_interface import (
    SpynnakerSimulatorInterface)
from spynnaker.pyNN.utilities.extracted_data import ExtractedData
from spynnaker import __version__ as version

logger = FormatAdapter(logging.getLogger(__name__))


class AbstractSpiNNakerCommon(
        AbstractSpinnakerBase, SpynnakerSimulatorInterface,
        metaclass=AbstractBase):
    """ Main interface for neural code.
    """
    __slots__ = [
        "__command_edge_count",
        "__edge_count",
        "__id_counter",
        "__live_spike_recorder",
        "__min_delay",
        "__max_delay",
        "__neurons_per_core_set",
        "_populations",
        "_projections"]

    __EXECUTABLE_FINDER = ExecutableFinder()

    @classmethod
    def extended_config_path(cls):
        return os.path.join(os.path.dirname(__file__), CONFIG_FILE_NAME)

    def __init__(
            self, graph_label, database_socket_addresses, n_chips_required,
            n_boards_required, timestep, max_delay, min_delay, hostname,
            user_extra_algorithm_xml_path=None, user_extra_mapping_inputs=None,
            user_extra_algorithms_pre_run=None, time_scale_factor=None,
            extra_post_run_algorithms=None, extra_mapping_algorithms=None,
            extra_load_algorithms=None, front_end_versions=None):
        """
        :param str graph_label:
        :param database_socket_addresses:
        :type database_socket_addresses:
            iterable(~spinn_utilities.socket_address.SocketAddress)
        :param n_chips_required:
        :type n_chips_required: int or None
        :param n_boards_required:
        :type n_boards_required: int or None
        :param timestep:
<<<<<<< HEAD
            machine_time_step but in mirco seconds. If None uses the cfg value
=======
            machine_time_step but in milli seconds. If None uses the cfg value
>>>>>>> 67bb04d0
        :type timestep: float or None
        :param float max_delay:
        :param float min_delay:
        :param str hostname:
        :param user_extra_algorithm_xml_path:
        :type user_extra_algorithm_xml_path: str or None
        :param user_extra_mapping_inputs:
        :type user_extra_mapping_inputs: dict(str, Any) or None
        :param user_extra_algorithms_pre_run:
        :type user_extra_algorithms_pre_run: list(str) or None
        :param time_scale_factor:
        :type time_scale_factor: float or None
        :param extra_post_run_algorithms:
        :type extra_post_run_algorithms: list(str) or None
        :param extra_mapping_algorithms:
        :type extra_mapping_algorithms: list(str) or None
        :param extra_load_algorithms:
        :type extra_load_algorithms: list(str) or None
        :param front_end_versions:
        :type front_end_versions: list(tuple(str,str)) or None
        """
        # pylint: disable=too-many-arguments, too-many-locals

        # add model binaries
        self.__EXECUTABLE_FINDER.add_path(
            os.path.dirname(model_binaries.__file__))

        # pynn population objects
        self._populations = []
        self._projections = []
        self.__edge_count = 0
        self.__id_counter = 0

        # the number of edges that are associated with commands being sent to
        # a vertex
        self.__command_edge_count = 0
        self.__live_spike_recorder = dict()

        # create XML path for where to locate sPyNNaker related functions when
        # using auto pause and resume
        extra_algorithm_xml_path = list()
        extra_algorithm_xml_path.append(os.path.join(
            os.path.dirname(extra_algorithms.__file__),
            "algorithms_metadata.xml"))
        if user_extra_algorithm_xml_path is not None:
            extra_algorithm_xml_path.extend(user_extra_algorithm_xml_path)

        # timing parameters
        self.__min_delay = None
        self.__max_delay = max_delay

        self.__neurons_per_core_set = set()

        versions = [("sPyNNaker", version)]
        if front_end_versions is not None:
            versions.extend(front_end_versions)

        super().__init__(
            executable_finder=self.__EXECUTABLE_FINDER,
            graph_label=graph_label,
            database_socket_addresses=database_socket_addresses,
            extra_algorithm_xml_paths=extra_algorithm_xml_path,
            n_chips_required=n_chips_required,
            n_boards_required=n_boards_required,
            front_end_versions=versions)

        # update inputs needed by the machine level calls.
        self.update_extra_inputs({'UserDefinedMaxDelay': self.__max_delay})

        extra_mapping_inputs = dict()
        extra_mapping_inputs["SynapticExpanderReadIOBuf"] = \
            get_config_bool("Reports", "write_expander_iobuf")
        if user_extra_mapping_inputs is not None:
            extra_mapping_inputs.update(user_extra_mapping_inputs)

        if extra_mapping_algorithms is None:
            extra_mapping_algorithms = []
        if extra_load_algorithms is None:
            extra_load_algorithms = []
        if extra_post_run_algorithms is None:
            extra_post_run_algorithms = []
        extra_load_algorithms.append("SynapseExpander")
        extra_load_algorithms.append("OnChipBitFieldGenerator")
        extra_load_algorithms.append("FinishConnectionHolders")
        extra_algorithms_pre_run = []

        if get_config_bool("Reports", "draw_network_graph"):
            extra_mapping_algorithms.append(
                "SpYNNakerConnectionHolderGenerator")
            # extra_mapping_algorithms.append(
            #     "PreAllocateForBitFieldRouterCompressor")
            extra_mapping_algorithms.append(
                "SpYNNakerNeuronGraphNetworkSpecificationReport")

        if get_config_bool("Reports", "reports_enabled"):
            if get_config_bool("Reports", "write_synaptic_report"):
                extra_algorithms_pre_run.append("SynapticMatrixReport")
        if user_extra_algorithms_pre_run is not None:
            extra_algorithms_pre_run.extend(user_extra_algorithms_pre_run)

        self.update_extra_mapping_inputs(extra_mapping_inputs)
        self.extend_extra_mapping_algorithms(extra_mapping_algorithms)
        self.prepend_extra_pre_run_algorithms(extra_algorithms_pre_run)
        self.extend_extra_post_run_algorithms(extra_post_run_algorithms)
        self.extend_extra_load_algorithms(extra_load_algorithms)

        # set up machine targeted data
        self._set_up_timings(timestep, min_delay, time_scale_factor)
        self.set_up_machine_specifics(hostname)

        logger.info(f'Setting time scale factor to '
<<<<<<< HEAD
                    f'{get_config_int("Machine", "time_scale_factor")}.')

        # get the machine time step
        logger.info(f'Setting machine time step to '
                    f'{get_config_int("Machine", "machine_time_step")} '
=======
                    f'{self.time_scale_factor}.')

        # get the machine time step
        logger.info(f'Setting machine time step to '
                    f'{self.machine_time_step} '
>>>>>>> 67bb04d0
                    f'micro-seconds.')

    def _set_up_timings(self, timestep, min_delay, time_scale_factor):
        """
<<<<<<< HEAD
        :param timestep: machine_time_Step in micro seconds
=======
        :param timestep: machine_time_Step in milli seconds
>>>>>>> 67bb04d0
        :type timestep: float or None
        :tpye min_delay: int or None
        :type time_scale_factor: int or None
        """

        # Get the standard values
        if timestep is None:
            self.set_up_timings(timestep, time_scale_factor)
        else:
            self.set_up_timings(
                math.ceil(timestep * MICRO_TO_MILLISECOND_CONVERSION),
                time_scale_factor)

        machine_time_step = get_config_int("Machine", "machine_time_step")

        # Sort out the minimum delay
        if (min_delay is not None and
<<<<<<< HEAD
                (min_delay * MICRO_TO_MILLISECOND_CONVERSION) <
                machine_time_step):
            raise ConfigurationException(
                "Pacman does not support min delays below {} ms with the "
                "current machine time step".format(
                    constants.MIN_SUPPORTED_DELAY * machine_time_step))
        if min_delay is not None:
            self.__min_delay = min_delay
        else:
            self.__min_delay = (
                machine_time_step / MICRO_TO_MILLISECOND_CONVERSION)
=======
                min_delay < self.machine_time_step_ms):
            raise ConfigurationException(
                f"Pacman does not support min delays below "
                f"{constants.MIN_SUPPORTED_DELAY * self.machine_time_step} "
                f"ms with the current machine time step")
        if min_delay is not None:
            self.__min_delay = min_delay
        else:
            self.__min_delay = self.machine_time_step_ms
>>>>>>> 67bb04d0

        # Sort out the time scale factor if not user specified
        # (including config)
        if get_config_int("Machine", "time_scale_factor") is None:
            new_value = max(
                1.0, math.ceil(
                    MICRO_TO_MILLISECOND_CONVERSION / machine_time_step))
            set_config("Machine", "time_scale_factor", new_value)
            if new_value > 1:
                logger.warning(
                    "A timestep was entered that has forced sPyNNaker to "
                    "automatically slow the simulation down from real time "
                    "by a factor of {}. To remove this automatic behaviour, "
                    "please enter a timescaleFactor value in your .{}",
                    new_value, CONFIG_FILE_NAME)

        # Check the combination of machine time step and time scale factor
<<<<<<< HEAD
        if (machine_time_step *
                get_config_int("Machine", "time_scale_factor") <
                MICRO_TO_MILLISECOND_CONVERSION):
=======
        if (self.machine_time_step_ms * self.time_scale_factor < 1):
>>>>>>> 67bb04d0
            if not get_config_bool(
                    "Mode", "violate_1ms_wall_clock_restriction"):
                raise ConfigurationException(
                    "The combination of simulation time step and the machine "
                    "time scale factor results in a wall clock timer tick "
                    "that is currently not reliably supported by the"
                    "SpiNNaker machine.  If you would like to override this"
                    "behaviour (at your own risk), please add "
                    "violate_1ms_wall_clock_restriction = True to the [Mode] "
                    "section of your .{} file".format(CONFIG_FILE_NAME))
            logger.warning(
                "****************************************************")
            logger.warning(
                "*** The combination of simulation time step and  ***")
            logger.warning(
                "*** the machine time scale factor results in a   ***")
            logger.warning(
                "*** wall clock timer tick that is currently not  ***")
            logger.warning(
                "*** reliably supported by the SpiNNaker machine. ***")
            logger.warning(
                "****************************************************")

    def _detect_if_graph_has_changed(self, reset_flags=True):
        """ Iterate though the graph and look for changes.

        :param bool reset_flags:
        """
        changed, data_changed = super()._detect_if_graph_has_changed(
            reset_flags)

        # Additionally check populations for changes
        for population in self._populations:
            if population.requires_mapping:
                changed = True
            if reset_flags:
                population.mark_no_changes()

        # Additionally check projections for changes
        for projection in self._projections:
            if projection.requires_mapping:
                changed = True
            if reset_flags:
                projection.mark_no_changes()

        return changed, data_changed

    @property
    def min_delay(self):
        """ The minimum supported delay, in milliseconds.
        """
        return self.__min_delay

    def add_application_vertex(self, vertex):
        if isinstance(vertex, CommandSender):
            self._command_sender = vertex
        super().add_application_vertex(vertex)

    @staticmethod
    def _count_unique_keys(commands):
        unique_keys = {command.key for command in commands}
        return len(unique_keys)

    def add_population(self, population):
        """ Called by each population to add itself to the list.
        """
        self._populations.append(population)

    def add_projection(self, projection):
        """ Called by each projection to add itself to the list.
        """
        self._projections.append(projection)

    def stop(self, turn_off_machine=None, clear_routing_tables=None,
             clear_tags=None):
        """
        :param turn_off_machine: decides if the machine should be powered down
            after running the execution. Note that this powers down all boards
            connected to the BMP connections given to the transceiver
        :type turn_off_machine: bool or None
        :param clear_routing_tables: informs the tool chain if it
            should turn off the clearing of the routing tables
        :type clear_routing_tables: bool or None
        :param clear_tags: informs the tool chain if it should clear the tags
            off the machine at stop
        :type clear_tags: bool or None
        :rtype: None
        """
        # pylint: disable=protected-access
        for population in self._populations:
            population._end()

        super().stop(turn_off_machine, clear_routing_tables, clear_tags)
        self.reset_number_of_neurons_per_core()
        unset_simulator(self)

    def run(self, run_time, sync_time=0.0):
        """ Run the model created.

        :param run_time: the time (in milliseconds) to run the simulation for
        :type run_time: float or int
        :param float sync_time:
            If not 0, this specifies that the simulation should pause after
            this duration.  The continue_simulation() method must then be
            called for the simulation to continue.
        :rtype: None
        """
        # pylint: disable=protected-access

        # extra post run algorithms
        self._dsg_algorithm = "SpynnakerDataSpecificationWriter"
        for projection in self._projections:
            projection._clear_cache()

        if (get_config_bool("Reports", "reports_enabled") and
                get_config_bool(
                    "Reports", "write_redundant_packet_count_report") and
                not self._use_virtual_board and run_time is not None and
                not self._has_ran and get_config_bool(
                    "Reports", "writeProvenanceData")):
            self.extend_extra_post_run_algorithms(
                ["RedundantPacketCountReport"])

        super().run(run_time, sync_time)
        for projection in self._projections:
            projection._clear_cache()

    @staticmethod
    def register_binary_search_path(search_path):
        """ Register an additional binary search path for executables.

        :param str search_path: absolute search path for binaries
        :rtype: None
        """
        # pylint: disable=protected-access
        AbstractSpiNNakerCommon.__EXECUTABLE_FINDER.add_path(search_path)

    def set_number_of_neurons_per_core(self, neuron_type, max_permitted):
        if not hasattr(neuron_type, "set_model_max_atoms_per_core"):
            raise Exception("{} is not a Vertex type".format(neuron_type))

        if hasattr(neuron_type, "get_max_atoms_per_core"):
            previous = neuron_type.get_max_atoms_per_core()
            if previous < max_permitted:
                logger.warning(
                    "Attempt to increase number_of_neurons_per_core "
                    "from {} to {} ignored", previous, max_permitted)
                return
        neuron_type.set_model_max_atoms_per_core(max_permitted)
        self.__neurons_per_core_set.add(neuron_type)

    def reset_number_of_neurons_per_core(self):
        for neuron_type in self.__neurons_per_core_set:
            neuron_type.set_model_max_atoms_per_core()

    def get_projections_data(self, projection_to_attribute_map):
        """ Common data extractor for projection data. Allows fully
            exploitation of the ????

        :param projection_to_attribute_map:
            the projection to attributes mapping
        :type projection_to_attribute_map:
            dict(~spynnaker.pyNN.models.projection.Projection,
            list(int) or tuple(int) or None)
        :return: a extracted data object with get method for getting the data
        :rtype: ExtractedData
        """
        # pylint: disable=protected-access

        # build data structure for holding data
        mother_lode = ExtractedData()

        # if using extra monitor functionality, locate extra data items
        receivers = list()
        if get_config_bool("Machine", "enable_advanced_monitor_support"):
            receivers = self._locate_receivers_from_projections(
                projection_to_attribute_map.keys(),
                self.get_generated_output(
                    "MemoryMCGatherVertexToEthernetConnectedChipMapping"),
                self.get_generated_output(
                    "MemoryExtraMonitorToChipMapping"))

        # set up the router timeouts to stop packet loss
        for data_receiver, extra_monitor_cores in receivers:
            data_receiver.load_system_routing_tables(
                self._txrx,
                self.get_generated_output("MemoryExtraMonitorVertices"),
                self._placements)
            data_receiver.set_cores_for_data_streaming(
                self._txrx, list(extra_monitor_cores), self._placements)

        # acquire the data
        for projection in projection_to_attribute_map:
            for attribute in projection_to_attribute_map[projection]:
                data = projection._get_synaptic_data(
                    as_list=True, data_to_get=attribute,
                    fixed_values=None, notify=None,
                    handle_time_out_configuration=False)
                mother_lode.set(projection, attribute, data)

        # reset time outs for the receivers
        for data_receiver, extra_monitor_cores in receivers:
            data_receiver.unset_cores_for_data_streaming(
                self._txrx, list(extra_monitor_cores), self._placements)
            data_receiver.load_application_routing_tables(
                self._txrx,
                self.get_generated_output("MemoryExtraMonitorVertices"),
                self._placements)

        # return data items
        return mother_lode

    def _locate_receivers_from_projections(
            self, projections, gatherers, extra_monitors_per_chip):
        """ Locate receivers and their corresponding monitor cores for\
            setting router time-outs.

        :param list projections: the projections going to be read
        :param gatherers: the gatherers per Ethernet chip
        :param extra_monitors_per_chip: the extra monitor cores per chip
        :return: list of tuples with gatherer and its extra monitor cores
        :rtype: list
        """
        # pylint: disable=protected-access
        important_gathers = set()

        # iterate though projections
        for projection in projections:
            # iteration though the projections machine edges to locate chips
            for edge in projection._projection_edge.machine_edges:
                placement = self._placements.get_placement_of_vertex(
                    edge.post_vertex)
                chip = self._machine.get_chip_at(placement.x, placement.y)

                # locate extra monitor cores on the board of this chip
                extra_monitor_cores_on_board = set(
                    extra_monitors_per_chip[xy]
                    for xy in self._machine.get_existing_xys_on_board(chip))

                # map gatherer to extra monitor cores for board
                important_gathers.add((
                    gatherers[(chip.nearest_ethernet_x,
                               chip.nearest_ethernet_y)],
                    frozenset(extra_monitor_cores_on_board)))
        return list(important_gathers)

    @property
    def id_counter(self):
        """ The id_counter, currently used by the populations.

        .. note::
            Maybe it could live in the pop class???

        :rtype: int
        """
        return self.__id_counter

    @id_counter.setter
    def id_counter(self, new_value):
        """ Setter for id_counter, currently used by the populations.

        .. note::
            Maybe it could live in the pop class???

        :param int new_value: new value for id_counter
        """
        self.__id_counter = new_value


reset_configs()<|MERGE_RESOLUTION|>--- conflicted
+++ resolved
@@ -17,7 +17,6 @@
 import math
 import os
 from spinn_utilities.abstract_base import AbstractBase
-from spinn_utilities.config_holder import get_config_int, set_config
 from spinn_utilities.log import FormatAdapter
 from spinn_utilities.config_holder import get_config_bool
 from spinn_front_end_common.interface.abstract_spinnaker_base import (
@@ -78,11 +77,7 @@
         :param n_boards_required:
         :type n_boards_required: int or None
         :param timestep:
-<<<<<<< HEAD
-            machine_time_step but in mirco seconds. If None uses the cfg value
-=======
             machine_time_step but in milli seconds. If None uses the cfg value
->>>>>>> 67bb04d0
         :type timestep: float or None
         :param float max_delay:
         :param float min_delay:
@@ -194,28 +189,16 @@
         self.set_up_machine_specifics(hostname)
 
         logger.info(f'Setting time scale factor to '
-<<<<<<< HEAD
-                    f'{get_config_int("Machine", "time_scale_factor")}.')
-
-        # get the machine time step
-        logger.info(f'Setting machine time step to '
-                    f'{get_config_int("Machine", "machine_time_step")} '
-=======
                     f'{self.time_scale_factor}.')
 
         # get the machine time step
         logger.info(f'Setting machine time step to '
                     f'{self.machine_time_step} '
->>>>>>> 67bb04d0
                     f'micro-seconds.')
 
     def _set_up_timings(self, timestep, min_delay, time_scale_factor):
         """
-<<<<<<< HEAD
-        :param timestep: machine_time_Step in micro seconds
-=======
         :param timestep: machine_time_Step in milli seconds
->>>>>>> 67bb04d0
         :type timestep: float or None
         :tpye min_delay: int or None
         :type time_scale_factor: int or None
@@ -229,23 +212,8 @@
                 math.ceil(timestep * MICRO_TO_MILLISECOND_CONVERSION),
                 time_scale_factor)
 
-        machine_time_step = get_config_int("Machine", "machine_time_step")
-
         # Sort out the minimum delay
         if (min_delay is not None and
-<<<<<<< HEAD
-                (min_delay * MICRO_TO_MILLISECOND_CONVERSION) <
-                machine_time_step):
-            raise ConfigurationException(
-                "Pacman does not support min delays below {} ms with the "
-                "current machine time step".format(
-                    constants.MIN_SUPPORTED_DELAY * machine_time_step))
-        if min_delay is not None:
-            self.__min_delay = min_delay
-        else:
-            self.__min_delay = (
-                machine_time_step / MICRO_TO_MILLISECOND_CONVERSION)
-=======
                 min_delay < self.machine_time_step_ms):
             raise ConfigurationException(
                 f"Pacman does not support min delays below "
@@ -255,31 +223,23 @@
             self.__min_delay = min_delay
         else:
             self.__min_delay = self.machine_time_step_ms
->>>>>>> 67bb04d0
 
         # Sort out the time scale factor if not user specified
         # (including config)
-        if get_config_int("Machine", "time_scale_factor") is None:
-            new_value = max(
+        if self.time_scale_factor is None:
+            self.time_scale_factor = max(
                 1.0, math.ceil(
-                    MICRO_TO_MILLISECOND_CONVERSION / machine_time_step))
-            set_config("Machine", "time_scale_factor", new_value)
-            if new_value > 1:
+                    MICRO_TO_MILLISECOND_CONVERSION / self.machine_time_step))
+            if self.time_scale_factor > 1:
                 logger.warning(
                     "A timestep was entered that has forced sPyNNaker to "
                     "automatically slow the simulation down from real time "
                     "by a factor of {}. To remove this automatic behaviour, "
                     "please enter a timescaleFactor value in your .{}",
-                    new_value, CONFIG_FILE_NAME)
+                    self.time_scale_factor, CONFIG_FILE_NAME)
 
         # Check the combination of machine time step and time scale factor
-<<<<<<< HEAD
-        if (machine_time_step *
-                get_config_int("Machine", "time_scale_factor") <
-                MICRO_TO_MILLISECOND_CONVERSION):
-=======
         if (self.machine_time_step_ms * self.time_scale_factor < 1):
->>>>>>> 67bb04d0
             if not get_config_bool(
                     "Mode", "violate_1ms_wall_clock_restriction"):
                 raise ConfigurationException(
