--- conflicted
+++ resolved
@@ -464,8 +464,7 @@
         :type new_value: int
         :return:
         """
-<<<<<<< HEAD
-        self._id_counter = new_value
+        self.__id_counter = new_value
 
     def generate_bibtex(
             self, top_module, doi_title, zenodo_access_token, tools_doi):
@@ -480,7 +479,4 @@
         """
         AbstractSpinnakerBase._generate_bibtex(
             self, top_module=top_module, doi_title=doi_title,
-            zenodo_access_token=zenodo_access_token, tools_doi=tools_doi)
-=======
-        self.__id_counter = new_value
->>>>>>> 3f338899
+            zenodo_access_token=zenodo_access_token, tools_doi=tools_doi)