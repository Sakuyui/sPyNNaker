import numpy

from spynnaker.pyNN.models.neural_properties.synapse_dynamics.abstract_rules.\
    abstract_synapse_row_io import AbstractSynapseRowIo
from spynnaker.pyNN.models.neural_properties.\
    synapse_row_info import SynapseRowInfo
from spynnaker.pyNN import exceptions


class PlasticWeightSynapseRowIo(AbstractSynapseRowIo):

    def __init__(self, num_header_words, dendritic_delay_fraction):
        self.num_header_words = num_header_words
        self._dendritic_delay_fraction = dendritic_delay_fraction

    @property
    def dendritic_delay_fraction(self):
        return self._dendritic_delay_fraction

    def get_n_words(self, synapse_row, vertex_slice=None):
        """
        Returns the size of the fixed and plastic regions of the row in words
        """
<<<<<<< HEAD
        
        # There is a half word in both the fixed-plastic 
        # And plastic region for each synapse
        num_half_words = synapse_row.get_n_connections(vertex_slice)
        
        # As both of these regions are word aligned, if there are 
=======

        # There is a half word in both the fixed-plastic
        # And plastic region for each synapse
        num_half_words = synapse_row.get_n_connections(vertex_slice)

        # As both of these regions are word aligned, if there are
>>>>>>> 8765c294
        # An odd number of half words, add one for padding
        if (num_half_words % 2) != 0:
            num_half_words += 1

        # As fixed-plastic and plastic regions both require this
        # Many half words, this is the number of words!
        return num_half_words + self.num_header_words

    def get_packed_fixed_fixed_region(self, synapse_row, weight_scale,
                                      n_synapse_type_bits):
        """
        Gets the fixed part of the fixed region of the row as an array
        of 32-bit words
        """
        return numpy.zeros(0)

    def get_packed_fixed_plastic_region(self, synapse_row, weight_scales,
                                        n_synapse_type_bits):
        """
        Gets the plastic part of the fixed region of the row as an array
        of 16-bit words
        """
        if (len(synapse_row.target_indices) > 0 and
                numpy.amax(synapse_row.target_indices) > 0xFF):
            raise Exception("One or more target indices are too large")

        max_delay = (1 << (8 - n_synapse_type_bits)) - 1
        if len(synapse_row.delays) > 0 and max(synapse_row.delays) > max_delay:
            raise Exception("One or more delays are too large for the row")

        # Use dendritic delay fraction to split delay into components
        float_delays = numpy.asarray(synapse_row.delays, dtype="float")
        dendritic_delays = numpy.asarray(
            float_delays * float(self.dendritic_delay_fraction),
            dtype="uint16")
        axonal_delays = numpy.asarray(
            float_delays * (1.0 - float(self.dendritic_delay_fraction)),
            dtype="uint16")

        ids = synapse_row.target_indices & 0xFF
        shifted_dendritic_delays = (dendritic_delays <<
                                    (8 + n_synapse_type_bits))
        shifted_axonal_delays = axonal_delays << (8 + 4 + n_synapse_type_bits)
        shifted_types = synapse_row.synapse_types << 8

        return numpy.asarray(shifted_axonal_delays | shifted_dendritic_delays |
                             shifted_types | ids, dtype='uint16')

    def get_packed_plastic_region(self, synapse_row, weight_scales,
                                  n_synapse_type_bits):
        """
        Gets the plastic region of the row as an array of 32-bit words
        """
        # Convert per-synapse type weight scales to numpy and
        # Index this to obtain per-synapse weight scales.
        weight_scales_numpy = numpy.array(weight_scales, dtype="float")
        synapse_weight_scales = weight_scales_numpy[synapse_row.synapse_types]

        # Scale weights
        abs_weights = numpy.abs(synapse_row.weights)
        abs_scaled_weights = numpy.rint(
            abs_weights * synapse_weight_scales).astype("uint16")

        # Check zeros
        zero_float_weights = numpy.where(abs_weights == 0.0)[0]
        zero_scaled_weights = numpy.where(abs_scaled_weights == 0)[0]
        if (zero_float_weights.shape != zero_scaled_weights.shape or
                (zero_float_weights != zero_scaled_weights).any()):
            raise Exception(
                "Weight scaling has reduced non-zero weights to zero")

        # As we're packing into uint32s, add extra weight if we have an odd
        # number
        if (len(abs_scaled_weights) % 2) != 0:
            abs_scaled_weights = numpy.asarray(numpy.append(
                abs_scaled_weights, 0), dtype='uint16')

        # Create view of weights as uint32s
        abs_scaled_weights_view = abs_scaled_weights.view(dtype='uint32')

        # Allocate memory for pre-synaptic event buffer
        pre_synaptic_event_buffer = numpy.zeros(self.num_header_words,
                                                dtype='uint32')

        # Combine together into plastic region and return
        plastic_region = numpy.asarray(numpy.append(
            pre_synaptic_event_buffer, abs_scaled_weights_view),
            dtype='uint32')
        return plastic_region

    def create_row_info_from_elements(self, p_p_entries, f_f_entries,
                                      f_p_entries, bits_reserved_for_type,
                                      weight_scales):
        """
        takes a collection of entries for both fixed fixed, plastic plastic and
        fixed plastic and returns a synaptic row object for them

        f_f_entries are ignored due to this model dealing with plastic synapses
        """

        if len(f_f_entries) > 0:
            raise exceptions.SynapticBlockGenerationException(
                "plastic synapses cannot create row ios from fixed entries.")

        # Calculate masks and convert per-synapse type weight scales to numpy
        synaptic_type_mask = (1 << bits_reserved_for_type) - 1
        delay_mask = (1 << (8 - bits_reserved_for_type)) - 1
        weight_scales_numpy = numpy.array(weight_scales, dtype="float")

        # Extract indices, delays and synapse types from fixed-plastic region
        target_indices = f_p_entries & 0xFF
        delays_in_ticks = (((f_p_entries >> 8) + bits_reserved_for_type) &
                           delay_mask)
        synapse_types = (f_p_entries >> 8) & synaptic_type_mask

        # Index out per-synapse weight scales
        synapse_weight_scales = weight_scales_numpy[synapse_types]

        # Create a half-word view of plastic region without header
        half_words = p_p_entries[self.num_header_words:].view(dtype="uint16")

        # Trim off any extra half-words caused by padding
        half_words = half_words[:len(f_p_entries)]

        # Cast to float and divide by weight scale
        weights = half_words.astype("float") / synapse_weight_scales

        return SynapseRowInfo(target_indices, weights, delays_in_ticks,
                              synapse_types)<|MERGE_RESOLUTION|>--- conflicted
+++ resolved
@@ -21,21 +21,12 @@
         """
         Returns the size of the fixed and plastic regions of the row in words
         """
-<<<<<<< HEAD
-        
-        # There is a half word in both the fixed-plastic 
-        # And plastic region for each synapse
-        num_half_words = synapse_row.get_n_connections(vertex_slice)
-        
-        # As both of these regions are word aligned, if there are 
-=======
 
         # There is a half word in both the fixed-plastic
         # And plastic region for each synapse
         num_half_words = synapse_row.get_n_connections(vertex_slice)
 
         # As both of these regions are word aligned, if there are
->>>>>>> 8765c294
         # An odd number of half words, add one for padding
         if (num_half_words % 2) != 0:
             num_half_words += 1
