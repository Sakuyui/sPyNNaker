from pacman.model.constraints.partitioner_constraints.\
    partitioner_same_size_as_vertex_constraint \
    import PartitionerSameSizeAsVertexConstraint
from pacman.utilities.utility_objs.progress_bar import ProgressBar
from pacman.model.partitionable_graph.multi_cast_partitionable_edge \
    import MultiCastPartitionableEdge

from spynnaker.pyNN.models.neural_projections.synapse_information \
    import SynapseInformation
from spynnaker.pyNN.models.neuron.synapse_dynamics.synapse_dynamics_static \
    import SynapseDynamicsStatic
from spynnaker.pyNN.models.neuron.abstract_population_vertex \
    import AbstractPopulationVertex
from spynnaker.pyNN.models.utility_models.delay_extension_vertex \
    import DelayExtensionVertex
from spynnaker.pyNN.utilities import constants
from spynnaker.pyNN.models.neural_projections.projection_partitionable_edge \
    import ProjectionPartitionableEdge
from spynnaker.pyNN.models.neural_projections\
    .delay_afferent_partitionable_edge \
    import DelayAfferentPartitionableEdge
<<<<<<< HEAD
from spynnaker.pyNN.models.neuron.connection_holder import ConnectionHolder
=======
from spynnaker.pyNN.models.neural_projections.delay_partitionable_edge \
    import DelayPartitionableEdge
from spynnaker.pyNN.models.neural_properties.synaptic_list import SynapticList
from spynnaker.pyNN.models.abstract_models.abstract_mappable \
    import AbstractMappable
>>>>>>> 5f182241

from spinn_front_end_common.utilities import exceptions


import logging
import math

logger = logging.getLogger(__name__)
EDGE_PARTITION_ID = "SPIKE"


# noinspection PyProtectedMember
class Projection(object):
<<<<<<< HEAD
    """
    A container for all the connections of a given type (same synapse type
    and plasticity mechanisms) between two populations, together with methods
    to set parameters of those connections, including of plasticity mechanisms.
=======
    """ A container for all the connections of a given type (same synapse type\
        and plasticity mechanisms) between two populations, together with\
        methods to set parameters of those connections, including of\
        plasticity mechanisms.

    :param `pacman103.front.pynn.Population` presynaptic_population:
        presynaptic Population for the Projection
    :param `pacman103.front.pynn.Population` postsynaptic_population:
        postsynaptic Population for the Projection
    :param `pacman103.front.pynn.connectors` method:
        an instance of the connection method and parameters for the Projection
>>>>>>> 5f182241
    """
    _projection_count = 0

    # noinspection PyUnusedLocal
    def __init__(
            self, presynaptic_population, postsynaptic_population, label,
            connector, spinnaker_control, machine_time_step, user_max_delay,
            timescale_factor, source=None, target='excitatory',
            synapse_dynamics=None, rng=None):
        self._spinnaker = spinnaker_control
        self._projection_edge = None
        self._host_based_synapse_list = None
        self._has_retrieved_synaptic_list_from_machine = False

        if not isinstance(postsynaptic_population._get_vertex,
                          AbstractPopulationVertex):

            raise exceptions.ConfigurationException(
                "postsynaptic population is not designed to receive"
                " synaptic projections")

        synapse_type = postsynaptic_population._get_vertex\
            .synapse_type.get_synapse_id_by_target(target)
        if synapse_type is None:
            raise exceptions.ConfigurationException(
                "Synapse target {} not found in {}".format(
                    target, postsynaptic_population.label))

        synapse_dynamics_stdp = None
        if synapse_dynamics is None:
            synapse_dynamics_stdp = SynapseDynamicsStatic()
        else:
            synapse_dynamics_stdp = synapse_dynamics.slow
        postsynaptic_population._get_vertex.synapse_dynamics = \
            synapse_dynamics_stdp

        # Set and store information for future processing
        self._synapse_information = SynapseInformation(
            connector, synapse_dynamics_stdp, synapse_type)
        connector.set_population_information(
            presynaptic_population._get_vertex.n_atoms,
            postsynaptic_population._get_vertex.n_atoms)

        max_delay = synapse_dynamics_stdp.get_delay_maximum(connector)
        if max_delay is None:
            max_delay = user_max_delay

        # check if all delays requested can fit into the natively supported
        # delays in the models
        delay_extention_max_supported_delay = (
            constants.MAX_DELAY_BLOCKS *
            constants.MAX_TIMER_TICS_SUPPORTED_PER_BLOCK)
        post_vertex_max_supported_delay_ms = \
            postsynaptic_population._get_vertex.maximum_delay_supported_in_ms

        if max_delay > (post_vertex_max_supported_delay_ms +
                        delay_extention_max_supported_delay):
            raise exceptions.ConfigurationException(
                "The maximum delay {} for projection is not supported".format(
                    max_delay))

        if max_delay > (user_max_delay / (machine_time_step / 1000.0)):
            logger.warn("The end user entered a max delay"
                        " for which the projection breaks")

        # check that the projection edges label is not none, and give an
        # auto generated label if set to None
        if label is None:
            label = "projection edge {}".format(Projection._projection_count)
            Projection._projection_count += 1

        # Find out if there is an existing edge between the populations
        edge_to_merge = self._find_existing_edge(
            presynaptic_population._get_vertex,
            postsynaptic_population._get_vertex)
        if edge_to_merge is not None:

            # If there is an existing edge, add the connector
            edge_to_merge.add_synapse_information(self._synapse_information)
            self._projection_edge = edge_to_merge
        else:

            # If there isn't an existing edge, create a new one
            self._projection_edge = ProjectionPartitionableEdge(
                presynaptic_population._get_vertex,
<<<<<<< HEAD
                postsynaptic_population._get_vertex,
                self._synapse_information, label=label)

            # add edge to the graph
            spinnaker_control.add_edge(
                self._projection_edge, EDGE_PARTITION_ID)

        # If the delay exceeds the post vertex delay, add a delay extension
        if max_delay > post_vertex_max_supported_delay_ms:
            delay_edge = self._add_delay_extension(
                presynaptic_population, postsynaptic_population, label,
                max_delay, post_vertex_max_supported_delay_ms,
                machine_time_step, timescale_factor)
            self._projection_edge.delay_edge = delay_edge
=======
                postsynaptic_population._get_vertex)
            if edge_to_merge is not None:

                # If there is an existing edge, merge the lists
                self._projection_list_ranges = \
                    edge_to_merge.synapse_list.merge(synapse_list)
                self._projection_edge = edge_to_merge
            else:

                # If there isn't an existing edge, create a new one
                self._projection_edge = ProjectionPartitionableEdge(
                    presynaptic_population, postsynaptic_population,
                    machine_time_step, synapse_list=synapse_list,
                    synapse_dynamics=synapse_dynamics, label=label)

                # add edge to the graph
                spinnaker_control.add_edge(
                    self._projection_edge, EDGE_PARTITION_ID)
                self._projection_list_ranges = synapse_list.ranges()
        spinnaker_control._add_projection(self)

    @property
    def requires_mapping(self):
        projection_edge_mappable = isinstance(
            self._projection_edge, AbstractMappable)
        delay_edge_mappable = isinstance(self._delay_edge, AbstractMappable)
        if (projection_edge_mappable and
                self._projection_edge.requires_mapping):
            return True
        if delay_edge_mappable and self._delay_edge.requires_mapping:
            return True
        return False

    def mark_no_changes(self):
        if isinstance(self._projection_edge, AbstractMappable):
            self._projection_edge.mark_no_changes()
        if isinstance(self._delay_edge, AbstractMappable):
            self._delay_edge.mark_no_changes()
>>>>>>> 5f182241

    def _find_existing_edge(self, presynaptic_vertex, postsynaptic_vertex):
        """ Searches though the partitionable graph's edges to locate any\
            edge which has the same post and pre vertex

        :param presynaptic_vertex: the source partitionable vertex of the\
                multapse
        :type presynaptic_vertex: instance of\
                pacman.model.partitionable_graph.abstract_partitionable_vertex
        :param postsynaptic_vertex: The destination partitionable vertex of\
                the multapse
        :type postsynaptic_vertex: instance of\
                pacman.model.partitionable_graph.abstract_partitionable_vertex
        :return: None or the edge going to these vertices.
        """
        graph_edges = self._spinnaker.partitionable_graph.edges
        for edge in graph_edges:
            if ((edge.pre_vertex == presynaptic_vertex) and
                    (edge.post_vertex == postsynaptic_vertex)):
                return edge
        return None

<<<<<<< HEAD
    def _add_delay_extension(
            self, presynaptic_population, postsynaptic_population, label,
            max_delay_for_projection, max_delay_per_neuron, machine_time_step,
            timescale_factor):
        """
        Instantiate new delay extension component, connecting a new edge from
        the source vertex to it and new edges from it to the target (given
        by numBlocks).
        The outgoing edges cover each required block of delays, in groups of
        MAX_DELAYS_PER_NEURON delay slots (currently 16).
        """
=======
    def _add_delay_extension(self, num_src_neurons, max_delay_for_projection,
                             max_delay_per_neuron, original_synapse_list,
                             presynaptic_population, postsynaptic_population,
                             machine_time_step, timescale_factor, label,
                             synapse_dynamics):
        """ Instantiate delay extension component
        """

        # If there are any connections with a delay of less than the maximum,
        # create a direct connection between the two populations only
        # containing these connections
        direct_synaptic_sublist = original_synapse_list.create_delay_sublist(
            0, max_delay_per_neuron)
        if direct_synaptic_sublist.get_max_n_connections() != 0:
            edge_to_merge = self._find_existing_edge(
                presynaptic_population._get_vertex,
                postsynaptic_population._get_vertex)
            if edge_to_merge is not None:
                self._projection_list_ranges = \
                    edge_to_merge.synapse_list.merge(direct_synaptic_sublist)
                self._projection_edge = edge_to_merge
            else:
                direct_edge = ProjectionPartitionableEdge(
                    presynaptic_population, postsynaptic_population,
                    self._spinnaker.machine_time_step,
                    synapse_list=direct_synaptic_sublist, label=label)
                self._spinnaker.add_edge(direct_edge, EDGE_PARTITION_ID)
                self._projection_edge = direct_edge
                self._projection_list_ranges = direct_synaptic_sublist.ranges()
>>>>>>> 5f182241

        # Create a delay extension vertex to do the extra delays
        delay_vertex = presynaptic_population._internal_delay_vertex
        pre_vertex = presynaptic_population._get_vertex
        if delay_vertex is None:
            delay_name = "{}_delayed".format(pre_vertex.label)
            delay_vertex = DelayExtensionVertex(
                pre_vertex.n_atoms, max_delay_per_neuron, pre_vertex,
                machine_time_step, timescale_factor, label=delay_name)
            presynaptic_population._internal_delay_vertex = delay_vertex
            pre_vertex.add_constraint(
                PartitionerSameSizeAsVertexConstraint(delay_vertex))
            self._spinnaker.add_vertex(delay_vertex)

            # Add the edge
            delay_afferent_edge = DelayAfferentPartitionableEdge(
                pre_vertex, delay_vertex, label="{}_to_DelayExtension".format(
                    pre_vertex.label))
            self._spinnaker.add_edge(delay_afferent_edge, EDGE_PARTITION_ID)

        # Ensure that the delay extension knows how many states it will support
        n_stages = int(math.ceil(
            float(max_delay_for_projection - max_delay_per_neuron) /
            float(max_delay_per_neuron)))
        if n_stages > delay_vertex.n_delay_stages:
            delay_vertex.n_delay_stages = n_stages

        # Create the delay edge if there isn't one already
        post_vertex = postsynaptic_population._get_vertex
        delay_edge = self._find_existing_edge(delay_vertex, post_vertex)
        if delay_edge is None:
            delay_edge = MultiCastPartitionableEdge(
                delay_vertex, post_vertex, label="{}_delayed_to_{}".format(
                    pre_vertex.label, post_vertex.label))
            self._spinnaker.add_edge(delay_edge, EDGE_PARTITION_ID)
        return delay_edge

    def describe(self, template='projection_default.txt', engine='default'):
        """ Return a human-readable description of the projection.

        The output may be customised by specifying a different template
        together with an associated template engine (see ``pyNN.descriptions``)

        If template is None, then a dictionary containing the template context
        will be returned.
        """
        # TODO
        raise NotImplementedError

    def __getitem__(self, i):
        """Return the `i`th connection within the Projection."""
        # TODO: Need to work out what is being returned
        raise NotImplementedError

    # noinspection PyPep8Naming
<<<<<<< HEAD
=======
    def getDelays(self, format='list', gather=True):  # @ReservedAssignment
        """ Get synaptic delays for all connections in this Projection.

        Possible formats are: a list of length equal to the number of
        connections in the projection, a 2D delay array (with NaN for
        non-existent connections).
        """
        if not gather:
            exceptions.ConfigurationException(
                "the gather param has no meaning for spinnaker when set to "
                "false")

        if (self._spinnaker.has_ran and not
                self._has_retrieved_synaptic_list_from_machine):
            self._retrieve_synaptic_data_from_machine()

        if format == 'list':
            delays = list()
            for row in self._host_based_synapse_list.get_rows():
                delays.extend(
                    numpy.asarray(
                        row.delays * (
                            float(self._spinnaker.machine_time_step) / 1000.0),
                        dtype=float))
            return delays

        delays = numpy.zeros((self._projection_edge.pre_vertex.n_atoms,
                              self._projection_edge.post_vertex.n_atoms))
        rows = self._host_based_synapse_list.get_rows()
        for pre_atom in range(len(rows)):
            row = rows[pre_atom]
            for i in xrange(len(row.target_indices)):
                post_atom = row.target_indices[i]
                delay = (float(row.delays[i]) *
                         (float(self._spinnaker.machine_time_step) / 1000.0))
                delays[pre_atom][post_atom] = delay
        return delays

    # noinspection PyPep8Naming
>>>>>>> 5f182241
    def getSynapseDynamics(self, parameter_name, list_format='list',
                           gather=True):
        """ Get parameters of the dynamic synapses for all connections in this\
            Projection.
        :param parameter_name:
        :param list_format:
        :param gather:
        """
        # TODO: Need to work out what is to be returned
        raise NotImplementedError

    def _get_synaptic_data(self, as_list, data_to_get):
        post_vertex = self._projection_edge.post_vertex
        pre_vertex = self._projection_edge.pre_vertex
        connection_holder = ConnectionHolder(
            data_to_get, as_list, pre_vertex.n_atoms, post_vertex.n_atoms)

        # If we haven't run, add the holder to get connections, and return it
        if not self._spinnaker.has_ran:

            post_vertex.add_pre_run_connection_holder(
                connection_holder, self._projection_edge,
                self._synapse_information)
            return connection_holder

        # Otherwise, get the connections now
        graph_mapper = self._spinnaker.graph_mapper
        placements = self._spinnaker.placements
        transceiver = self._spinnaker.transceiver
        routing_infos = self._spinnaker.routing_infos
        subedges = graph_mapper.get_partitioned_edges_from_partitionable_edge(
            self._projection_edge)
        progress = ProgressBar(
            len(subedges),
            "Getting {}s for projection between {} and {}".format(
                data_to_get, pre_vertex.label, post_vertex.label))
        for subedge in subedges:
            placement = placements.get_placement_of_subvertex(
                subedge.post_subvertex)
            connections = post_vertex.get_connections_from_machine(
                transceiver, placement, subedge, graph_mapper, routing_infos,
                self._synapse_information)
            if connections is not None:
                connection_holder.add_connections(connections)
            progress.update()
        progress.end()
        return connection_holder

    # noinspection PyPep8Naming
    def getWeights(self, format='list', gather=True):  # @ReservedAssignment
<<<<<<< HEAD
        """
        Get synaptic weights for all connections in this Projection.
=======
        """ Get synaptic weights for all connections in this Projection.
>>>>>>> 5f182241

        Possible formats are: a list of length equal to the number of
        connections in the projection, a 2D weight array (with NaN for
        non-existent connections). Note that for the array format, if there is
        more than connection between two cells, the summed weight will be
        given.
        :param format: the type of format to be returned (only support "list")
        :param gather: gather the weights from stuff. currently has no meaning\
                in spinnaker when set to false. Therefore is always true
        """
        if not gather:
            exceptions.ConfigurationException(
                "the gather param has no meaning for spinnaker when set to "
                "false")

        return self._get_synaptic_data(format == 'list', "weight")

    # noinspection PyPep8Naming
    def getDelays(self, format='list', gather=True):  # @ReservedAssignment
        """
        Get synaptic delays for all connections in this Projection.

        Possible formats are: a list of length equal to the number of
        connections in the projection, a 2D delay array (with NaN for
        non-existent connections).
        """
        if not gather:
            exceptions.ConfigurationException(
                "the gather param has no meaning for spinnaker when set to "
                "false")

        return self._get_synaptic_data(format == 'list', "delay")

    def __len__(self):
        """ Return the total number of local connections.
        """

        # TODO: Need to work out what this means
        raise NotImplementedError

    # noinspection PyPep8Naming
    def printDelays(self, file_name, list_format='list', gather=True):
        """ Print synaptic weights to file. In the array format, zeros are\
            printed for non-existent connections.
        """
        # TODO:
        raise NotImplementedError

    # noinspection PyPep8Naming
    def printWeights(self, file_name, list_format='list', gather=True):
        """ Print synaptic weights to file. In the array format, zeros are\
            printed for non-existent connections.
        """
        # TODO:
        raise NotImplementedError

    # noinspection PyPep8Naming
    def randomizeWeights(self, rand_distr):
        """ Set weights to random values taken from rand_distr.
        """
        # TODO: Requires that the synapse list is not created proactively
        raise NotImplementedError

    # noinspection PyPep8Naming
    def randomizeDelays(self, rand_distr):
        """ Set delays to random values taken from rand_distr.
        """
        # TODO: Requires that the synapse list is not created proactively
        raise NotImplementedError

    # noinspection PyPep8Naming
    def randomizeSynapseDynamics(self, param, rand_distr):
        """ Set parameters of the synapse dynamics to values taken from\
            rand_distr
        """
        # TODO: Look at what this is randomising
        raise NotImplementedError

    def __repr__(self):
        return "projection {}".format(self._projection_edge.label)

    # noinspection PyPep8Naming
    def saveConnections(self, file_name, gather=True, compatible_output=True):
        """ Save connections to file in a format suitable for reading in with\
            a FromFileConnector.
        """
        # TODO
        raise NotImplementedError

    def size(self, gather=True):
        """ Return the total number of connections.
         - only local connections, if gather is False,
         - all connections, if gather is True (default)
        """
        # TODO
        raise NotImplementedError

    # noinspection PyPep8Naming
    def setDelays(self, d):
        """ Set the delays

        d can be a single number, in which case all delays are set to this\
        value, or a list/1D array of length equal to the number of connections\
        in the projection, or a 2D array with the same dimensions as the\
        connectivity matrix (as returned by `getDelays(format='array')`).
        """
        # TODO: Requires that the synapse list is not created proactively
        raise NotImplementedError

    # noinspection PyPep8Naming
    def setSynapseDynamics(self, param, value):
        """ Set parameters of the dynamic synapses for all connections in this\
            projection.
        """
        # TODO: Need to set this in the edge
        raise NotImplementedError

    # noinspection PyPep8Naming
    def setWeights(self, w):
        """ Set the weights

        w can be a single number, in which case all weights are set to this\
        value, or a list/1D array of length equal to the number of connections\
        in the projection, or a 2D array with the same dimensions as the\
        connectivity matrix (as returned by `getWeights(format='array')`).\
        Weights should be in nA for current-based and uS for conductance-based\
        synapses.
        """

        # TODO: Requires that the synapse list is not created proactively
        raise NotImplementedError

    # noinspection PyPep8Naming
    def weightHistogram(self, min_weight=None, max_weight=None, nbins=10):
        """ Return a histogram of synaptic weights.

        If min and max are not given, the minimum and maximum weights are\
        calculated automatically.
        """
        # TODO
        raise NotImplementedError<|MERGE_RESOLUTION|>--- conflicted
+++ resolved
@@ -19,15 +19,9 @@
 from spynnaker.pyNN.models.neural_projections\
     .delay_afferent_partitionable_edge \
     import DelayAfferentPartitionableEdge
-<<<<<<< HEAD
 from spynnaker.pyNN.models.neuron.connection_holder import ConnectionHolder
-=======
-from spynnaker.pyNN.models.neural_projections.delay_partitionable_edge \
-    import DelayPartitionableEdge
-from spynnaker.pyNN.models.neural_properties.synaptic_list import SynapticList
 from spynnaker.pyNN.models.abstract_models.abstract_mappable \
     import AbstractMappable
->>>>>>> 5f182241
 
 from spinn_front_end_common.utilities import exceptions
 
@@ -41,24 +35,10 @@
 
 # noinspection PyProtectedMember
 class Projection(object):
-<<<<<<< HEAD
-    """
-    A container for all the connections of a given type (same synapse type
-    and plasticity mechanisms) between two populations, together with methods
-    to set parameters of those connections, including of plasticity mechanisms.
-=======
     """ A container for all the connections of a given type (same synapse type\
         and plasticity mechanisms) between two populations, together with\
         methods to set parameters of those connections, including of\
         plasticity mechanisms.
-
-    :param `pacman103.front.pynn.Population` presynaptic_population:
-        presynaptic Population for the Projection
-    :param `pacman103.front.pynn.Population` postsynaptic_population:
-        postsynaptic Population for the Projection
-    :param `pacman103.front.pynn.connectors` method:
-        an instance of the connection method and parameters for the Projection
->>>>>>> 5f182241
     """
     _projection_count = 0
 
@@ -144,7 +124,6 @@
             # If there isn't an existing edge, create a new one
             self._projection_edge = ProjectionPartitionableEdge(
                 presynaptic_population._get_vertex,
-<<<<<<< HEAD
                 postsynaptic_population._get_vertex,
                 self._synapse_information, label=label)
 
@@ -159,26 +138,6 @@
                 max_delay, post_vertex_max_supported_delay_ms,
                 machine_time_step, timescale_factor)
             self._projection_edge.delay_edge = delay_edge
-=======
-                postsynaptic_population._get_vertex)
-            if edge_to_merge is not None:
-
-                # If there is an existing edge, merge the lists
-                self._projection_list_ranges = \
-                    edge_to_merge.synapse_list.merge(synapse_list)
-                self._projection_edge = edge_to_merge
-            else:
-
-                # If there isn't an existing edge, create a new one
-                self._projection_edge = ProjectionPartitionableEdge(
-                    presynaptic_population, postsynaptic_population,
-                    machine_time_step, synapse_list=synapse_list,
-                    synapse_dynamics=synapse_dynamics, label=label)
-
-                # add edge to the graph
-                spinnaker_control.add_edge(
-                    self._projection_edge, EDGE_PARTITION_ID)
-                self._projection_list_ranges = synapse_list.ranges()
         spinnaker_control._add_projection(self)
 
     @property
@@ -198,7 +157,6 @@
             self._projection_edge.mark_no_changes()
         if isinstance(self._delay_edge, AbstractMappable):
             self._delay_edge.mark_no_changes()
->>>>>>> 5f182241
 
     def _find_existing_edge(self, presynaptic_vertex, postsynaptic_vertex):
         """ Searches though the partitionable graph's edges to locate any\
@@ -221,49 +179,12 @@
                 return edge
         return None
 
-<<<<<<< HEAD
     def _add_delay_extension(
             self, presynaptic_population, postsynaptic_population, label,
             max_delay_for_projection, max_delay_per_neuron, machine_time_step,
             timescale_factor):
-        """
-        Instantiate new delay extension component, connecting a new edge from
-        the source vertex to it and new edges from it to the target (given
-        by numBlocks).
-        The outgoing edges cover each required block of delays, in groups of
-        MAX_DELAYS_PER_NEURON delay slots (currently 16).
-        """
-=======
-    def _add_delay_extension(self, num_src_neurons, max_delay_for_projection,
-                             max_delay_per_neuron, original_synapse_list,
-                             presynaptic_population, postsynaptic_population,
-                             machine_time_step, timescale_factor, label,
-                             synapse_dynamics):
         """ Instantiate delay extension component
         """
-
-        # If there are any connections with a delay of less than the maximum,
-        # create a direct connection between the two populations only
-        # containing these connections
-        direct_synaptic_sublist = original_synapse_list.create_delay_sublist(
-            0, max_delay_per_neuron)
-        if direct_synaptic_sublist.get_max_n_connections() != 0:
-            edge_to_merge = self._find_existing_edge(
-                presynaptic_population._get_vertex,
-                postsynaptic_population._get_vertex)
-            if edge_to_merge is not None:
-                self._projection_list_ranges = \
-                    edge_to_merge.synapse_list.merge(direct_synaptic_sublist)
-                self._projection_edge = edge_to_merge
-            else:
-                direct_edge = ProjectionPartitionableEdge(
-                    presynaptic_population, postsynaptic_population,
-                    self._spinnaker.machine_time_step,
-                    synapse_list=direct_synaptic_sublist, label=label)
-                self._spinnaker.add_edge(direct_edge, EDGE_PARTITION_ID)
-                self._projection_edge = direct_edge
-                self._projection_list_ranges = direct_synaptic_sublist.ranges()
->>>>>>> 5f182241
 
         # Create a delay extension vertex to do the extra delays
         delay_vertex = presynaptic_population._internal_delay_vertex
@@ -319,48 +240,6 @@
         raise NotImplementedError
 
     # noinspection PyPep8Naming
-<<<<<<< HEAD
-=======
-    def getDelays(self, format='list', gather=True):  # @ReservedAssignment
-        """ Get synaptic delays for all connections in this Projection.
-
-        Possible formats are: a list of length equal to the number of
-        connections in the projection, a 2D delay array (with NaN for
-        non-existent connections).
-        """
-        if not gather:
-            exceptions.ConfigurationException(
-                "the gather param has no meaning for spinnaker when set to "
-                "false")
-
-        if (self._spinnaker.has_ran and not
-                self._has_retrieved_synaptic_list_from_machine):
-            self._retrieve_synaptic_data_from_machine()
-
-        if format == 'list':
-            delays = list()
-            for row in self._host_based_synapse_list.get_rows():
-                delays.extend(
-                    numpy.asarray(
-                        row.delays * (
-                            float(self._spinnaker.machine_time_step) / 1000.0),
-                        dtype=float))
-            return delays
-
-        delays = numpy.zeros((self._projection_edge.pre_vertex.n_atoms,
-                              self._projection_edge.post_vertex.n_atoms))
-        rows = self._host_based_synapse_list.get_rows()
-        for pre_atom in range(len(rows)):
-            row = rows[pre_atom]
-            for i in xrange(len(row.target_indices)):
-                post_atom = row.target_indices[i]
-                delay = (float(row.delays[i]) *
-                         (float(self._spinnaker.machine_time_step) / 1000.0))
-                delays[pre_atom][post_atom] = delay
-        return delays
-
-    # noinspection PyPep8Naming
->>>>>>> 5f182241
     def getSynapseDynamics(self, parameter_name, list_format='list',
                            gather=True):
         """ Get parameters of the dynamic synapses for all connections in this\
@@ -411,12 +290,8 @@
 
     # noinspection PyPep8Naming
     def getWeights(self, format='list', gather=True):  # @ReservedAssignment
-<<<<<<< HEAD
         """
         Get synaptic weights for all connections in this Projection.
-=======
-        """ Get synaptic weights for all connections in this Projection.
->>>>>>> 5f182241
 
         Possible formats are: a list of length equal to the number of
         connections in the projection, a 2D weight array (with NaN for
