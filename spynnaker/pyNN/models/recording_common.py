# Copyright (c) 2017-2019 The University of Manchester
#
# This program is free software: you can redistribute it and/or modify
# it under the terms of the GNU General Public License as published by
# the Free Software Foundation, either version 3 of the License, or
# (at your option) any later version.
#
# This program is distributed in the hope that it will be useful,
# but WITHOUT ANY WARRANTY; without even the implied warranty of
# MERCHANTABILITY or FITNESS FOR A PARTICULAR PURPOSE.  See the
# GNU General Public License for more details.
#
# You should have received a copy of the GNU General Public License
# along with this program.  If not, see <http://www.gnu.org/licenses/>.

import logging
import numpy
from six.moves import xrange
from spinn_utilities import logger_utils
from spinn_utilities.log import FormatAdapter
from spinn_front_end_common.utilities.exceptions import ConfigurationException
from spinn_front_end_common.utilities.globals_variables import get_simulator
from spynnaker.pyNN.models.common import (
    AbstractSpikeRecordable, AbstractNeuronRecordable)
# pylint: disable=protected-access

logger = FormatAdapter(logging.getLogger(__name__))


class RecordingCommon(object):
    """ Object to hold recording behaviour.
    """
    # DO NOT DEFINE SLOTS! Multiple inheritance problems otherwise.
    # __slots__ = [
    #     "__population",
    #     "__write_to_files_indicators"]

    def __init__(self, population):
        """
        :param PyNNPopulationCommon population: the population to record for
        """
        self.__population = population

        # file flags, allows separate files for the recorded variables
        self.__write_to_files_indicators = {
            'spikes': None,
            'gsyn_exc': None,
            'gsyn_inh': None,
            'v': None}

    @property
    def _population(self):
        return self.__population

    @property
    def _write_to_files_indicators(self):
        return self.__write_to_files_indicators

    def _record(self, variable, sampling_interval=None, to_file=None,
                indexes=None):
        """ Tell the vertex to record data.

        :param str variable: the variable to record, valued variables to\
            record are: 'gsyn_exc', 'gsyn_inh', 'v', 'spikes'
        :param int sampling_interval: the interval to record them
        :param indexes: List of indexes to record or None for all
        :type indexes: list(int) or None
        :return: None
        """

        get_simulator().verify_not_running()
        # tell vertex its recording
        if variable == "spikes":
            if not isinstance(self.__population._vertex,
                              AbstractSpikeRecordable):
                raise Exception("This population does not support the "
                                "recording of spikes!")
            self.__population._vertex.set_recording_spikes(
                sampling_interval=sampling_interval, indexes=indexes)
        elif variable == "all":
            raise Exception("Illegal call with all")
        else:
            if not isinstance(self.__population._vertex,
                              AbstractNeuronRecordable):
                raise Exception("This population does not support the "
                                "recording of {}!".format(variable))
            self.__population._vertex.set_recording(
                variable, sampling_interval=sampling_interval, indexes=indexes)

        # update file writer
        self.__write_to_files_indicators[variable] = to_file

        if variable == "gsyn_exc":
            if not self.__population._vertex.conductance_based:
                logger_utils.warn_once(
                    logger, "You are trying to record the excitatory "
                    "conductance from a model which does not use conductance "
                    "input. You will receive current measurements instead.")
        elif variable == "gsyn_inh":
            if not self.__population._vertex.conductance_based:
                logger_utils.warn_once(
                    logger, "You are trying to record the inhibitory "
                    "conductance from a model which does not use conductance "
                    "input. You will receive current measurements instead.")

    def _get_recorded_pynn7(self, variable):
        """ Get recorded data in PyNN 0.7 format. Must not be spikes.
        """
        (data, ids, sampling_interval) = self._get_recorded_matrix(variable)
        n_machine_time_steps = len(data)
        n_neurons = len(ids)
        column_length = n_machine_time_steps * n_neurons
        times = [i * sampling_interval
                 for i in xrange(0, n_machine_time_steps)]
        return numpy.column_stack((
                numpy.repeat(ids, n_machine_time_steps, 0),
                numpy.tile(times, n_neurons),
                numpy.transpose(data).reshape(column_length)))

    def _get_recorded_matrix(self, variable):
        """ Perform safety checks and get the recorded data from the vertex\
            in matrix format.

<<<<<<< HEAD
        :param str variable:
            the variable name to read. supported variable names are:
            'gsyn_exc', 'gsyn_inh', 'v'
        :return: the data
        :rtype: tuple(~numpy.ndarray, list(int), int)
=======
        :param variable: the variable name to read. supported variable names
            are :'gsyn_exc', 'gsyn_inh', 'v'
        :return: data, indexes, sampling_interval
        :rtype: tuple(~numpy.ndarray, list(int), float)
>>>>>>> 569fab9d
        """
        data = None
        sim = get_simulator()

        get_simulator().verify_not_running()

        # check that we're in a state to get voltages
        if not isinstance(
                self.__population._vertex, AbstractNeuronRecordable):
            raise ConfigurationException(
                "This population has not got the capability to record {}"
                .format(variable))

        if not self.__population._vertex.is_recording(variable):
            raise ConfigurationException(
                "This population has not been set to record {}"
                .format(variable))

        if not sim.has_ran:
            logger.warning(
                "The simulation has not yet run, therefore {} cannot"
                " be retrieved, hence the list will be empty".format(
                    variable))
            data = numpy.zeros((0, 3))
            indexes = []
            sampling_interval = self.__population._vertex.\
                get_neuron_sampling_interval(variable)
        elif sim.use_virtual_board:
            logger.warning(
                "The simulation is using a virtual machine and so has not"
                " truly ran, hence the list will be empty")
            data = numpy.zeros((0, 3))
            indexes = []
            sampling_interval = self.__population._vertex.\
                get_neuron_sampling_interval(variable)
        else:
            # assuming we got here, everything is ok, so we should go get the
            # data
            results = self.__population._vertex.get_data(
                variable, sim.no_machine_time_steps, sim.placements,
                sim.buffer_manager, sim.machine_time_step)
            (data, indexes, sampling_interval) = results

        return (data, indexes, sampling_interval)

    def _get_spikes(self):
        """ How to get spikes from a vertex.

        :return: the spikes from a vertex
        :rtype: ~numpy.ndarray
        """

        # check we're in a state where we can get spikes
        if not isinstance(self.__population._vertex, AbstractSpikeRecordable):
            raise ConfigurationException(
                "This population has not got the capability to record spikes")
        if not self.__population._vertex.is_recording_spikes():
            raise ConfigurationException(
                "This population has not been set to record spikes")

        sim = get_simulator()
        if not sim.has_ran:
            logger.warning(
                "The simulation has not yet run, therefore spikes cannot "
                "be retrieved, hence the list will be empty")
            return numpy.zeros((0, 2))

        if sim.use_virtual_board:
            logger.warning(
                "The simulation is using a virtual machine and so has not "
                "truly ran, hence the list will be empty")
            return numpy.zeros((0, 2))

        # assuming we got here, everything is OK, so we should go get the
        # spikes
        return self.__population._vertex.get_spikes(
            sim.placements, sim.buffer_manager, sim.machine_time_step)

    def _turn_off_all_recording(self, indexes=None):
        """ Turns off recording, is used by a pop saying `.record()`

        :rtype: None
        """
        # check for standard record which includes spikes
        if isinstance(self.__population._vertex, AbstractNeuronRecordable):
            variables = self.__population._vertex.get_recordable_variables()
            for variable in variables:
                self.__population._vertex.set_recording(
                    variable, new_state=False, indexes=indexes)

        # check for spikes
        if isinstance(self.__population._vertex, AbstractSpikeRecordable):
            self.__population._vertex.set_recording_spikes(
                new_state=False, indexes=indexes)<|MERGE_RESOLUTION|>--- conflicted
+++ resolved
@@ -121,18 +121,11 @@
         """ Perform safety checks and get the recorded data from the vertex\
             in matrix format.
 
-<<<<<<< HEAD
         :param str variable:
             the variable name to read. supported variable names are:
             'gsyn_exc', 'gsyn_inh', 'v'
-        :return: the data
-        :rtype: tuple(~numpy.ndarray, list(int), int)
-=======
-        :param variable: the variable name to read. supported variable names
-            are :'gsyn_exc', 'gsyn_inh', 'v'
         :return: data, indexes, sampling_interval
         :rtype: tuple(~numpy.ndarray, list(int), float)
->>>>>>> 569fab9d
         """
         data = None
         sim = get_simulator()
