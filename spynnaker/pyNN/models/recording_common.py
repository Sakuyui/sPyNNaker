from spinn_utilities import logger_utils
from spinn_front_end_common.utilities.exceptions import ConfigurationException
from spinn_front_end_common.utilities import globals_variables

from spynnaker.pyNN.models.common import AbstractSpikeRecordable
from spynnaker.pyNN.models.common import AbstractNeuronRecordable
from spynnaker.pyNN.models.neuron.input_types import InputTypeConductance

from collections import defaultdict
import numpy
import logging

logger = logging.getLogger(__name__)


class RecordingCommon(object):
    def __init__(self, population, sampling_interval=None):
        """ object to hold recording behaviour

        :param population: the population to record for
        :param simulator: the spinnaker control class
        """

        self._population = population

        self._sampling_interval = None
        if sampling_interval is not None:
            self._sampling_interval = sampling_interval

        # file flags, allows separate files for the recorded variables
        self._write_to_files_indicators = {
            'spikes': None,
            'gsyn_exc': None,
            'gsyn_inh': None,
            'v': None}

        # Create default dictionary of population-size filters
        self._indices_to_record = self._create_full_filter_list(0)

    def _record(self, variable, new_ids, sampling_interval, to_file):
        """ tells the vertex to record data

        :param variable: the variable to record, valued variables to record
        are: 'gsyn_exc', 'gsyn_inh', 'v', 'spikes'
        :param new_ids:  ids to record
        :param sampling_interval: the interval to record them
        :return:  None
        """

        # tell vertex its recording
        if variable == "spikes":
            self._set_spikes_recording()
        elif variable == "all":
            self._set_spikes_recording()
            self._population._vertex.set_recording(variable)
        else:
<<<<<<< HEAD
            raise ConfigurationException(
                "The variable {} is not supported by the record method. "
                "Currently supported variables are: 'gsyn_exc', 'gsyn_inh',"
                " 'v', 'spikes', 'all'".format(variable))
=======
            self._population._vertex.set_recording(variable)
>>>>>>> 557f791a

        # update file writer
        self._write_to_files_indicators[variable] = to_file

        # Get bit array of indices to record for this variable
        indices = self._indices_to_record[variable]

        # update sampling interval
        if sampling_interval is not None:
            self._sampling_interval = sampling_interval

        # Loop through the new ids
        for new_id in new_ids:
            # Convert to index
            new_index = self._population.id_to_index(new_id)

            # Set this bit in indices
            indices[new_index] = True

        if variable == "gsyn_exc":
            if not isinstance(self._population._vertex.input_type,
                              InputTypeConductance):
                msg = "You are trying to record the excitatory conductance " \
                      "from a model which does not use conductance input.  " \
                      "You will receive current measurements instead."
                logger_utils.warn_once(logger, msg)
        elif variable == "gsyn_inh":
            if not isinstance(self._population._vertex.input_type,
                              InputTypeConductance):
                msg = "You are trying to record the excitatory conductance " \
                      "from a model which does not use conductance input.  " \
                      "You will receive current measurements instead."
                logger_utils.warn_once(logger, msg)

    def _set_v_recording(self):
        """ sets the parameters etc that are used by the v recording

        :return: None
        """
        self._population._vertex.set_recording("v")

    def _set_spikes_recording(self):
        """ sets the parameters etc that are used by the spikes recording

        :return: None
        """
        if not isinstance(self._population._vertex, AbstractSpikeRecordable):
            raise Exception(
                "This population does not support the recording of spikes!")
        self._population._vertex.set_recording_spikes()

    @property
    def sampling_interval(self):
        """ forced by the public nature of pynn variables

        :return:
        """

        return self._sampling_interval

    @sampling_interval.setter
    def sampling_interval(self, new_value):
        """ forced by the public nature of pynn variables

        :param new_value: new value for the sampling_interval
        :return: None
        """
        self._sampling_interval = new_value

    def _get_recorded_variable(self, variable):
        """ method that contains all the safety checks and gets the recorded
        data from the vertex

        :param variable: the variable name to read. supported variable names
        are :'gsyn_exc', 'gsyn_inh', 'v', 'spikes'
        :return: the data
        """

        if variable == "spikes":
            return self._get_spikes()
<<<<<<< HEAD
        else:
            raise ConfigurationException(
                "The variable {} is not supported by the get method. "
                "Currently supported variables are: "
                "'gsyn_exc', 'gsyn_inh', 'v', 'spikes'".format(variable))

    def _get_spikes(self):
        """ method for getting spikes from a vertex

        :return: the spikes from a vertex
        """

        # check we're in a state where we can get spikes
        if not isinstance(self._population._vertex, AbstractSpikeRecordable):
            raise ConfigurationException(
                "This population has not got the capability to record spikes")
        if not self._population._vertex.is_recording_spikes():
            raise ConfigurationException(
                "This population has not been set to record spikes")

        if not globals_variables.get_simulator().has_ran:
            logger.warn(
                "The simulation has not yet run, therefore spikes cannot"
                " be retrieved, hence the list will be empty")
            return numpy.zeros((0, 2))

        if globals_variables.get_simulator().use_virtual_board:
            logger.warn(
                "The simulation is using a virtual machine and so has not"
                " truly ran, hence the list will be empty")
            return numpy.zeros((0, 2))

        # assuming we got here, everything is ok, so we should go get the
        # spikes
        return self._population._vertex.get_spikes(
            globals_variables.get_simulator().placements,
            globals_variables.get_simulator().graph_mapper,
            globals_variables.get_simulator().buffer_manager,
            globals_variables.get_simulator().machine_time_step)

    def _get_v(self):
        """ get the voltage from the vertex

        :return: the voltages
        """

        # check that we're in a state to get voltages
        if not isinstance(self._population._vertex, AbstractVRecordable):
            raise ConfigurationException(
                "This population has not got the capability to record v")
        if not self._population._vertex.is_recording_v():
            raise ConfigurationException(
                "This population has not been set to record v")
=======

        # check that we're ina  state to get voltages
        if isinstance(
                self._population._vertex, AbstractNeuronRecordable):
            if not self._population._vertex.is_recording(variable):
                raise fec_excceptions.ConfigurationException(
                    "This population has not been set to record {}"
                    "".format(variable))
        else:
            raise fec_excceptions.ConfigurationException(
                "This population has not got the capability to record {}"
                "".format(variable))
>>>>>>> 557f791a

        if not globals_variables.get_simulator().has_ran:
            logger.warn(
                "The simulation has not yet run, therefore {} cannot"
                " be retrieved, hence the list will be empty "
                "".format(variable))
            return numpy.zeros((0, 3))

        if globals_variables.get_simulator().use_virtual_board:
            logger.warn(
                "The simulation is using a virtual machine and so has not"
                " truly ran, hence the list will be empty")
            return numpy.zeros((0, 3))

            # assuming we got here, everything is ok, so we should go get the
            # voltages
        return self._population._vertex.get_data(
            variable,
            globals_variables.get_simulator().no_machine_time_steps,
            globals_variables.get_simulator().placements,
            globals_variables.get_simulator().graph_mapper,
            globals_variables.get_simulator().buffer_manager,
            globals_variables.get_simulator().machine_time_step)

    def _get_spikes(self):
        """ method for getting spikes from a vertex

        :return: the spikes from a vertex
        """
<<<<<<< HEAD
        if not isinstance(
                self._population._vertex, AbstractGSynExcitatoryRecordable):
            raise ConfigurationException(
                "This population has not got the capability to record gsyn "
                "excitatory")
        if not self._population._vertex.is_recording_gsyn_excitatory():
            raise ConfigurationException(
                "This population has not been set to record gsyn excitatory")

        if not globals_variables.get_simulator().has_ran:
            logger.warn(
                "The simulation has not yet run, therefore gsyn excitatory "
                "cannot be retrieved, hence the list will be empty")
            return numpy.zeros((0, 4))

        if globals_variables.get_simulator().use_virtual_board:
            logger.warn(
                "The simulation is using a virtual machine and so has not"
                " truly ran, hence the list will be empty")
            return numpy.zeros((0, 4))

        return self._population._vertex.get_gsyn_excitatory(
            globals_variables.get_simulator().no_machine_time_steps,
            globals_variables.get_simulator().placements,
            globals_variables.get_simulator().graph_mapper,
            globals_variables.get_simulator().buffer_manager,
            globals_variables.get_simulator().machine_time_step)

    def _get_gsyn_inhibitory(self):
        """ get the gsyn inhibitory values from the vertex

        :return: the gsyn inhibitory values
        """
        if not isinstance(
                self._population._vertex, AbstractGSynInhibitoryRecordable):
            raise ConfigurationException(
                "This population has not got the capability to record gsyn "
                "inhibitory")
        if not self._population._vertex.is_recording_gsyn_inhibitory():
            raise ConfigurationException(
                "This population has not been set to record gsyn inhibitory")
=======

        # check we're in a state where we can get spikes
        if isinstance(self._population._vertex, AbstractSpikeRecordable):
            if not self._population._vertex.is_recording_spikes():
                raise fec_excceptions.ConfigurationException(
                    "This population has not been set to record spikes")
        else:
            raise fec_excceptions.ConfigurationException(
                "This population has not got the capability to record spikes")
>>>>>>> 557f791a

        if not globals_variables.get_simulator().has_ran:
            logger.warn(
                "The simulation has not yet run, therefore spikes cannot"
                " be retrieved, hence the list will be empty")
            return numpy.zeros((0, 2))

        if globals_variables.get_simulator().use_virtual_board:
            logger.warn(
                "The simulation is using a virtual machine and so has not"
                " truly ran, hence the list will be empty")
            return numpy.zeros((0, 2))

        # assuming we got here, everything is ok, so we should go get the
        # spikes
        return self._population._vertex.get_spikes(
            globals_variables.get_simulator().placements,
            globals_variables.get_simulator().graph_mapper,
            globals_variables.get_simulator().buffer_manager,
            globals_variables.get_simulator().machine_time_step)

    def _create_full_filter_list(self, filter_value):
        # Create default dictionary of population-size boolean arrays
        return defaultdict(
            lambda: numpy.repeat(filter_value, self._population.size).astype(
                "bool"))

    def _turn_off_all_recording(self):
        """
        turns off recording, is used by a pop saying .record()
        :rtype: None
        """

        # check for standard record
        if isinstance(self._population._vertex, AbstractNeuronRecordable):
            self._population._vertex.set_recording("all", False)

        # check for spikes
        if isinstance(self._population._vertex, AbstractSpikeRecordable):
            self._population._vertex.set_recording_spikes(False)<|MERGE_RESOLUTION|>--- conflicted
+++ resolved
@@ -1,6 +1,6 @@
 from spinn_utilities import logger_utils
 from spinn_front_end_common.utilities.exceptions import ConfigurationException
-from spinn_front_end_common.utilities import globals_variables
+from spinn_front_end_common.utilities.globals_variables import get_simulator
 
 from spynnaker.pyNN.models.common import AbstractSpikeRecordable
 from spynnaker.pyNN.models.common import AbstractNeuronRecordable
@@ -54,14 +54,7 @@
             self._set_spikes_recording()
             self._population._vertex.set_recording(variable)
         else:
-<<<<<<< HEAD
-            raise ConfigurationException(
-                "The variable {} is not supported by the record method. "
-                "Currently supported variables are: 'gsyn_exc', 'gsyn_inh',"
-                " 'v', 'spikes', 'all'".format(variable))
-=======
             self._population._vertex.set_recording(variable)
->>>>>>> 557f791a
 
         # update file writer
         self._write_to_files_indicators[variable] = to_file
@@ -85,14 +78,14 @@
             if not isinstance(self._population._vertex.input_type,
                               InputTypeConductance):
                 msg = "You are trying to record the excitatory conductance " \
-                      "from a model which does not use conductance input.  " \
+                      "from a model which does not use conductance input. " \
                       "You will receive current measurements instead."
                 logger_utils.warn_once(logger, msg)
         elif variable == "gsyn_inh":
             if not isinstance(self._population._vertex.input_type,
                               InputTypeConductance):
                 msg = "You are trying to record the excitatory conductance " \
-                      "from a model which does not use conductance input.  " \
+                      "from a model which does not use conductance input. " \
                       "You will receive current measurements instead."
                 logger_utils.warn_once(logger, msg)
 
@@ -142,12 +135,36 @@
 
         if variable == "spikes":
             return self._get_spikes()
-<<<<<<< HEAD
-        else:
-            raise ConfigurationException(
-                "The variable {} is not supported by the get method. "
-                "Currently supported variables are: "
-                "'gsyn_exc', 'gsyn_inh', 'v', 'spikes'".format(variable))
+
+        # check that we're ina  state to get voltages
+        if not isinstance(self._population._vertex, AbstractNeuronRecordable):
+            raise ConfigurationException(
+                "This population has not got the capability to record {}"
+                .format(variable))
+        if not self._population._vertex.is_recording(variable):
+            raise ConfigurationException(
+                "This population has not been set to record {}"
+                .format(variable))
+
+        sim = get_simulator()
+        if not sim.has_ran:
+            logger.warn(
+                "The simulation has not yet run, therefore {} cannot"
+                " be retrieved, hence the list will be empty".format(
+                    variable))
+            return numpy.zeros((0, 3))
+
+        if sim.use_virtual_board:
+            logger.warn(
+                "The simulation is using a virtual machine and so has not"
+                " truly ran, hence the list will be empty")
+            return numpy.zeros((0, 3))
+
+        # assuming we got here, everything is ok, so we should go get the
+        # voltages
+        return self._population._vertex.get_data(
+            variable, sim.no_machine_time_steps, sim.placements,
+            sim.graph_mapper, sim.buffer_manager, sim.machine_time_step)
 
     def _get_spikes(self):
         """ method for getting spikes from a vertex
@@ -163,13 +180,14 @@
             raise ConfigurationException(
                 "This population has not been set to record spikes")
 
-        if not globals_variables.get_simulator().has_ran:
+        sim = get_simulator()
+        if not sim.has_ran:
             logger.warn(
                 "The simulation has not yet run, therefore spikes cannot"
                 " be retrieved, hence the list will be empty")
             return numpy.zeros((0, 2))
 
-        if globals_variables.get_simulator().use_virtual_board:
+        if sim.use_virtual_board:
             logger.warn(
                 "The simulation is using a virtual machine and so has not"
                 " truly ran, hence the list will be empty")
@@ -178,140 +196,8 @@
         # assuming we got here, everything is ok, so we should go get the
         # spikes
         return self._population._vertex.get_spikes(
-            globals_variables.get_simulator().placements,
-            globals_variables.get_simulator().graph_mapper,
-            globals_variables.get_simulator().buffer_manager,
-            globals_variables.get_simulator().machine_time_step)
-
-    def _get_v(self):
-        """ get the voltage from the vertex
-
-        :return: the voltages
-        """
-
-        # check that we're in a state to get voltages
-        if not isinstance(self._population._vertex, AbstractVRecordable):
-            raise ConfigurationException(
-                "This population has not got the capability to record v")
-        if not self._population._vertex.is_recording_v():
-            raise ConfigurationException(
-                "This population has not been set to record v")
-=======
-
-        # check that we're ina  state to get voltages
-        if isinstance(
-                self._population._vertex, AbstractNeuronRecordable):
-            if not self._population._vertex.is_recording(variable):
-                raise fec_excceptions.ConfigurationException(
-                    "This population has not been set to record {}"
-                    "".format(variable))
-        else:
-            raise fec_excceptions.ConfigurationException(
-                "This population has not got the capability to record {}"
-                "".format(variable))
->>>>>>> 557f791a
-
-        if not globals_variables.get_simulator().has_ran:
-            logger.warn(
-                "The simulation has not yet run, therefore {} cannot"
-                " be retrieved, hence the list will be empty "
-                "".format(variable))
-            return numpy.zeros((0, 3))
-
-        if globals_variables.get_simulator().use_virtual_board:
-            logger.warn(
-                "The simulation is using a virtual machine and so has not"
-                " truly ran, hence the list will be empty")
-            return numpy.zeros((0, 3))
-
-            # assuming we got here, everything is ok, so we should go get the
-            # voltages
-        return self._population._vertex.get_data(
-            variable,
-            globals_variables.get_simulator().no_machine_time_steps,
-            globals_variables.get_simulator().placements,
-            globals_variables.get_simulator().graph_mapper,
-            globals_variables.get_simulator().buffer_manager,
-            globals_variables.get_simulator().machine_time_step)
-
-    def _get_spikes(self):
-        """ method for getting spikes from a vertex
-
-        :return: the spikes from a vertex
-        """
-<<<<<<< HEAD
-        if not isinstance(
-                self._population._vertex, AbstractGSynExcitatoryRecordable):
-            raise ConfigurationException(
-                "This population has not got the capability to record gsyn "
-                "excitatory")
-        if not self._population._vertex.is_recording_gsyn_excitatory():
-            raise ConfigurationException(
-                "This population has not been set to record gsyn excitatory")
-
-        if not globals_variables.get_simulator().has_ran:
-            logger.warn(
-                "The simulation has not yet run, therefore gsyn excitatory "
-                "cannot be retrieved, hence the list will be empty")
-            return numpy.zeros((0, 4))
-
-        if globals_variables.get_simulator().use_virtual_board:
-            logger.warn(
-                "The simulation is using a virtual machine and so has not"
-                " truly ran, hence the list will be empty")
-            return numpy.zeros((0, 4))
-
-        return self._population._vertex.get_gsyn_excitatory(
-            globals_variables.get_simulator().no_machine_time_steps,
-            globals_variables.get_simulator().placements,
-            globals_variables.get_simulator().graph_mapper,
-            globals_variables.get_simulator().buffer_manager,
-            globals_variables.get_simulator().machine_time_step)
-
-    def _get_gsyn_inhibitory(self):
-        """ get the gsyn inhibitory values from the vertex
-
-        :return: the gsyn inhibitory values
-        """
-        if not isinstance(
-                self._population._vertex, AbstractGSynInhibitoryRecordable):
-            raise ConfigurationException(
-                "This population has not got the capability to record gsyn "
-                "inhibitory")
-        if not self._population._vertex.is_recording_gsyn_inhibitory():
-            raise ConfigurationException(
-                "This population has not been set to record gsyn inhibitory")
-=======
-
-        # check we're in a state where we can get spikes
-        if isinstance(self._population._vertex, AbstractSpikeRecordable):
-            if not self._population._vertex.is_recording_spikes():
-                raise fec_excceptions.ConfigurationException(
-                    "This population has not been set to record spikes")
-        else:
-            raise fec_excceptions.ConfigurationException(
-                "This population has not got the capability to record spikes")
->>>>>>> 557f791a
-
-        if not globals_variables.get_simulator().has_ran:
-            logger.warn(
-                "The simulation has not yet run, therefore spikes cannot"
-                " be retrieved, hence the list will be empty")
-            return numpy.zeros((0, 2))
-
-        if globals_variables.get_simulator().use_virtual_board:
-            logger.warn(
-                "The simulation is using a virtual machine and so has not"
-                " truly ran, hence the list will be empty")
-            return numpy.zeros((0, 2))
-
-        # assuming we got here, everything is ok, so we should go get the
-        # spikes
-        return self._population._vertex.get_spikes(
-            globals_variables.get_simulator().placements,
-            globals_variables.get_simulator().graph_mapper,
-            globals_variables.get_simulator().buffer_manager,
-            globals_variables.get_simulator().machine_time_step)
+            sim.placements, sim.graph_mapper, sim.buffer_manager,
+            sim.machine_time_step)
 
     def _create_full_filter_list(self, filter_value):
         # Create default dictionary of population-size boolean arrays
