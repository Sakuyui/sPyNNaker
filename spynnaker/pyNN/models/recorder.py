# Copyright (c) 2017-2021 The University of Manchester
#
# This program is free software: you can redistribute it and/or modify
# it under the terms of the GNU General Public License as published by
# the Free Software Foundation, either version 3 of the License, or
# (at your option) any later version.
#
# This program is distributed in the hope that it will be useful,
# but WITHOUT ANY WARRANTY; without even the implied warranty of
# MERCHANTABILITY or FITNESS FOR A PARTICULAR PURPOSE.  See the
# GNU General Public License for more details.
#
# You should have received a copy of the GNU General Public License
# along with this program.  If not, see <http://www.gnu.org/licenses/>.
from datetime import datetime
import logging
import numpy
import neo
import quantities
from spinn_utilities.config_holder import get_config_bool
from spinn_utilities.log import FormatAdapter
from spinn_utilities.logger_utils import warn_once
from spinn_utilities.ordered_set import OrderedSet
from spinn_front_end_common.utilities.exceptions import ConfigurationException
from spynnaker import _version
from spynnaker.pyNN.data import SpynnakerDataView
from spynnaker.pyNN.utilities.data_cache import DataCache
from spynnaker.pyNN.models.abstract_models import RecordingType

# needed as dealing with quantities
# pylint: disable=c-extension-no-member

logger = FormatAdapter(logging.getLogger(__name__))


class Recorder(object):
    """ Object to hold recording behaviour, used by populations.
    """

    __slots__ = [
        "__data_cache",
        "__population",
        "__recording_start_time",
        "__vertex",
        "__write_to_files_indicators"]

    def __init__(self, population, vertex):
        """
        :param ~spynnaker.pyNN.models.populations.Population population:
            the population to record for
        :param ~pacman.model.graphs.application.ApplicationVertex vertex:
            the SpiNNaker graph vertex used by the population
        """
        self.__population = population
        self.__vertex = vertex

        # file flags, allows separate files for the recorded variables
        self.__write_to_files_indicators = {
            'spikes': None,
            'gsyn_exc': None,
            'gsyn_inh': None,
            'v': None}
        self.__recording_start_time = \
            SpynnakerDataView.get_current_run_time_ms()
        self.__data_cache = {}

    @property
    def write_to_files_indicators(self):
        """ What variables should be written to files, and where should they\
            be written.

        :rtype: dict(str, neo.io.baseio.BaseIO or str or None)
        """
        return self.__write_to_files_indicators

    def record(self, variables, to_file, sampling_interval, indexes):
        """ Same as record but without non-standard PyNN warning

        This method is non-standard PyNN and is intended only to be called by
        record in a Population, View or Assembly

        :param variables: either a single variable name or a list of variable
            names. For a given celltype class, ``celltype.recordable`` contains
            a list of variables that can be recorded for that celltype.
            Can also be ``None`` to reset the list of variables.
        :type variables: str or list(str) or None
        :param to_file: a file to automatically record to (optional).
            :py:meth:`write_data` will be automatically called when
            `sim.end()` is called.
        :type to_file: ~neo.io or ~neo.rawio or str
        :param int sampling_interval: a value in milliseconds, and an integer
            multiple of the simulation timestep.
        :param indexes: The indexes of neurons to record from.
            This is non-standard PyNN and equivalent to creating a view with
            these indexes and asking the View to record.
        :type indexes: None or list(int)
        """
        if variables is None:  # reset the list of things to record
            if sampling_interval is not None:
                raise ConfigurationException(
                    "Clash between parameters in record."
                    "variables=None turns off recording,"
                    "while sampling_interval!=None implies turn on recording")
            if indexes is not None:
                warn_once(
                    logger,
                    "View.record with variable None is non-standard PyNN. "
                    "Only the neurons in the view have their record turned "
                    "off. Other neurons already set to record will remain "
                    "set to record")

            # note that if record(None) is called, its a reset
            self.turn_off_all_recording(indexes)
            # handle one element vs many elements
        elif isinstance(variables, str):
            # handle special case of 'all'
            if variables == "all":
                warn_once(
                    logger, 'record("all") is non-standard PyNN, and '
                    'therefore may not be portable to other simulators.')

                # iterate though all possible recordings for this vertex
                for variable in self.__vertex.get_recordable_variables():
                    self.turn_on_record(
                        variable, sampling_interval, to_file, indexes)
            else:
                # record variable
                self.turn_on_record(
                    variables, sampling_interval, to_file, indexes)

        else:  # list of variables, so just iterate though them
            for variable in variables:
                self.turn_on_record(
                    variable, sampling_interval, to_file, indexes)

    def turn_on_record(self, variable, sampling_interval=None, to_file=None,
                       indexes=None):
        """ Tell the vertex to record data.

        :param str variable: The variable to record, supported variables to
            record are: ``gsyn_exc``, ``gsyn_inh``, ``v``, ``spikes``.
        :param int sampling_interval: the interval to record them
        :param to_file: If set, a file to write to (by handle or name)
        :type to_file: neo.io.baseio.BaseIO or str or None
        :param indexes: List of indexes to record or None for all
        :type indexes: list(int) or None
        :raises SimulatorRunningException: If sim.run is currently running
        :raises SimulatorNotSetupException: If called before sim.setup
        :raises SimulatorShutdownException: If called after sim.end
        """

        SpynnakerDataView.check_user_can_act()

        # update file writer
        self.__write_to_files_indicators[variable] = to_file

        if variable == "gsyn_exc":
            if not self.__vertex.conductance_based:
                warn_once(
                    logger, "You are trying to record the excitatory "
                    "conductance from a model which does not use conductance "
                    "input. You will receive current measurements instead.")
        elif variable == "gsyn_inh":
            if not self.__vertex.conductance_based:
                warn_once(
                    logger, "You are trying to record the inhibitory "
                    "conductance from a model which does not use conductance "
                    "input. You will receive current measurements instead.")

        # Tell the vertex to record
        self.__vertex.set_recording(variable, sampling_interval, indexes)

    def get_recorded_pynn7(self, variable, as_matrix=False, view_indexes=None):
        """ Get recorded data in PyNN 0.7 format. Must not be spikes.

        :param str variable:
            The name of the variable to get. Supported variable names are:
            ``gsyn_exc``, ``gsyn_inh``, ``v``
        :param bool as_matrix: If set True the data is returned as a 2d matrix
        :param view_indexes: The indexes for which data should be returned.
            If ``None``, all data (view_index = data_indexes)
        :type view_indexes: list(int) or None
        :rtype: ~numpy.ndarray
        """
        # Only matrix variables are currently supported through this function
        if self.__vertex.get_recording_type(variable) != RecordingType.MATRIX:
            raise NotImplementedError(f"{variable} not supported")
        data = self.get_data(variable)
        sampling_interval = self.__vertex.get_recording_sampling_interval(
            variable)
        ids = self.__vertex.get_recording_indices(variable)
        if view_indexes is None:
            if len(ids) != self.__vertex.n_atoms:
                warn_once(logger, self._SELECTIVE_RECORDED_MSG)
            indexes = ids
        elif view_indexes == list(ids):
            indexes = ids
        else:
            # keep just the view indexes in the data
            indexes = [i for i in view_indexes if i in ids]
            # keep just data columns in the view
            map_indexes = [list(ids).index(i) for i in indexes]
            data = data[:, map_indexes]

        if as_matrix:
            return data

        # Convert to triples as Pynn 0,7 did
        n_machine_time_steps = len(data)
        n_neurons = len(indexes)
        column_length = n_machine_time_steps * n_neurons
        times = [i * sampling_interval
                 for i in range(0, n_machine_time_steps)]
        return numpy.column_stack((
                numpy.repeat(indexes, n_machine_time_steps, 0),
                numpy.tile(times, n_neurons),
                numpy.transpose(data).reshape(column_length)))

    def __get_empty_data(self, variable):
        """ Get an empty array for the given recording type

        :param str variable: the variable to get the array for
        :rtype: ~numpy.ndarray
        """
        if not self.__vertex.is_recording_variable(variable):
            raise KeyError(f"Variable {variable} is not being recorded")
        var_type = self.__vertex.get_recording_type(variable)
        if var_type == RecordingType.MATRIX:
            return numpy.zeros((0, 3))
        if var_type == RecordingType.BIT_FIELD:
            return numpy.zeros((0, 2))
        if var_type == RecordingType.EVENT:
            return numpy.zeros((0, 4))
        raise ValueError(f"Unknown type {var_type}")

    def get_data(self, variable):
        """ Get the data for the given variable with safety checks

        :param str variable: the variable to get the data for
        :rtype: ~numpy.ndarray
        """
        SpynnakerDataView.check_user_can_act()

        if not SpynnakerDataView.is_ran_last():
            if SpynnakerDataView.is_ran_ever():
                logger.warning(
                    f"The simulation has been reset, therefore {variable} "
                    f"cannot be retrieved, hence the list/last segment list "
                    f"will be empty")
            else:
                logger.warning(
                    f"The simulation has not yet run, therefore {variable} "
                    f"cannot be retrieved, hence the list will be empty")
            return self.__get_empty_data(variable)

        if get_config_bool("Machine", "virtual_board"):
            logger.warning(
                "The simulation is using a virtual machine and so has not "
                "truly ran, hence the list will be empty")
            return self.__get_empty_data(variable)

        return self.__vertex.get_recorded_data(variable)

    def turn_off_all_recording(self, indexes=None):
        """ Turns off recording, is used by a pop saying ``.record()``

        :param indexes:
        :type indexes: list or None
        """
        for variable in self.__vertex.get_recordable_variables():
            self.__vertex.set_not_recording(variable, indexes)

    def extract_neo_block(self, variables, view_indexes, clear, annotations):
        """ Extracts block from the vertices and puts them into a Neo block

        :param list(str) variables: the variables to extract
        :param slice view_indexes: the indexes to be included in the view
        :param bool clear: if the variables should be cleared after reading
        :param dict(str,object) annotations:
            annotations to put on the Neo block
        :return: The Neo block
        :rtype: ~neo.core.Block
        """
        block = neo.Block()

        for previous in range(0, SpynnakerDataView.get_segment_counter()):
            self.__append_previous_segment(
                block, previous, variables, view_indexes)

        # add to the segments the new block
        self.__append_current_segment(block, variables, view_indexes, clear)

        # add fluff to the neo block
        block.name = self.__population.label
        block.description = self.__population.describe()
        # pylint: disable=no-member
        block.rec_datetime = block.segments[0].rec_datetime
        block.annotate(**self.__metadata())
        if annotations:
            block.annotate(**annotations)
        return block

    def cache_data(self):
        """ Store data for later extraction
        """
        variables = self.__vertex.get_recording_variables()
        if variables:
            segment_number = SpynnakerDataView.get_segment_counter()
            logger.info("Caching data for segment {:d}", segment_number)

            data_cache = DataCache(
                label=self.__population.label,
                description=self.__population.describe(),
                segment_number=segment_number,
                recording_start_time=self.__recording_start_time,
                t=SpynnakerDataView.get_current_run_time_ms())

            for variable in variables:
                samp_interval = self.__vertex.get_recording_sampling_interval(
                    variable)
                indexes = self.__vertex.get_recording_indices(variable)
                data = self.get_data(variable)
                data_cache.save_data(
                    variable=variable, data=data, indexes=indexes,
                    n_neurons=self.__population.size,
                    units=self.__vertex.get_units(variable),
                    sampling_interval=samp_interval)
            self.__data_cache[segment_number] = data_cache

    def __clean_variables(self, variables):
        """ Sorts out variables for processing usage

        :param variables: list of variables names, or 'all', or single.
        :type variables: str or list(str)
        :return: ordered set of variables' names.
        :rtype: iterable(str)
        """
        # if variable is a base string, plonk into a array for ease of
        # conversion
        if isinstance(variables, str):
            variables = [variables]

        # if all are needed to be extracted, extract each and plonk into the
        # neo block segment. ensures whatever was in variables stays in
        # variables, regardless of all
        if 'all' in variables:
            variables = OrderedSet(variables)
            variables.remove('all')
            variables.update(self.__vertex.get_recording_variables())
        return variables

    def __append_current_segment(self, block, variables, view_indexes, clear):
        # build segment for the current data to be gathered in
        segment = neo.Segment(
            name="segment{}".format(SpynnakerDataView.get_segment_counter()),
            description=self.__population.describe(),
            rec_datetime=datetime.now())

        # sort out variables for using
        variables = self.__clean_variables(variables)

        for variable in variables:
            data = self.get_data(variable)
            s_intrval = self.__vertex.get_recording_sampling_interval(variable)
            var_type = self.__vertex.get_recording_type(variable)
            if var_type == RecordingType.BIT_FIELD:
                self.__add_neo_spiketrains(
                    segment=segment, spikes=data,
                    t=SpynnakerDataView.get_current_run_time_ms(),
                    n_neurons=self.__population.size,
                    recording_start_time=self.__recording_start_time,
                    sampling_interval=s_intrval, indexes=view_indexes,
                    label=self.__population.label)
            elif var_type == RecordingType.EVENT:
                self.__add_neo_events(
                    segment=segment, event_array=data, variable=variable,
                    recording_start_time=self.__recording_start_time)
            elif var_type == RecordingType.MATRIX:
                indices = self.__vertex.get_recording_indices(variable)
                self.__add_neo_analog_signals(
                    segment=segment, block=block, signal_array=data,
                    data_indexes=indices, view_indexes=view_indexes,
                    variable=variable,
                    recording_start_time=self.__recording_start_time,
                    sampling_interval=s_intrval,
                    units=self.__vertex.get_units(variable),
                    label=self.__population.label)
            else:
                raise ValueError(f"Unknown recording type {var_type}")
        block.segments.append(segment)

        if clear:
            self.__clear_recording(variables)

    def __append_previous_segment(
            self, block, segment_number, variables, view_indexes):
        if segment_number not in self.__data_cache:
            logger.warning("No Data available for Segment {}", segment_number)
            segment = neo.Segment(
                name="segment{}".format(segment_number),
                description="Empty",
                rec_datetime=datetime.now())
            block.segments.append(segment)
            return

        data_cache = self.__data_cache[segment_number]

        # sort out variables
        variables = self.__clean_variables(variables)

        # build segment for the previous data to be gathered in
        segment = neo.Segment(
            name="segment{}".format(segment_number),
            description=data_cache.description,
            rec_datetime=data_cache.rec_datetime)

        for variable in variables:
            if variable not in data_cache.variables:
                logger.warning("No Data available for Segment {} variable {}",
                               segment_number, variable)
                continue
            variable_cache = data_cache.get_data(variable)
            var_type = self.__vertex.get_recording_type(variable)
            if var_type == RecordingType.BIT_FIELD:
                self.__add_neo_spiketrains(
                    segment=segment, spikes=variable_cache.data,
                    t=data_cache.t, n_neurons=variable_cache.n_neurons,
                    recording_start_time=data_cache.recording_start_time,
                    sampling_interval=variable_cache.sampling_interval,
                    indexes=view_indexes, label=data_cache.label)
            elif var_type == RecordingType.EVENT:
                self.__add_neo_events(
                    segment=segment, event_array=variable_cache.data,
                    variable=variable,
                    recording_start_time=data_cache.recording_start_time)
            elif var_type == RecordingType.MATRIX:
                self.__add_neo_analog_signals(
                    segment=segment, block=block,
                    signal_array=variable_cache.data,
                    data_indexes=variable_cache.indexes,
                    view_indexes=view_indexes, variable=variable,
                    recording_start_time=data_cache.recording_start_time,
                    sampling_interval=variable_cache.sampling_interval,
                    units=variable_cache.units, label=data_cache.label)

        block.segments.append(segment)

    def __metadata(self):
        metadata = {
            'size': self.__population.size,
            'first_index': 0,
            'last_index': self.__population.size,
            'first_id': int(self.__population.first_id),
            'last_id': int(self.__population.last_id),
            'label': self.__population.label,
            'simulator': _version._NAME,  # pylint: disable=protected-access
        }
        metadata.update(self.__population.annotations)
        metadata['dt'] = SpynnakerDataView.get_simulation_time_step_ms()
        metadata['mpi_processes'] = 1  # meaningless on Spinnaker
        return metadata

    def __clear_recording(self, variables):
        for variable in variables:
            self.__vertex.clear_recording_data(variable)

    def __add_neo_spiketrains(
            self, segment, spikes, t, n_neurons, recording_start_time,
            sampling_interval, indexes, label):
        """ Adds data that is spike-train-like to a neo segment.

        :param ~neo.core.Segment segment: Segment to add spikes to
        :param ~numpy.ndarray spikes: Spike data in raw sPyNNaker format
        :param int t: last simulation time
        :param int n_neurons:
            total number of neurons including ones not recording
        :param int recording_start_time: time recording started
        :param int sampling_interval: how often a neuron is recorded
        :param str label: recording elements label
        """
        # pylint: disable=too-many-arguments

        # Put the times for each neuron into the right place
        times = [[] for _ in range(n_neurons)]
        for neuron_id, time in spikes:
            times[int(neuron_id)].append(time)

        t_stop = t * quantities.ms

        if indexes is None:
            indexes = range(n_neurons)
        for index in indexes:
            spiketrain = neo.SpikeTrain(
                times=times[index],
                t_start=recording_start_time,
                t_stop=t_stop,
                units='ms',
                sampling_interval=sampling_interval,
                source_population=label,
                source_id=self.__population.index_to_id(index),
                source_index=index)
            segment.spiketrains.append(spiketrain)

    _SELECTIVE_RECORDED_MSG = (
        "Getting data on a whole population when selective recording is "
        "active will result in only the requested neurons being returned "
        "in numerical order and without repeats.")

    def __add_neo_analog_signals(
            self, segment, block, signal_array, data_indexes, view_indexes,
            variable, recording_start_time, sampling_interval, units, label):
        """ Adds a data item that is an analog signal to a neo segment

        :param ~neo.core.Segment segment: Segment to add data to
        :param ~neo.core.Block block: neo block
        :param ~numpy.ndarray signal_array: the raw signal data
        :param list(int) data_indexes: The indexes for the recorded data
        :param view_indexes: The indexes for which data should be returned.
            If ``None``, all data (view_index = data_indexes)
        :type view_indexes: list(int) or None
        :param str variable: the variable name
        :param recording_start_time: when recording started
        :type recording_start_time: float or int
        :param sampling_interval: how often a neuron is recorded
        :type sampling_interval: float or int
        :param units: the units of the recorded value
        :type units: quantities.quantity.Quantity or str
        :param str label: human readable label
        """
        # pylint: disable=too-many-arguments, no-member
        t_start = recording_start_time * quantities.ms
        sampling_period = sampling_interval * quantities.ms
        if view_indexes is None:
            if len(data_indexes) != self.__population.size:
                warn_once(logger, self._SELECTIVE_RECORDED_MSG)
            indexes = numpy.array(data_indexes)
<<<<<<< HEAD
        elif list(view_indexes) == list(data_indexes):
=======
        elif view_indexes == list(data_indexes):
>>>>>>> 804cc0dd
            indexes = numpy.array(data_indexes)
        else:
            # keep just the view indexes in the data
            indexes = [i for i in view_indexes if i in data_indexes]
            # keep just data columns in the view
            map_indexes = [list(data_indexes).index(i) for i in indexes]
            signal_array = signal_array[:, map_indexes]

        ids = list(map(self.__population.index_to_id, indexes))
        data_array = neo.AnalogSignal(
            signal_array,
            units=units,
            t_start=t_start,
            sampling_period=sampling_period,
            name=variable,
            source_population=label,
            source_ids=ids)
        channel_index = self.__get_channel_index(indexes, block)
        data_array.channel_index = channel_index
        data_array.shape = (data_array.shape[0], data_array.shape[1])
        segment.analogsignals.append(data_array)
        channel_index.analogsignals.append(data_array)

    def __add_neo_events(
            self, segment, event_array, variable, recording_start_time):
        """ Adds data that is events to a neo segment.

        :param ~neo.core.Segment segment: Segment to add data to
        :param ~numpy.ndarray signal_array: the raw "event" data
        :param str variable: the variable name
        :param recording_start_time: when recording started
        :type recording_start_time: float or int
        """
        # pylint: disable=too-many-arguments, no-member
        t_start = recording_start_time * quantities.ms

        formation_times = []
        formation_labels = []
        formation_annotations = dict()
        elimination_times = []
        elimination_labels = []
        elimination_annotations = dict()

        for i in range(len(event_array)):
            event_time = t_start + event_array[i][0] * quantities.ms
            pre_id = int(event_array[i][1])
            post_id = int(event_array[i][2])
            if event_array[i][3] == 1:
                formation_times.append(event_time)
                formation_labels.append(
                    str(pre_id)+"_"+str(post_id)+"_formation")
            else:
                elimination_times.append(event_time)
                elimination_labels.append(
                    str(pre_id)+"_"+str(post_id)+"_elimination")

        formation_event_array = neo.Event(
            times=formation_times,
            labels=formation_labels,
            units="ms",
            name=variable+"_form",
            description="Synapse formation events",
            array_annotations=formation_annotations)

        elimination_event_array = neo.Event(
            times=elimination_times,
            labels=elimination_labels,
            units="ms",
            name=variable+"_elim",
            description="Synapse elimination events",
            array_annotations=elimination_annotations)

        segment.events.append(formation_event_array)

        segment.events.append(elimination_event_array)

    @staticmethod
    def __get_channel_index(ids, block):
        for channel_index in block.channel_indexes:
            if numpy.array_equal(channel_index.index, ids):
                return channel_index
        count = len(block.channel_indexes)
        channel_index = neo.ChannelIndex(
            name="Index {}".format(count), index=ids)
        block.channel_indexes.append(channel_index)
        return channel_index<|MERGE_RESOLUTION|>--- conflicted
+++ resolved
@@ -534,11 +534,7 @@
             if len(data_indexes) != self.__population.size:
                 warn_once(logger, self._SELECTIVE_RECORDED_MSG)
             indexes = numpy.array(data_indexes)
-<<<<<<< HEAD
         elif list(view_indexes) == list(data_indexes):
-=======
-        elif view_indexes == list(data_indexes):
->>>>>>> 804cc0dd
             indexes = numpy.array(data_indexes)
         else:
             # keep just the view indexes in the data
