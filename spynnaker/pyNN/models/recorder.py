--- conflicted
+++ resolved
@@ -251,15 +251,13 @@
                 logger.warning(
                     f"The simulation has not yet run, therefore {variable} "
                     f"cannot be retrieved, hence the list will be empty")
-<<<<<<< HEAD
-            data = numpy.zeros((0, 3))
-            indexes = []
-            sampling_interval = self.__vertex.get_neuron_sampling_interval(
-                variable)
-        elif get_config_bool("Machine", "virtual_board"):
+            return self.__get_empty_data(variable)
+
+        if get_config_bool("Machine", "virtual_board"):
             logger.warning(
                 "The simulation is using a virtual machine and so has not "
                 "truly ran, hence the list will be empty")
+            return self.__get_empty_data(variable)
             data = numpy.zeros((0, 3))
             indexes = []
             sampling_interval = self.__vertex.get_neuron_sampling_interval(
@@ -273,15 +271,38 @@
 
     def get_spikes(self):
         """ How to get spikes (of a population's neurons) from the recorder.
-=======
-            return self.__get_empty_data(variable)
->>>>>>> 0696d520
-
+
+        :return: the spikes (event times) from the underlying vertex
+        :rtype: ~numpy.ndarray
+        """
+
+        # check we're in a state where we can get spikes
+        if not isinstance(self.__vertex, AbstractSpikeRecordable):
+            raise ConfigurationException(
+                "This population has not got the capability to record spikes")
+        if not self.__vertex.is_recording_spikes():
+            raise ConfigurationException(
+                "This population has not been set to record spikes")
+
+        if not SpynnakerDataView.is_ran_last():
+            if SpynnakerDataView.is_ran_ever():
+                logger.warning(
+                    "The simulation has reset, therefore spikes cannot "
+                    "be retrieved, hence the list/ last segment will be empty")
+            else:
+                logger.warning(
+                    "The simulation has not yet run, therefore spikes cannot "
+                    "be retrieved, hence the list will be empty")
+            return numpy.zeros((0, 2))
         if get_config_bool("Machine", "virtual_board"):
             logger.warning(
                 "The simulation is using a virtual machine and so has not "
-                "truly ran, hence the list will be empty")
-            return self.__get_empty_data(variable)
+                "truly ran, hence the spike list will be empty")
+            return numpy.zeros((0, 2))
+
+        # assuming we got here, everything is OK, so we should go get the
+        # spikes
+        return self.__vertex.get_spikes()
 
         return self.__vertex.get_recorded_data(variable)
 
@@ -644,7 +665,6 @@
         channel_index = neo.ChannelIndex(
             name="Index {}".format(count), index=ids)
         block.channel_indexes.append(channel_index)
-<<<<<<< HEAD
         return channel_index
 
     def write_neo_metadata(self):
@@ -671,7 +691,4 @@
         signal_array[:, 2][signal_array[:, 0] == index]
         for index in indexes]
     processed_data = numpy.vstack(processed_data).T
-    return processed_data
-=======
-        return channel_index
->>>>>>> 0696d520
+    return processed_data