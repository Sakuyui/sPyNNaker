"""
SpikeSourceArrayPartitionedVertex
"""

# pacman imports
from pacman.model.data_request_interfaces.\
    abstract_requires_routing_info_partitioned_vertex import \
    RequiresRoutingInfoPartitionedVertex
from pacman.model.partitioned_graph.partitioned_vertex import PartitionedVertex

# spinn front end common imports
from spinn_front_end_common.interface.buffer_management.buffer_models.\
    sends_buffers_from_host_partitioned_vertex_pre_buffered_impl \
    import SendsBuffersFromHostPartitionedVertexPreBufferedImpl
from spynnaker.pyNN.models.common.abstract_uses_eieio_recordings import \
    AbstractUsesEIEIORecordings


class SpikeSourceArrayPartitionedVertex(
        PartitionedVertex, RequiresRoutingInfoPartitionedVertex,
        SendsBuffersFromHostPartitionedVertexPreBufferedImpl,
        AbstractUsesEIEIORecordings):
    """
    SpikeSourceArrayPartitionedVertex the partitioned version of the
    spike soruce array supported by PyNN.
    """

    def __init__(self, send_buffers, resources_required, label, constraints):
        PartitionedVertex.__init__(self, resources_required, label,
                                   constraints)
        RequiresRoutingInfoPartitionedVertex.__init__(self)
        SendsBuffersFromHostPartitionedVertexPreBufferedImpl.__init__(
            self, send_buffers)
        AbstractUsesEIEIORecordings.__init__(self)
        self._base_key = None
        self._region_size = None

    def set_routing_infos(self, subedge_routing_infos):
        """
        override from RequiresRoutingInfoPartitionedVertex. allows the spike
        source array to convert its neuron ids into AER id's
        :param subedge_routing_infos:
        :return:
        """
        key_masks = \
<<<<<<< HEAD
            subedge_routing_infos.get_key_and_masks_for_partitioned_vertex(self)
=======
            subedge_routing_infos.get_key_and_masks_for_partitioned_vertex(
                self)
>>>>>>> 659c0b4f
        self._base_key = key_masks[0].key

    def get_next_key(self, region_id):
        """
        over ride from SendsBuffersFromHostPartitionedVertexPreBufferedImpl
        to support the fact that keys were orignally neuron-ids and need
        adjusting into keys.
        :param region_id: the regionid that contains sendable keys.
        :return:
        """
        key = SendsBuffersFromHostPartitionedVertexPreBufferedImpl\
            .get_next_key(self, region_id)
        return key | self._base_key

    @property
    def region_size(self):
        return self._region_size

    @property
    def base_key(self):
        return self._base_key

    # ignore this pycharm error its confused
    @region_size.setter
    def region_size(self, new_value):
        self._region_size = new_value<|MERGE_RESOLUTION|>--- conflicted
+++ resolved
@@ -43,12 +43,8 @@
         :return:
         """
         key_masks = \
-<<<<<<< HEAD
-            subedge_routing_infos.get_key_and_masks_for_partitioned_vertex(self)
-=======
             subedge_routing_infos.get_key_and_masks_for_partitioned_vertex(
                 self)
->>>>>>> 659c0b4f
         self._base_key = key_masks[0].key
 
     def get_next_key(self, region_id):
