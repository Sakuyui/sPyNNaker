from pacman.model.partitionable_graph.abstract_partitionable_vertex \
    import AbstractPartitionableVertex
from pacman.model.constraints.key_allocator_constraints\
    .key_allocator_contiguous_range_constraint \
    import KeyAllocatorContiguousRangeContraint

from spynnaker.pyNN.utilities import constants
from spynnaker.pyNN.models.neural_properties.randomDistributions\
    import generate_parameter
from spynnaker.pyNN.models.common.abstract_spike_recordable \
    import AbstractSpikeRecordable
from spynnaker.pyNN.models.common.population_settable_change_requires_mapping \
    import PopulationSettableChangeRequiresMapping
from spynnaker.pyNN.models.common.spike_recorder import SpikeRecorder
from spynnaker.pyNN.utilities.conf import config

from spinn_front_end_common.abstract_models.abstract_data_specable_vertex\
    import AbstractDataSpecableVertex
from spinn_front_end_common.abstract_models.\
    abstract_provides_outgoing_edge_constraints import \
    AbstractProvidesOutgoingEdgeConstraints
from spinn_front_end_common.utilities import constants as\
    front_end_common_constants
from spinn_front_end_common.interface.buffer_management.buffer_models\
    .receives_buffers_to_host_basic_impl import ReceiveBuffersToHostBasicImpl

from data_specification.data_specification_generator\
    import DataSpecificationGenerator
from data_specification.enums.data_type import DataType

from pacman.model.constraints.tag_allocator_constraints\
    .tag_allocator_require_reverse_iptag_constraint \
    import TagAllocatorRequireReverseIptagConstraint

from enum import Enum
import math
import numpy
import logging

logger = logging.getLogger(__name__)

SLOW_RATE_PER_TICK_CUTOFF = 1.0
PARAMS_BASE_WORDS = 4
PARAMS_WORDS_PER_NEURON = 6
RANDOM_SEED_WORDS = 4


class SpikeSourcePoisson(
        AbstractPartitionableVertex, AbstractDataSpecableVertex,
        AbstractSpikeRecordable, AbstractProvidesOutgoingEdgeConstraints,
        PopulationSettableChangeRequiresMapping,
        ReceiveBuffersToHostBasicImpl):
    """ A Poisson Spike source object
    """

    _POISSON_SPIKE_SOURCE_REGIONS = Enum(
        value="_POISSON_SPIKE_SOURCE_REGIONS",
        names=[('SYSTEM_REGION', 0),
               ('POISSON_PARAMS_REGION', 1),
               ('SPIKE_HISTORY_REGION', 2),
               ('BUFFERING_OUT_STATE', 3)])

<<<<<<< HEAD
    def __init__(self, n_neurons, machine_time_step, timescale_factor,
                 spikes_per_second, ring_buffer_sigma,
                 constraints=None, label="SpikeSourcePoisson",
                 rate=1.0, start=0.0, duration=None, seed=None, port=None):
        """
        Creates a new SpikeSourcePoisson Object.
        """
=======
    _N_POPULATION_RECORDING_REGIONS = 1
    _DEFAULT_MALLOCS_USED = 2

    # Technically, this is ~2900 in terms of DTCM, but is timescale dependent
    # in terms of CPU (2900 at 10 times slow down is fine, but not at
    # real-time)
    _model_based_max_atoms_per_core = 500

    def __init__(
            self, n_neurons, machine_time_step, timescale_factor,
            constraints=None, label="SpikeSourcePoisson", rate=1.0, start=0.0,
            duration=None, seed=None):
>>>>>>> 5f182241
        AbstractPartitionableVertex.__init__(
            self, n_atoms=n_neurons, label=label, constraints=constraints,
            max_atoms_per_core=self._model_based_max_atoms_per_core)
        AbstractDataSpecableVertex.__init__(
            self, machine_time_step=machine_time_step,
            timescale_factor=timescale_factor)
<<<<<<< HEAD
        AbstractOutgoingEdgeSameContiguousKeysRestrictor.__init__(self)

        if port is not None:
            self.add_constraint(TagAllocatorRequireReverseIptagConstraint(
                port))
=======
        AbstractSpikeRecordable.__init__(self)
        ReceiveBuffersToHostBasicImpl.__init__(self)
        AbstractProvidesOutgoingEdgeConstraints.__init__(self)
        PopulationSettableChangeRequiresMapping.__init__(self)

        # Store the parameters
>>>>>>> 5f182241
        self._rate = rate
        self._start = start
        self._duration = duration
        self._rng = numpy.random.RandomState(seed)

        # Prepare for recording, and to get spikes
        self._spike_recorder = SpikeRecorder(machine_time_step)
        self._spike_buffer_max_size = config.getint(
            "Buffers", "spike_buffer_size")
        self._buffer_size_before_receive = config.getint(
            "Buffers", "buffer_size_before_receive")
        self._time_between_requests = config.getint(
            "Buffers", "time_between_requests")

    @property
    def rate(self):
        return self._rate

    @rate.setter
    def rate(self, rate):
        self._rate = rate

    @property
    def start(self):
        return self._start

    @start.setter
    def start(self, start):
        self._start = start

    @property
    def duration(self):
        return self._duration

    @duration.setter
    def duration(self, duration):
        self._duration = duration

    @property
    def seed(self):
        return self._seed

    @seed.setter
    def seed(self, seed):
        self._seed = seed

    @property
    def model_name(self):
        """ Return a string representing a label for this class.
        """
        return "SpikeSourcePoisson"

    @staticmethod
    def set_model_max_atoms_per_core(new_value):
        SpikeSourcePoisson._model_based_max_atoms_per_core = new_value

    @staticmethod
    def get_params_bytes(vertex_slice):
        """ Gets the size of the poisson parameters in bytes
        :param vertex_slice:
        """
        return (RANDOM_SEED_WORDS + PARAMS_BASE_WORDS +
                (((vertex_slice.hi_atom - vertex_slice.lo_atom) + 1) *
                 PARAMS_WORDS_PER_NEURON)) * 4

    def reserve_memory_regions(self, spec, setup_sz, poisson_params_sz,
                               spike_hist_buff_sz):
        """ Reserve memory regions for poisson source parameters and output\
            buffer.
        :param spec:
        :param setup_sz:
        :param poisson_params_sz:
        :param spike_hist_buff_sz:
        :return:
        """
        spec.comment("\nReserving memory space for data regions:\n\n")

        # Reserve memory:
        spec.reserve_memory_region(
            region=self._POISSON_SPIKE_SOURCE_REGIONS.SYSTEM_REGION.value,
            size=setup_sz, label='setup')
        spec.reserve_memory_region(
            region=self._POISSON_SPIKE_SOURCE_REGIONS
                       .POISSON_PARAMS_REGION.value,
            size=poisson_params_sz, label='PoissonParams')
        self.reserve_buffer_regions(
            spec, self._POISSON_SPIKE_SOURCE_REGIONS.BUFFERING_OUT_STATE.value,
            [self._POISSON_SPIKE_SOURCE_REGIONS.SPIKE_HISTORY_REGION.value],
            [spike_hist_buff_sz])

    def _write_setup_info(
            self, spec, spike_history_region_sz, ip_tags,
            buffer_size_before_receive):
        """ Write information used to control the simulation and gathering of\
            results.

        :param spec:
        :param spike_history_region_sz:
        :param ip_rags
        :return:
        """

        self._write_basic_setup_info(
            spec, self._POISSON_SPIKE_SOURCE_REGIONS.SYSTEM_REGION.value)
        self.write_recording_data(
            spec, ip_tags, [spike_history_region_sz],
            buffer_size_before_receive, self._time_between_requests)

    def _write_poisson_parameters(self, spec, key, num_neurons):
        """ Generate Neuron Parameter data for Poisson spike sources

        :param spec:
        :param key:
        :param num_neurons:
        :return:
        """
        spec.comment("\nWriting Neuron Parameters for {} poisson sources:\n"
                     .format(num_neurons))

        # Set the focus to the memory region 2 (neuron parameters):
        spec.switch_write_focus(
            region=self._POISSON_SPIKE_SOURCE_REGIONS
                       .POISSON_PARAMS_REGION.value)

        # Write header info to the memory region:

        # Write Key info for this core:
        if key is None:
            # if there's no key, then two false will cover it.
            spec.write_value(data=0)
            spec.write_value(data=0)
        else:
            # has a key, thus set has key to 1 and then add key
            spec.write_value(data=1)
            spec.write_value(data=key)

        # Write the random seed (4 words), generated randomly!
        spec.write_value(data=self._rng.randint(0x7FFFFFFF))
        spec.write_value(data=self._rng.randint(0x7FFFFFFF))
        spec.write_value(data=self._rng.randint(0x7FFFFFFF))
        spec.write_value(data=self._rng.randint(0x7FFFFFFF))

        # Write the number of sources
        spec.write_value(data=num_neurons)

        # For each neuron, get the rate to work out if it is a slow
        # or fast source
        for i in range(0, num_neurons):

            # Get the parameter values for source i:
            rate_val = generate_parameter(self._rate, i)
            start_val = generate_parameter(self._start, i)
            start_scaled = int(start_val * 1000.0 / self._machine_time_step)
            end_scaled = 0xFFFFFFFF
            if self._duration is not None:
                end_val = generate_parameter(self._duration, i) + start_val
                end_scaled = int(end_val * 1000.0 / self._machine_time_step)

            # Decide if it is a fast or slow source and
            spikes_per_tick = \
                (float(rate_val) * (self._machine_time_step / 1000000.0))
            if spikes_per_tick == 0:
                exp_minus_lamda = 0
            else:
                exp_minus_lamda = math.exp(-1.0 * spikes_per_tick)

            is_fast_source = 1
            if spikes_per_tick <= SLOW_RATE_PER_TICK_CUTOFF:
                is_fast_source = 0

            if rate_val == 0:
                isi_val = 0
            else:
                isi_val = float(1000000.0 /
                                (rate_val * self._machine_time_step))
            spec.write_value(data=start_scaled, data_type=DataType.UINT32)
            spec.write_value(data=end_scaled, data_type=DataType.UINT32)
            spec.write_value(data=is_fast_source, data_type=DataType.UINT32)
            spec.write_value(data=exp_minus_lamda, data_type=DataType.U032)
            spec.write_value(data=isi_val, data_type=DataType.S1615)
            spec.write_value(data=0x0, data_type=DataType.UINT32)

<<<<<<< HEAD
    def get_spikes(self, txrx, placements, graph_mapper,
                   compatible_output=False):
        """
=======
        # Now write
        #   typedef struct fast_spike_source_t
        #   {
        #     uint32_t neuron_id;
        #     uint32_t start_ticks;
        #     uint32_t end_ticks;
        #
        #     unsigned long fract exp_minus_lambda;
        #   } fast_spike_source_t;
        for (neuron_id, spikes_per_tick, start_val, end_val) in fast_sources:
            if spikes_per_tick == 0:
                exp_minus_lamda = 0
            else:
                exp_minus_lamda = math.exp(-1.0 * spikes_per_tick)
            start_scaled = int(start_val * 1000.0 / self._machine_time_step)
            end_scaled = 0xFFFFFFFF
            if end_val is not None:
                end_scaled = int(end_val * 1000.0 / self._machine_time_step)
            spec.write_value(data=neuron_id, data_type=DataType.UINT32)
            spec.write_value(data=start_scaled, data_type=DataType.UINT32)
            spec.write_value(data=end_scaled, data_type=DataType.UINT32)
            spec.write_value(data=exp_minus_lamda, data_type=DataType.U032)

    # @implements AbstractSpikeRecordable.is_recording_spikes
    def is_recording_spikes(self):
        return self._spike_recorder.record
>>>>>>> 5f182241

    # @implements AbstractSpikeRecordable.set_recording_spikes
    def set_recording_spikes(self):
        ip_address = config.get("Buffers", "receive_buffer_host")
        port = config.getint("Buffers", "receive_buffer_port")
        self.set_buffering_output(ip_address, port)
        self._spike_recorder.record = True

    # inherited from partitionable vertex
    def get_sdram_usage_for_atoms(self, vertex_slice, graph):
        poisson_params_sz = self.get_params_bytes(vertex_slice)
        spike_hist_buff_sz = min((
            self._spike_recorder.get_sdram_usage_in_bytes(
                vertex_slice.n_atoms, self._no_machine_time_steps),
            self._spike_buffer_max_size))
        total_size = \
            ((constants.DATA_SPECABLE_BASIC_SETUP_INFO_N_WORDS * 4) +
             self.get_recording_data_size(1) +
             self.get_buffer_state_region_size(1) +
             poisson_params_sz + spike_hist_buff_sz)
        total_size += self._get_number_of_mallocs_used_by_dsg(
            vertex_slice, graph.incoming_edges_to_vertex(self)) * \
            front_end_common_constants.SARK_PER_MALLOC_SDRAM_USAGE
        return total_size

    def _get_number_of_mallocs_used_by_dsg(self, vertex_slice, in_edges):
        standard_mallocs = self._DEFAULT_MALLOCS_USED
        if self._spike_recorder.record:
            standard_mallocs += 1
        return standard_mallocs

    def get_dtcm_usage_for_atoms(self, vertex_slice, graph):
        return 0

    def get_cpu_usage_for_atoms(self, vertex_slice, graph):
        return 0

    def generate_data_spec(self, subvertex, placement, subgraph, graph,
                           routing_info, hostname, graph_mapper, report_folder,
                           ip_tags, reverse_ip_tags, write_text_specs,
                           application_run_time_folder):
        data_writer, report_writer = \
            self.get_data_spec_file_writers(
                placement.x, placement.y, placement.p, hostname, report_folder,
                write_text_specs, application_run_time_folder)

        spec = DataSpecificationGenerator(data_writer, report_writer)

        vertex_slice = graph_mapper.get_subvertex_slice(subvertex)

        spike_hist_buff_sz = self._spike_recorder.get_sdram_usage_in_bytes(
            vertex_slice.n_atoms, self._no_machine_time_steps)
        buffer_size_before_receive = self._buffer_size_before_receive
        if config.getboolean("Buffers", "enable_buffered_recording"):
            if spike_hist_buff_sz < self._spike_buffer_max_size:
                buffer_size_before_receive = spike_hist_buff_sz + 256
            else:
                spike_hist_buff_sz = self._spike_buffer_max_size
        else:
            buffer_size_before_receive = spike_hist_buff_sz + 256

        spec.comment("\n*** Spec for SpikeSourcePoisson Instance ***\n\n")

        # Basic setup plus 8 bytes for recording flags and recording size
        setup_sz = ((constants.DATA_SPECABLE_BASIC_SETUP_INFO_N_WORDS * 4) +
                    self.get_recording_data_size(1))

        poisson_params_sz = self.get_params_bytes(vertex_slice)

        # Reserve SDRAM space for memory areas:
        self.reserve_memory_regions(
            spec, setup_sz, poisson_params_sz, spike_hist_buff_sz)

        self._write_setup_info(
            spec, spike_hist_buff_sz, ip_tags, buffer_size_before_receive)

        # Every subedge should have the same key
        key = None
        subedges = subgraph.outgoing_subedges_from_subvertex(subvertex)
        if len(subedges) > 0:
            keys_and_masks = routing_info.get_keys_and_masks_from_subedge(
                subedges[0])
            key = keys_and_masks[0].key

        self._write_poisson_parameters(spec, key, vertex_slice.n_atoms)

        # End-of-Spec:
        spec.end_specification()
        data_writer.close()

        return [data_writer.filename]

    def get_binary_file_name(self):
        return "spike_source_poisson.aplx"

    def get_spikes(self, placements, graph_mapper, buffer_manager):
        return self._spike_recorder.get_spikes(
            self._label, buffer_manager,
            self._POISSON_SPIKE_SOURCE_REGIONS.SPIKE_HISTORY_REGION.value,
            self._POISSON_SPIKE_SOURCE_REGIONS.BUFFERING_OUT_STATE.value,
            placements, graph_mapper, self)

    def get_outgoing_edge_constraints(self, partitioned_edge, graph_mapper):
        return [KeyAllocatorContiguousRangeContraint()]

    def is_data_specable(self):
        return True<|MERGE_RESOLUTION|>--- conflicted
+++ resolved
@@ -60,15 +60,6 @@
                ('SPIKE_HISTORY_REGION', 2),
                ('BUFFERING_OUT_STATE', 3)])
 
-<<<<<<< HEAD
-    def __init__(self, n_neurons, machine_time_step, timescale_factor,
-                 spikes_per_second, ring_buffer_sigma,
-                 constraints=None, label="SpikeSourcePoisson",
-                 rate=1.0, start=0.0, duration=None, seed=None, port=None):
-        """
-        Creates a new SpikeSourcePoisson Object.
-        """
-=======
     _N_POPULATION_RECORDING_REGIONS = 1
     _DEFAULT_MALLOCS_USED = 2
 
@@ -80,32 +71,27 @@
     def __init__(
             self, n_neurons, machine_time_step, timescale_factor,
             constraints=None, label="SpikeSourcePoisson", rate=1.0, start=0.0,
-            duration=None, seed=None):
->>>>>>> 5f182241
+            duration=None, seed=None, port=None):
         AbstractPartitionableVertex.__init__(
             self, n_atoms=n_neurons, label=label, constraints=constraints,
             max_atoms_per_core=self._model_based_max_atoms_per_core)
         AbstractDataSpecableVertex.__init__(
             self, machine_time_step=machine_time_step,
             timescale_factor=timescale_factor)
-<<<<<<< HEAD
-        AbstractOutgoingEdgeSameContiguousKeysRestrictor.__init__(self)
-
-        if port is not None:
-            self.add_constraint(TagAllocatorRequireReverseIptagConstraint(
-                port))
-=======
         AbstractSpikeRecordable.__init__(self)
         ReceiveBuffersToHostBasicImpl.__init__(self)
         AbstractProvidesOutgoingEdgeConstraints.__init__(self)
         PopulationSettableChangeRequiresMapping.__init__(self)
 
         # Store the parameters
->>>>>>> 5f182241
         self._rate = rate
         self._start = start
         self._duration = duration
         self._rng = numpy.random.RandomState(seed)
+        
+        if port is not None:
+            self.add_constraint(TagAllocatorRequireReverseIptagConstraint(
+                port))
 
         # Prepare for recording, and to get spikes
         self._spike_recorder = SpikeRecorder(machine_time_step)
@@ -284,38 +270,9 @@
             spec.write_value(data=isi_val, data_type=DataType.S1615)
             spec.write_value(data=0x0, data_type=DataType.UINT32)
 
-<<<<<<< HEAD
-    def get_spikes(self, txrx, placements, graph_mapper,
-                   compatible_output=False):
-        """
-=======
-        # Now write
-        #   typedef struct fast_spike_source_t
-        #   {
-        #     uint32_t neuron_id;
-        #     uint32_t start_ticks;
-        #     uint32_t end_ticks;
-        #
-        #     unsigned long fract exp_minus_lambda;
-        #   } fast_spike_source_t;
-        for (neuron_id, spikes_per_tick, start_val, end_val) in fast_sources:
-            if spikes_per_tick == 0:
-                exp_minus_lamda = 0
-            else:
-                exp_minus_lamda = math.exp(-1.0 * spikes_per_tick)
-            start_scaled = int(start_val * 1000.0 / self._machine_time_step)
-            end_scaled = 0xFFFFFFFF
-            if end_val is not None:
-                end_scaled = int(end_val * 1000.0 / self._machine_time_step)
-            spec.write_value(data=neuron_id, data_type=DataType.UINT32)
-            spec.write_value(data=start_scaled, data_type=DataType.UINT32)
-            spec.write_value(data=end_scaled, data_type=DataType.UINT32)
-            spec.write_value(data=exp_minus_lamda, data_type=DataType.U032)
-
     # @implements AbstractSpikeRecordable.is_recording_spikes
     def is_recording_spikes(self):
         return self._spike_recorder.record
->>>>>>> 5f182241
 
     # @implements AbstractSpikeRecordable.set_recording_spikes
     def set_recording_spikes(self):
