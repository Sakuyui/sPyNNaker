--- conflicted
+++ resolved
@@ -36,10 +36,6 @@
     def create_vertex(self, n_neurons, label, constraints, seed, max_rate):
         max_atoms = self.get_max_atoms_per_core()
         return SpikeSourcePoissonVertex(
-<<<<<<< HEAD
             n_neurons, constraints, label, seed, max_atoms, self,
-            rate=self._rate, start=self._start, duration=self._duration)
-=======
-            n_neurons, constraints, label, self.__rate, max_rate, self.__start,
-            self.__duration, seed, max_atoms, self)
->>>>>>> 529d5e3f
+            rate=self.__rate, start=self.__start, duration=self.__duration,
+            max_rate=max_rate)