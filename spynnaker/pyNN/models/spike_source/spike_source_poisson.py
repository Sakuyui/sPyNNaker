--- conflicted
+++ resolved
@@ -3,16 +3,9 @@
 import numpy
 import random
 import scipy.stats
-<<<<<<< HEAD
-from enum import Enum
-=======
-
-import numpy
-from spinn_front_end_common.utilities import constants as\
-    front_end_common_constants
->>>>>>> 3e78ac50
 
 from data_specification.enums.data_type import DataType
+
 from pacman.executor.injection_decorator import inject_items
 from pacman.model.constraints.key_allocator_constraints\
     .key_allocator_contiguous_range_constraint \
@@ -25,27 +18,9 @@
 from pacman.model.resources.dtcm_resource import DTCMResource
 from pacman.model.resources.resource_container import ResourceContainer
 from pacman.model.resources.sdram_resource import SDRAMResource
-from spinn_front_end_common.abstract_models\
-    .abstract_binary_uses_simulation_run import AbstractBinaryUsesSimulationRun
-from spinn_front_end_common.abstract_models\
-    .abstract_generates_data_specification \
-    import AbstractGeneratesDataSpecification
-from spinn_front_end_common.abstract_models.abstract_has_associated_binary \
-    import AbstractHasAssociatedBinary
 from spinn_front_end_common.abstract_models.\
     abstract_provides_outgoing_partition_constraints import \
     AbstractProvidesOutgoingPartitionConstraints
-<<<<<<< HEAD
-from spinn_front_end_common.abstract_models.impl.\
-    provides_key_to_atom_mapping_impl import \
-    ProvidesKeyToAtomMappingImpl
-from spinn_front_end_common.interface.buffer_management.buffer_models\
-    .receives_buffers_to_host_basic_impl import ReceiveBuffersToHostBasicImpl
-from spinn_front_end_common.interface.simulation import simulation_utilities
-from spinn_front_end_common.utilities import constants as\
-    front_end_common_constants
-from spynnaker.pyNN.models.common import recording_utils
-=======
 from spinn_front_end_common.interface.simulation import simulation_utilities
 from spinn_front_end_common.abstract_models\
     .abstract_generates_data_specification \
@@ -57,8 +32,11 @@
     import recording_utilities
 from spinn_front_end_common.abstract_models.abstract_has_associated_binary \
     import AbstractHasAssociatedBinary
-
->>>>>>> 3e78ac50
+from spinn_front_end_common.utilities import constants as\
+    front_end_common_constants
+from spinn_front_end_common.abstract_models.impl\
+    .provides_key_to_atom_mapping_impl import ProvidesKeyToAtomMappingImpl
+
 from spynnaker.pyNN.models.common.abstract_spike_recordable \
     import AbstractSpikeRecordable
 from spynnaker.pyNN.models.common.multi_spike_recorder \
@@ -84,12 +62,7 @@
         AbstractHasAssociatedBinary, AbstractSpikeRecordable,
         AbstractProvidesOutgoingPartitionConstraints,
         PopulationSettableChangeRequiresMapping,
-<<<<<<< HEAD
-        ReceiveBuffersToHostBasicImpl, AbstractBinaryUsesSimulationRun,
-        ProvidesKeyToAtomMappingImpl):
-=======
-        AbstractBinaryUsesSimulationRun):
->>>>>>> 3e78ac50
+        AbstractBinaryUsesSimulationRun, ProvidesKeyToAtomMappingImpl):
     """ A Poisson Spike source object
     """
 
@@ -113,11 +86,7 @@
         AbstractSpikeRecordable.__init__(self)
         AbstractProvidesOutgoingPartitionConstraints.__init__(self)
         PopulationSettableChangeRequiresMapping.__init__(self)
-<<<<<<< HEAD
-        ReceiveBuffersToHostBasicImpl.__init__(self)
         ProvidesKeyToAtomMappingImpl.__init__(self)
-=======
->>>>>>> 3e78ac50
 
         # atoms params
         self._n_atoms = n_neurons
