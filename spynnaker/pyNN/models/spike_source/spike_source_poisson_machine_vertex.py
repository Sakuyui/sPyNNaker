--- conflicted
+++ resolved
@@ -29,8 +29,6 @@
 from pacman.model.resources import AbstractSDRAM
 from pacman.model.placements import Placement
 from pacman.utilities.utility_calls import get_field_based_keys
-from spinn_front_end_common.abstract_models.impl import (
-    TDMAAwareApplicationVertex)
 from spinn_front_end_common.interface.ds import (
     DataType, DataSpecificationBase, DataSpecificationGenerator,
     DataSpecificationReloader)
@@ -262,13 +260,8 @@
 
     @property
     @overrides(ProvidesProvenanceDataFromMachineImpl._n_additional_data_items)
-<<<<<<< HEAD
     def _n_additional_data_items(self) -> int:
-        return 1
-=======
-    def _n_additional_data_items(self):
         return 0
->>>>>>> a234df74
 
     @overrides(AbstractReceiveBuffersToHost.get_recorded_region_ids)
     def get_recorded_region_ids(self) -> List[int]:
@@ -287,22 +280,6 @@
             self.POISSON_SPIKE_SOURCE_REGIONS.PROFILER_REGION,
             self.PROFILE_TAG_LABELS, placement)
 
-<<<<<<< HEAD
-    @overrides(ProvidesProvenanceDataFromMachineImpl.
-               parse_extra_provenance_items)
-    def parse_extra_provenance_items(
-            self, label: str, x: int, y: int, p: int,
-            provenance_data: Sequence[int]):
-        # This will *NOT* actually fire; it's remnants of dead code
-        if isinstance(self._pop_vertex, TDMAAwareApplicationVertex):
-            n_times_tdma_fell_behind = provenance_data[
-                self.EXTRA_PROVENANCE_DATA_ENTRIES.TDMA_MISSED_SLOTS]
-
-            self._pop_vertex.get_tdma_provenance_item(
-                x, y, p, label, n_times_tdma_fell_behind)
-
-=======
->>>>>>> a234df74
     @overrides(AbstractHasAssociatedBinary.get_binary_file_name)
     def get_binary_file_name(self) -> str:
         return "spike_source_poisson.aplx"
