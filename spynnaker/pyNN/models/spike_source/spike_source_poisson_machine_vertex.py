# Copyright (c) 2017-2019 The University of Manchester
#
# This program is free software: you can redistribute it and/or modify
# it under the terms of the GNU General Public License as published by
# the Free Software Foundation, either version 3 of the License, or
# (at your option) any later version.
#
# This program is distributed in the hope that it will be useful,
# but WITHOUT ANY WARRANTY; without even the implied warranty of
# MERCHANTABILITY or FITNESS FOR A PARTICULAR PURPOSE.  See the
# GNU General Public License for more details.
#
# You should have received a copy of the GNU General Public License
# along with this program.  If not, see <http://www.gnu.org/licenses/>.
import struct
from enum import Enum
import numpy

from data_specification.enums import DataType
from spinn_front_end_common.interface.buffer_management import (
    recording_utilities)
from spinn_front_end_common.interface.simulation import simulation_utilities
from spinn_front_end_common.utilities import helpful_functions
from spinn_front_end_common.utilities.constants import (
    SIMULATION_N_BYTES, BYTES_PER_WORD, BYTES_PER_SHORT)
from spinn_utilities.overrides import overrides
from pacman.model.graphs.machine import MachineVertex
from spinn_front_end_common.abstract_models import (
    AbstractHasAssociatedBinary,
    AbstractRewritesDataSpecification, AbstractGeneratesDataSpecification)
from spinn_front_end_common.interface.provenance import (
    ProvidesProvenanceDataFromMachineImpl)
from spinn_front_end_common.interface.buffer_management.buffer_models import (
    AbstractReceiveBuffersToHost)
from spinn_front_end_common.utilities.helpful_functions import (
    locate_memory_region_for_placement)
from spinn_front_end_common.utilities.utility_objs import ExecutableType
from spinn_front_end_common.interface.profiling import (
    AbstractHasProfileData, profile_utils)
from spinn_front_end_common.interface.profiling.profile_utils import (
    get_profiling_data)
from spynnaker.pyNN.data import SpynnakerDataView
from spynnaker.pyNN.models.abstract_models import (
    AbstractMaxSpikes, AbstractReadParametersBeforeSet)
from spynnaker.pyNN.utilities import constants
from spynnaker.pyNN.utilities.struct import Struct
from spynnaker.pyNN.models.abstract_models import (
    SendsSynapticInputsOverSDRAM, ReceivesSynapticInputsOverSDRAM)
from spynnaker.pyNN.exceptions import SynapticConfigurationException
from spynnaker.pyNN.utilities.constants import (
    LIVE_POISSON_CONTROL_PARTITION_ID)


def _flatten(alist):
    for item in alist:
        if hasattr(item, "__iter__"):
            yield from _flatten(item)
        else:
            yield item


def get_rates_bytes(vertex_slice, rate_data):
    """ Gets the size of the Poisson rates in bytes

    :param ~pacman.model.graphs.common.Slice vertex_slice:
    :rtype: int
    """
    n_rates = sum(len(rate_data[i]) for i in range(
        vertex_slice.lo_atom, vertex_slice.hi_atom + 1))
    return ((vertex_slice.n_atoms * PARAMS_WORDS_PER_NEURON) +
            (n_rates * PARAMS_WORDS_PER_RATE)) * BYTES_PER_WORD


def get_sdram_edge_params_bytes(vertex_slice):
    """ Gets the size of the Poisson SDRAM region in bytes
    :param ~pacman.model.graphs.common.Slice vertex_slice:
    :rtype: int
    """
    return SDRAM_EDGE_PARAMS_BASE_BYTES + (
        vertex_slice.n_atoms * SDRAM_EDGE_PARAMS_BYTES_PER_WEIGHT)


# uint32_t n_rates; uint32_t index
PARAMS_WORDS_PER_NEURON = 2

# start_scaled, end_scaled, next_scaled, is_fast_source, exp_minus_lambda,
# sqrt_lambda, isi_val, time_to_spike
PARAMS_WORDS_PER_RATE = 8

# The size of each weight to be stored for SDRAM transfers
SDRAM_EDGE_PARAMS_BYTES_PER_WEIGHT = BYTES_PER_SHORT

# SDRAM edge param base size:
# 1. address, 2. size of transfer,
# 3. offset to start writing, 4. VLA of weights (not counted here)
SDRAM_EDGE_PARAMS_BASE_BYTES = 3 * BYTES_PER_WORD

_ONE_WORD = struct.Struct("<I")
_FOUR_WORDS = struct.Struct("<4I")


class SpikeSourcePoissonMachineVertex(
        MachineVertex, AbstractReceiveBuffersToHost,
        ProvidesProvenanceDataFromMachineImpl,
        AbstractHasProfileData,
        AbstractHasAssociatedBinary, AbstractRewritesDataSpecification,
        AbstractGeneratesDataSpecification, AbstractReadParametersBeforeSet,
        SendsSynapticInputsOverSDRAM):

    __slots__ = [
        "__buffered_sdram_per_timestep",
        "__is_recording",
        "__minimum_buffer_sdram",
        "__resources",
        "__change_requires_neuron_parameters_reload",
        "__sdram_partition"]

    class POISSON_SPIKE_SOURCE_REGIONS(Enum):
        SYSTEM_REGION = 0
        POISSON_PARAMS_REGION = 1
        RATES_REGION = 2
        SPIKE_HISTORY_REGION = 3
        PROVENANCE_REGION = 4
        PROFILER_REGION = 5
        TDMA_REGION = 6
        SDRAM_EDGE_PARAMS = 7

    PROFILE_TAG_LABELS = {
        0: "TIMER",
        1: "PROB_FUNC"}

    _PoissonStruct = Struct([
        DataType.UINT32,  # Start Scaled
        DataType.UINT32,  # End Scaled
        DataType.UINT32,  # Next Scaled
        DataType.UINT32,  # is_fast_source
        DataType.U032,  # exp^(-spikes_per_tick)
        DataType.S1615,  # sqrt(spikes_per_tick)
        DataType.UINT32,  # inter-spike-interval
        DataType.UINT32])  # timesteps to next spike

    class EXTRA_PROVENANCE_DATA_ENTRIES(Enum):
        """ Entries for the provenance data generated by standard neuron \
            models.
        """
        #: The number of pre-synaptic events
        TDMA_MISSED_SLOTS = 0

    # The maximum timestep - this is the maximum value of a uint32
    _MAX_TIMESTEP = 0xFFFFFFFF

    # as suggested by MH (between Exp and Knuth)
    SLOW_RATE_PER_TICK_CUTOFF = 0.01

    # between Knuth algorithm and Gaussian approx.
    FAST_RATE_PER_TICK_CUTOFF = 10

    # 1. uint32_t has_key; 2. uint32_t key;
    # 3. uint32_t set_rate_neuron_id_mask;
    # 4. UFRACT seconds_per_tick; 5. REAL ticks_per_second;
    # 6. REAL slow_rate_per_tick_cutoff; 7. REAL fast_rate_per_tick_cutoff;
    # 8. uint32_t first_source_id; 9. uint32_t n_spike_sources;
    # 10. uint32_t max_spikes_per_timestep;
    # 11,12,13,14 mars_kiss64_seed_t (uint[4]) spike_source_seed;
    PARAMS_BASE_WORDS = 14

    # Seed offset in parameters and size on bytes
    SEED_OFFSET_BYTES = 10 * 4
    SEED_SIZE_BYTES = 4 * 4

    def __init__(
            self, resources_required, is_recording, constraints=None,
            label=None, app_vertex=None, vertex_slice=None, slice_index=None):
        # pylint: disable=too-many-arguments
        super().__init__(
            label, constraints=constraints, app_vertex=app_vertex,
            vertex_slice=vertex_slice)
        self.__is_recording = is_recording
        self.__resources = resources_required
        self.__change_requires_neuron_parameters_reload = False
        self.__sdram_partition = None
        self.__slice_index = slice_index

    def set_sdram_partition(self, sdram_partition):
        self.__sdram_partition = sdram_partition

    @property
    @overrides(MachineVertex.resources_required)
    def resources_required(self):
        return self.__resources

    @property
    @overrides(ProvidesProvenanceDataFromMachineImpl._provenance_region_id)
    def _provenance_region_id(self):
        return self.POISSON_SPIKE_SOURCE_REGIONS.PROVENANCE_REGION.value

    @property
    @overrides(ProvidesProvenanceDataFromMachineImpl._n_additional_data_items)
    def _n_additional_data_items(self):
        return 1

    @overrides(AbstractReceiveBuffersToHost.get_recorded_region_ids)
    def get_recorded_region_ids(self):
        if self.__is_recording:
            return [0]
        return []

    @overrides(AbstractReceiveBuffersToHost.get_recording_region_base_address)
    def get_recording_region_base_address(self, placement):
        return locate_memory_region_for_placement(
            placement,
            self.POISSON_SPIKE_SOURCE_REGIONS.SPIKE_HISTORY_REGION.value)

<<<<<<< HEAD
    @property
    @overrides(AbstractSupportsDatabaseInjection.is_in_injection_mode)
    def is_in_injection_mode(self):
        graph = SpynnakerDataView.get_runtime_machine_graph()
        in_edges = graph.get_edges_ending_at_vertex_with_partition_name(
            self, LIVE_POISSON_CONTROL_PARTITION_ID)
        if len(in_edges) > 1:
            raise ConfigurationException(
                "Poisson source can only have one incoming control")
        return len(in_edges) == 1

=======
>>>>>>> b0774f22
    @overrides(AbstractHasProfileData.get_profile_data)
    def get_profile_data(self, placement):
        return get_profiling_data(
            self.POISSON_SPIKE_SOURCE_REGIONS.PROFILER_REGION.value,
            self.PROFILE_TAG_LABELS, placement)

    @overrides(ProvidesProvenanceDataFromMachineImpl.
               parse_extra_provenance_items)
    def parse_extra_provenance_items(self, label, x, y, p, provenance_data):
        n_times_tdma_fell_behind = provenance_data[
            self.EXTRA_PROVENANCE_DATA_ENTRIES.TDMA_MISSED_SLOTS.value]

        yield self._app_vertex.get_tdma_provenance_item(
            x, y, p, label, n_times_tdma_fell_behind)

    @overrides(AbstractHasAssociatedBinary.get_binary_file_name)
    def get_binary_file_name(self):
        return "spike_source_poisson.aplx"

    @overrides(AbstractHasAssociatedBinary.get_binary_start_type)
    def get_binary_start_type(self):
        return ExecutableType.USES_SIMULATION_INTERFACE

    @overrides(AbstractMaxSpikes.max_spikes_per_second)
    def max_spikes_per_second(self):
        return self.app_vertex.max_rate

    @overrides(AbstractMaxSpikes.max_spikes_per_ts)
    def max_spikes_per_ts(self):
        return self.app_vertex.max_spikes_per_ts()

    @overrides(AbstractRewritesDataSpecification.reload_required)
    def reload_required(self):
        # pylint: disable=arguments-differ
        if self.__change_requires_neuron_parameters_reload:
            return True
        return SpynnakerDataView.get_first_machine_time_step() == 0

    @overrides(AbstractRewritesDataSpecification.set_reload_required)
    def set_reload_required(self, new_value):
        self.__change_requires_neuron_parameters_reload = new_value

<<<<<<< HEAD
    @overrides(
        AbstractRewritesDataSpecification.regenerate_data_specification)
    def regenerate_data_specification(self, spec, placement):
=======
    @inject_items({
        "routing_info": "RoutingInfos",
        "first_machine_time_step": "FirstMachineTimeStep"})
    @overrides(
        AbstractRewritesDataSpecification.regenerate_data_specification,
        additional_arguments={
            "routing_info", "first_machine_time_step"})
    def regenerate_data_specification(
            self, spec, placement, routing_info, first_machine_time_step):
        """
        :param ~pacman.model.routing_info.RoutingInfo routing_info:
        :param int first_machine_time_step:
        """
>>>>>>> b0774f22
        # pylint: disable=too-many-arguments, arguments-differ

        # reserve the neuron parameters data region
        self._reserve_poisson_params_rates_region(placement, spec)

        # write parameters
<<<<<<< HEAD
        self._write_poisson_parameters(spec=spec, placement=placement)
=======
        self._write_poisson_parameters(
            spec=spec, placement=placement, routing_info=routing_info)
>>>>>>> b0774f22

        # write rates
        self._write_poisson_rates(spec)

        # end spec
        spec.end_specification()

<<<<<<< HEAD
    @overrides(
        AbstractGeneratesDataSpecification.generate_data_specification)
    def generate_data_specification(self, spec, placement):
=======
    @inject_items({
        "routing_info": "RoutingInfos",
        "data_n_time_steps": "DataNTimeSteps",
        "first_machine_time_step": "FirstMachineTimeStep"
    })
    @overrides(
        AbstractGeneratesDataSpecification.generate_data_specification,
        additional_arguments={
            "routing_info", "data_n_time_steps", "first_machine_time_step"
        }
    )
    def generate_data_specification(
            self, spec, placement, routing_info, data_n_time_steps,
            first_machine_time_step):
        """
        :param ~pacman.model.routing_info.RoutingInfo routing_info:
        :param int data_n_time_steps:
        :param int first_machine_time_step:
        """
>>>>>>> b0774f22
        # pylint: disable=too-many-arguments, arguments-differ

        spec.comment("\n*** Spec for SpikeSourcePoisson Instance ***\n\n")

        # Reserve SDRAM space for memory areas:
        self.reserve_memory_regions(spec, placement)

        # write setup data
        spec.switch_write_focus(
            self.POISSON_SPIKE_SOURCE_REGIONS.SYSTEM_REGION.value)
        spec.write_array(simulation_utilities.get_simulation_header_array(
            placement.vertex.get_binary_file_name()))

        # write recording data
        spec.switch_write_focus(
            self.POISSON_SPIKE_SOURCE_REGIONS.SPIKE_HISTORY_REGION.value)
        sdram = self._app_vertex.get_recording_sdram_usage(self.vertex_slice)
        recorded_region_sizes = [sdram.get_total_sdram(
            SpynnakerDataView.get_max_run_time_steps())]
        spec.write_array(recording_utilities.get_recording_header_array(
            recorded_region_sizes))

        # write parameters
<<<<<<< HEAD
        self._write_poisson_parameters(spec, placement)
=======
        self._write_poisson_parameters(spec, placement, routing_info)
>>>>>>> b0774f22

        # write rates
        self._write_poisson_rates(spec)

        # write profile data
        profile_utils.write_profile_region_data(
            spec, self.POISSON_SPIKE_SOURCE_REGIONS.PROFILER_REGION.value,
            self._app_vertex.n_profile_samples)

        # write tdma params
        spec.switch_write_focus(
            self.POISSON_SPIKE_SOURCE_REGIONS.TDMA_REGION.value)
        spec.write_array(
            self._app_vertex.generate_tdma_data_specification_data(
                self.__slice_index))

        # write SDRAM edge parameters
        spec.switch_write_focus(
            self.POISSON_SPIKE_SOURCE_REGIONS.SDRAM_EDGE_PARAMS.value)
        if self.__sdram_partition is None:
            spec.write_array([0, 0, 0])
        else:
            size = self.__sdram_partition.get_sdram_size_of_region_for(self)
            proj = self._app_vertex.outgoing_projections[0]
            # pylint: disable=protected-access
            synapse_info = proj._synapse_information
            spec.write_value(
                self.__sdram_partition.get_sdram_base_address_for(self))
            spec.write_value(size)

            # Work out the offset into the data to write from, based on the
            # synapse type in use
            synapse_type = synapse_info.synapse_type
            offset = synapse_type * self.vertex_slice.n_atoms
            spec.write_value(offset)

            # If we are here, the connector must be one-to-one so create
            # the synapses and then store the scaled weights
            connections = synapse_info.connector.create_synaptic_block(
                None, None, self.vertex_slice, self.vertex_slice, synapse_type,
                synapse_info)
            weight_scales = (
                next(iter(self.__sdram_partition.edges))
                .post_vertex.weight_scales)
            weights = connections["weight"] * weight_scales[synapse_type]
            weights = numpy.rint(numpy.abs(weights)).astype("uint16")
            if len(weights) % 2 != 0:
                padding = numpy.array([0], dtype="uint16")
                weights = numpy.concatenate((weights, padding))
            spec.write_array(weights.view("uint32"))

        # End-of-Spec:
        spec.end_specification()

    def _write_poisson_rates(self, spec):
        """ Generate Rate data for Poisson spike sources

        :param ~data_specification.DataSpecification spec:
            the data specification writer
        """
        spec.comment("\nWriting Rates for {} poisson sources:\n"
                     .format(self.vertex_slice.n_atoms))

        # Set the focus to the memory region 2 (neuron parameters):
        spec.switch_write_focus(
            self.POISSON_SPIKE_SOURCE_REGIONS.RATES_REGION.value)

        # Extract the data on which to work and convert to appropriate form
        starts = numpy.array(list(_flatten(
            self._app_vertex.start[self.vertex_slice.as_slice]))).astype(
                "float")
        durations = numpy.array(list(_flatten(
            self._app_vertex.duration[self.vertex_slice.as_slice]))).astype(
                "float")
        local_rates = self._app_vertex.rates[self.vertex_slice.as_slice]
        n_rates = numpy.array([len(r) for r in local_rates])
        splits = numpy.cumsum(n_rates)
        rates = numpy.array(list(_flatten(local_rates)))
        time_to_spike = numpy.array(list(_flatten(
            self._app_vertex.time_to_spike[
                self.vertex_slice.as_slice]))).astype("u4")
        rate_change = self._app_vertex.rate_change[self.vertex_slice.as_slice]

        # Convert start times to start time steps
        starts_scaled = self._convert_ms_to_n_timesteps(starts)

        # Convert durations to end time steps, using the maximum for "None"
        # duration (which means "until the end")
        no_duration = numpy.isnan(durations)
        durations_filtered = numpy.where(no_duration, 0, durations)
        ends_scaled = self._convert_ms_to_n_timesteps(
            durations_filtered) + starts_scaled
        ends_scaled = (
            numpy.where(no_duration, self._MAX_TIMESTEP, ends_scaled))

        # Work out the timestep at which the next rate activates, using
        # the maximum value at the end (meaning there is no "next")
        starts_split = numpy.array_split(starts_scaled, splits)
        next_scaled = numpy.concatenate(
            [numpy.append(s[1:], self._MAX_TIMESTEP)
             for s in starts_split[:-1]])

        # Compute the spikes per tick for each rate for each atom
        spikes_per_tick = (
                rates * SpynnakerDataView.get_simulation_time_step_s())
        # Determine the properties of the sources
        is_fast_source = spikes_per_tick >= self.SLOW_RATE_PER_TICK_CUTOFF
        is_faster_source = spikes_per_tick >= self.FAST_RATE_PER_TICK_CUTOFF
        not_zero = spikes_per_tick > 0
        is_slow_source = numpy.logical_not(is_fast_source)

        # Compute the e^-(spikes_per_tick) for fast sources to allow fast
        # computation of the Poisson distribution to get the number of
        # spikes per timestep
        exp_minus_lambda = DataType.U032.encode_as_numpy_int_array(
            numpy.where(is_fast_source, numpy.exp(-1.0 * spikes_per_tick), 0))

        # Compute sqrt(lambda) for "faster" sources to allow Gaussian
        # approximation of the Poisson distribution to get the number of
        # spikes per timestep
        sqrt_lambda = DataType.S1615.encode_as_numpy_int_array(
            numpy.where(is_faster_source, numpy.sqrt(spikes_per_tick), 0))

        # Compute the inter-spike-interval for slow sources to get the
        # average number of timesteps between spikes
        isi_val = numpy.where(
            not_zero & is_slow_source,
            (1.0 / spikes_per_tick).astype(int), 0).astype("uint32")

        # Reuse the time-to-spike read from the machine (if has been run)
        # or don't if the rate has since been changed
        time_to_spike_split = numpy.array_split(time_to_spike, splits)
        time_to_spike = numpy.concatenate(
            [t if rate_change[i] else numpy.repeat(0, len(t))
             for i, t in enumerate(time_to_spike_split[:-1])])

        # Turn the fast source booleans into uint32
        is_fast_source = is_fast_source.astype("uint32")

        # Group together the rate data for the core by rate
        core_data = numpy.dstack((
            starts_scaled, ends_scaled, next_scaled, is_fast_source,
            exp_minus_lambda, sqrt_lambda, isi_val, time_to_spike))[0]

        # Group data by neuron id
        core_data_split = numpy.array_split(core_data, splits)

        # Work out the index where the core should start based on the given
        # first timestep
        ends_scaled_split = numpy.array_split(ends_scaled, splits)
        first_machine_time_step = \
            SpynnakerDataView.get_first_machine_time_step()
        indices = [numpy.argmax(e > first_machine_time_step)
                   for e in ends_scaled_split[:-1]]

        # Build the final data for this core, and write it
        final_data = numpy.concatenate([
            numpy.concatenate(([len(d), indices[i]], numpy.concatenate(d)))
            for i, d in enumerate(core_data_split[:-1])])
        spec.write_array(final_data)

<<<<<<< HEAD
    def _write_poisson_parameters(self, spec, placement):
=======
    def _write_poisson_parameters(self, spec, placement, routing_info):
>>>>>>> b0774f22
        """ Generate Parameter data for Poisson spike sources

        :param ~data_specification.DataSpecification spec:
            the data specification writer
        :param ~pacman.model.placements.Placement placement:
        """
        # pylint: disable=too-many-arguments
        spec.comment("\nWriting Parameters for {} poisson sources:\n"
                     .format(self.vertex_slice.n_atoms))

        # Set the focus to the memory region 2 (neuron parameters):
        spec.switch_write_focus(
            self.POISSON_SPIKE_SOURCE_REGIONS.POISSON_PARAMS_REGION.value)

        # Write Key info for this core:
        routing_info = SpynnakerDataView.get_routing_infos()
        key = routing_info.get_first_key_from_pre_vertex(
            placement.vertex, constants.SPIKE_PARTITION_ID)
        spec.write_value(data=1 if key is not None else 0)
        spec.write_value(data=key if key is not None else 0)

        # Write the incoming mask if there is one
<<<<<<< HEAD
        graph = SpynnakerDataView.get_runtime_machine_graph()
        in_edges = graph.get_edges_ending_at_vertex_with_partition_name(
            placement.vertex, constants.LIVE_POISSON_CONTROL_PARTITION_ID)
        if len(in_edges) > 1:
            raise ConfigurationException(
                "Only one control edge can end at a Poisson vertex")
=======
>>>>>>> b0774f22
        incoming_mask = 0
        if self._app_vertex.incoming_control_edge is not None:
            r_info = routing_info.get_routing_info_from_pre_vertex(
                self._app_vertex.incoming_control_edge.pre_vertex,
                LIVE_POISSON_CONTROL_PARTITION_ID)
            incoming_mask = ~r_info.first_mask & 0xFFFFFFFF
        spec.write_value(incoming_mask)

        # Write the number of seconds per timestep (unsigned long fract)
        spec.write_value(
            data=SpynnakerDataView.get_simulation_time_step_s(),
            data_type=DataType.U032)

        # Write the number of timesteps per second (integer)
        spec.write_value(
            data=int(SpynnakerDataView.get_simulation_time_step_per_s()))

        # Write the slow-rate-per-tick-cutoff (accum)
        spec.write_value(
            data=self.SLOW_RATE_PER_TICK_CUTOFF, data_type=DataType.S1615)

        # Write the fast-rate-per-tick-cutoff (accum)
        spec.write_value(
            data=self.FAST_RATE_PER_TICK_CUTOFF, data_type=DataType.S1615)

        # Write the lo_atom ID
        spec.write_value(data=self.vertex_slice.lo_atom)

        # Write the number of sources
        spec.write_value(data=self.vertex_slice.n_atoms)

        # Write the maximum spikes per tick
        spec.write_value(data=self.max_spikes_per_ts())

        # Write the random seed (4 words), generated randomly!
        for value in self._app_vertex.kiss_seed(self.vertex_slice):
            spec.write_value(data=value)

    def reserve_memory_regions(self, spec, placement):
        """ Reserve memory regions for Poisson source parameters and output\
            buffer.

        :param ~data_specification.DataSpecificationGenerator spec:
            the data specification writer
        :param ~pacman.model.placements.Placement placement:
            the location this vertex resides on in the machine
        :return: None
        """
        spec.comment("\nReserving memory space for data regions:\n\n")

        # Reserve memory:
        spec.reserve_memory_region(
            region=self.POISSON_SPIKE_SOURCE_REGIONS.SYSTEM_REGION.value,
            size=SIMULATION_N_BYTES,
            label='setup')

        # reserve poisson parameters and rates DSG region
        self._reserve_poisson_params_rates_region(placement, spec)

        spec.reserve_memory_region(
            region=(
                self.POISSON_SPIKE_SOURCE_REGIONS.SPIKE_HISTORY_REGION.value),
            size=recording_utilities.get_recording_header_size(1),
            label="Recording")

        profile_utils.reserve_profile_region(
            spec, self.POISSON_SPIKE_SOURCE_REGIONS.PROFILER_REGION.value,
            self._app_vertex.n_profile_samples)

        spec.reserve_memory_region(
            region=self.POISSON_SPIKE_SOURCE_REGIONS.TDMA_REGION.value,
            label="tdma_region",
            size=self._app_vertex.tdma_sdram_size_in_bytes)

        placement.vertex.reserve_provenance_data_region(spec)

        spec.reserve_memory_region(
            region=self.POISSON_SPIKE_SOURCE_REGIONS.SDRAM_EDGE_PARAMS.value,
            label="sdram edge params",
            size=get_sdram_edge_params_bytes(self.vertex_slice))

    def _reserve_poisson_params_rates_region(self, placement, spec):
        """ Allocate space for the Poisson parameters and rates regions as\
            they can be reused for setters after an initial run

        :param ~pacman.models.placements.Placement placement:
            the location on machine for this vertex
        :param ~data_specification.DataSpecification spec: the DSG writer
        :return: None
        """
        spec.reserve_memory_region(
            region=(
                self.POISSON_SPIKE_SOURCE_REGIONS.POISSON_PARAMS_REGION.value),
            size=self.PARAMS_BASE_WORDS * BYTES_PER_WORD,
            label="PoissonParams")
        spec.reserve_memory_region(
            region=self.POISSON_SPIKE_SOURCE_REGIONS.RATES_REGION.value,
            size=get_rates_bytes(
                placement.vertex.vertex_slice, self._app_vertex.rates),
            label='PoissonRates')

    @staticmethod
    def _convert_ms_to_n_timesteps(value):
        return numpy.round(
            value * SpynnakerDataView.get_simulation_time_step_per_ms()
        ).astype("uint32")

    def poisson_param_region_address(self, placement):
        return helpful_functions.locate_memory_region_for_placement(
            placement,
            self.POISSON_SPIKE_SOURCE_REGIONS.POISSON_PARAMS_REGION.value)

    def poisson_rate_region_address(self, placement):
        return helpful_functions.locate_memory_region_for_placement(
            placement,
            self.POISSON_SPIKE_SOURCE_REGIONS.RATES_REGION.value)

    @overrides(
        AbstractReadParametersBeforeSet.read_parameters_from_machine)
    def read_parameters_from_machine(
            self, placement, vertex_slice):
        transceiver = SpynnakerDataView.get_transceiver()
        # locate SDRAM address where parameters are stored
        poisson_params = self.poisson_param_region_address(placement)
        seed_array = _FOUR_WORDS.unpack_from(transceiver.read_memory(
            placement.x, placement.y, poisson_params + self.SEED_OFFSET_BYTES,
            self.SEED_SIZE_BYTES))
        self._app_vertex.update_kiss_seed(vertex_slice, seed_array)

        # locate SDRAM address where the rates are stored
        poisson_rate_region_sdram_address = (
            self.poisson_rate_region_address(placement))

        # get size of poisson params
        size_of_region = get_rates_bytes(vertex_slice, self._app_vertex.rates)

        # get data from the machine
        byte_array = transceiver.read_memory(
            placement.x, placement.y,
            poisson_rate_region_sdram_address, size_of_region)

        # For each atom, read the number of rates and the rate parameters
        offset = 0
        for i in range(vertex_slice.lo_atom, vertex_slice.hi_atom + 1):
            n_values, = _ONE_WORD.unpack_from(byte_array, offset)
            offset += 4

            # Skip reading the index, as it will be recalculated on data write
            offset += 4

            (_start, _end, _next, is_fast_source, exp_minus_lambda,
             sqrt_lambda, isi, time_to_next_spike) = (
                 self._PoissonStruct.read_data(byte_array, offset, n_values))
            offset += (
                self._PoissonStruct.get_size_in_whole_words(
                    n_values) * BYTES_PER_WORD)

            # Work out the spikes per tick depending on if the source is
            # slow (isi), fast (exp) or faster (sqrt)
            is_fast_source = is_fast_source == 1.0
            spikes_per_tick = numpy.zeros(len(is_fast_source), dtype="float")
            spikes_per_tick[is_fast_source] = numpy.log(
                exp_minus_lambda[is_fast_source]) * -1.0
            is_faster_source = sqrt_lambda > 0
            spikes_per_tick[is_faster_source] = numpy.square(
                sqrt_lambda[is_faster_source])
            slow_elements = isi > 0
            spikes_per_tick[slow_elements] = 1.0 / isi[slow_elements]

            # Convert spikes per tick to rates
            self._app_vertex.rates.set_value_by_id(
                i,
                spikes_per_tick *
                SpynnakerDataView.get_simulation_time_step_per_s())

            # Store the updated time until next spike so that it can be
            # rewritten when the parameters are loaded
            self._app_vertex.time_to_spike.set_value_by_id(
                i, time_to_next_spike)

    @overrides(SendsSynapticInputsOverSDRAM.sdram_requirement)
    def sdram_requirement(self, sdram_machine_edge):
        if isinstance(sdram_machine_edge.post_vertex,
                      ReceivesSynapticInputsOverSDRAM):
            return sdram_machine_edge.post_vertex.n_bytes_for_transfer
        raise SynapticConfigurationException(
            "Unknown post vertex type in edge {}".format(sdram_machine_edge))<|MERGE_RESOLUTION|>--- conflicted
+++ resolved
@@ -211,20 +211,6 @@
             placement,
             self.POISSON_SPIKE_SOURCE_REGIONS.SPIKE_HISTORY_REGION.value)
 
-<<<<<<< HEAD
-    @property
-    @overrides(AbstractSupportsDatabaseInjection.is_in_injection_mode)
-    def is_in_injection_mode(self):
-        graph = SpynnakerDataView.get_runtime_machine_graph()
-        in_edges = graph.get_edges_ending_at_vertex_with_partition_name(
-            self, LIVE_POISSON_CONTROL_PARTITION_ID)
-        if len(in_edges) > 1:
-            raise ConfigurationException(
-                "Poisson source can only have one incoming control")
-        return len(in_edges) == 1
-
-=======
->>>>>>> b0774f22
     @overrides(AbstractHasProfileData.get_profile_data)
     def get_profile_data(self, placement):
         return get_profiling_data(
@@ -267,37 +253,16 @@
     def set_reload_required(self, new_value):
         self.__change_requires_neuron_parameters_reload = new_value
 
-<<<<<<< HEAD
     @overrides(
         AbstractRewritesDataSpecification.regenerate_data_specification)
     def regenerate_data_specification(self, spec, placement):
-=======
-    @inject_items({
-        "routing_info": "RoutingInfos",
-        "first_machine_time_step": "FirstMachineTimeStep"})
-    @overrides(
-        AbstractRewritesDataSpecification.regenerate_data_specification,
-        additional_arguments={
-            "routing_info", "first_machine_time_step"})
-    def regenerate_data_specification(
-            self, spec, placement, routing_info, first_machine_time_step):
-        """
-        :param ~pacman.model.routing_info.RoutingInfo routing_info:
-        :param int first_machine_time_step:
-        """
->>>>>>> b0774f22
         # pylint: disable=too-many-arguments, arguments-differ
 
         # reserve the neuron parameters data region
         self._reserve_poisson_params_rates_region(placement, spec)
 
         # write parameters
-<<<<<<< HEAD
         self._write_poisson_parameters(spec=spec, placement=placement)
-=======
-        self._write_poisson_parameters(
-            spec=spec, placement=placement, routing_info=routing_info)
->>>>>>> b0774f22
 
         # write rates
         self._write_poisson_rates(spec)
@@ -305,31 +270,9 @@
         # end spec
         spec.end_specification()
 
-<<<<<<< HEAD
     @overrides(
         AbstractGeneratesDataSpecification.generate_data_specification)
     def generate_data_specification(self, spec, placement):
-=======
-    @inject_items({
-        "routing_info": "RoutingInfos",
-        "data_n_time_steps": "DataNTimeSteps",
-        "first_machine_time_step": "FirstMachineTimeStep"
-    })
-    @overrides(
-        AbstractGeneratesDataSpecification.generate_data_specification,
-        additional_arguments={
-            "routing_info", "data_n_time_steps", "first_machine_time_step"
-        }
-    )
-    def generate_data_specification(
-            self, spec, placement, routing_info, data_n_time_steps,
-            first_machine_time_step):
-        """
-        :param ~pacman.model.routing_info.RoutingInfo routing_info:
-        :param int data_n_time_steps:
-        :param int first_machine_time_step:
-        """
->>>>>>> b0774f22
         # pylint: disable=too-many-arguments, arguments-differ
 
         spec.comment("\n*** Spec for SpikeSourcePoisson Instance ***\n\n")
@@ -353,11 +296,7 @@
             recorded_region_sizes))
 
         # write parameters
-<<<<<<< HEAD
         self._write_poisson_parameters(spec, placement)
-=======
-        self._write_poisson_parameters(spec, placement, routing_info)
->>>>>>> b0774f22
 
         # write rates
         self._write_poisson_rates(spec)
@@ -519,11 +458,7 @@
             for i, d in enumerate(core_data_split[:-1])])
         spec.write_array(final_data)
 
-<<<<<<< HEAD
     def _write_poisson_parameters(self, spec, placement):
-=======
-    def _write_poisson_parameters(self, spec, placement, routing_info):
->>>>>>> b0774f22
         """ Generate Parameter data for Poisson spike sources
 
         :param ~data_specification.DataSpecification spec:
@@ -546,17 +481,9 @@
         spec.write_value(data=key if key is not None else 0)
 
         # Write the incoming mask if there is one
-<<<<<<< HEAD
-        graph = SpynnakerDataView.get_runtime_machine_graph()
-        in_edges = graph.get_edges_ending_at_vertex_with_partition_name(
-            placement.vertex, constants.LIVE_POISSON_CONTROL_PARTITION_ID)
-        if len(in_edges) > 1:
-            raise ConfigurationException(
-                "Only one control edge can end at a Poisson vertex")
-=======
->>>>>>> b0774f22
         incoming_mask = 0
         if self._app_vertex.incoming_control_edge is not None:
+            routing_info = SpynnakerDataView.get_routing_infos()
             r_info = routing_info.get_routing_info_from_pre_vertex(
                 self._app_vertex.incoming_control_edge.pre_vertex,
                 LIVE_POISSON_CONTROL_PARTITION_ID)
