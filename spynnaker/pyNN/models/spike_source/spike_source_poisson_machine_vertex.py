# Copyright (c) 2016 The University of Manchester
#
# Licensed under the Apache License, Version 2.0 (the "License");
# you may not use this file except in compliance with the License.
# You may obtain a copy of the License at
#
#     https://www.apache.org/licenses/LICENSE-2.0
#
# Unless required by applicable law or agreed to in writing, software
# distributed under the License is distributed on an "AS IS" BASIS,
# WITHOUT WARRANTIES OR CONDITIONS OF ANY KIND, either express or implied.
# See the License for the specific language governing permissions and
# limitations under the License.
import struct
from enum import IntEnum
import numpy

from spinnman.model.enums import ExecutableType
from spinn_front_end_common.interface.ds import DataType
from spinn_front_end_common.interface.buffer_management import (
    recording_utilities)
from spinn_front_end_common.interface.simulation import simulation_utilities
from spinn_front_end_common.utilities import helpful_functions
from spinn_front_end_common.utilities.constants import (
    SIMULATION_N_BYTES, BYTES_PER_WORD, BYTES_PER_SHORT)
from spinn_utilities.overrides import overrides
from pacman.model.graphs.machine import MachineVertex
from pacman.utilities.utility_calls import get_keys
from spinn_front_end_common.abstract_models import (
    AbstractHasAssociatedBinary,
    AbstractRewritesDataSpecification, AbstractGeneratesDataSpecification)
from spinn_front_end_common.interface.provenance import (
    ProvidesProvenanceDataFromMachineImpl)
from spinn_front_end_common.interface.buffer_management.buffer_models import (
    AbstractReceiveBuffersToHost)
from spinn_front_end_common.utilities.helpful_functions import (
    locate_memory_region_for_placement)
from spinn_front_end_common.interface.profiling import (
    AbstractHasProfileData, profile_utils)
from spinn_front_end_common.interface.profiling.profile_utils import (
    get_profiling_data)
from spynnaker.pyNN.data import SpynnakerDataView
from spynnaker.pyNN.models.abstract_models import AbstractMaxSpikes
from spynnaker.pyNN.utilities import constants
from spynnaker.pyNN.models.abstract_models import (
    SendsSynapticInputsOverSDRAM, ReceivesSynapticInputsOverSDRAM)
from spynnaker.pyNN.exceptions import SynapticConfigurationException
from spynnaker.pyNN.utilities.constants import (
    LIVE_POISSON_CONTROL_PARTITION_ID)


def _flatten(alist):
    for item in alist:
        if hasattr(item, "__iter__"):
            yield from _flatten(item)
        else:
            yield item


def get_n_rates(vertex_slice, rate_data):
    """
    How many rates there are to be stored in total.
    """
    return sum(len(rate_data[i]) for i in vertex_slice.get_raster_ids())


def get_params_bytes(n_atoms):
    """
    Gets the size of the Poisson parameters in bytes.

    :param int n_atoms: How many atoms to account for
    :rtype: int
    """
    return (PARAMS_BASE_WORDS + n_atoms) * BYTES_PER_WORD


def get_rates_bytes(n_atoms, n_rates):
    """
    Gets the size of the Poisson rates in bytes.

    :param int n_atoms: How many atoms to account for
    :param int n_rates: How many rates to account for
    :rtype: int
    """
    return ((n_atoms * PARAMS_WORDS_PER_NEURON) +
            (n_rates * PARAMS_WORDS_PER_RATE)) * BYTES_PER_WORD


def get_expander_rates_bytes(n_atoms, n_rates):
    """
    Gets the size of the Poisson rates in bytes.

    :param int n_atoms: How many atoms to account for
    :param int n_rates: How many rates to account for
    :rtype: int
    """
    return ((n_atoms * EXPANDER_WORDS_PER_NEURON) +
            (n_rates * PARAMS_WORDS_PER_RATE) +
            EXPANDER_HEADER_WORDS) * BYTES_PER_WORD


def get_sdram_edge_params_bytes(vertex_slice):
    """
    Gets the size of the Poisson SDRAM region in bytes.

    :param ~pacman.model.graphs.common.Slice vertex_slice:
    :rtype: int
    """
    return SDRAM_EDGE_PARAMS_BASE_BYTES + (
        vertex_slice.n_atoms * SDRAM_EDGE_PARAMS_BYTES_PER_WEIGHT)


def _u3232_to_uint64(array):
    """
    Convert data to be written in U3232 to uint64 array.
    """
    return numpy.round(array * float(DataType.U3232.scale)).astype(
        DataType.U3232.numpy_typename)


# 1. uint32_t has_key;
# 2. uint32_t set_rate_neuron_id_mask;
# 3. UFRACT seconds_per_tick; 4. REAL ticks_per_second;
# 5. REAL slow_rate_per_tick_cutoff; 6. REAL fast_rate_per_tick_cutoff;
# 7. unt32_t first_source_id; 8. uint32_t n_spike_sources;
# 9. uint32_t max_spikes_per_timestep;
# 10. uint32_t n_colour_bits;
# 11,12,13,14 mars_kiss64_seed_t (uint[4]) spike_source_seed;
# 15. Rate changed flag
PARAMS_BASE_WORDS = 15

# uint32_t n_rates; uint32_t index
PARAMS_WORDS_PER_NEURON = 2

# unsigned long accum rate, start, duration
PARAMS_WORDS_PER_RATE = 6

# uint32_t count; one per neuron in worst case (= every neuron different)
EXPANDER_WORDS_PER_NEURON = PARAMS_WORDS_PER_NEURON + 1

# uint32_t n_items
EXPANDER_HEADER_WORDS = 2

# The size of each weight to be stored for SDRAM transfers
SDRAM_EDGE_PARAMS_BYTES_PER_WEIGHT = BYTES_PER_SHORT

# SDRAM edge param base size:
# 1. address, 2. size of transfer,
# 3. offset to start writing, 4. VLA of weights (not counted here)
SDRAM_EDGE_PARAMS_BASE_BYTES = 3 * BYTES_PER_WORD

_ONE_WORD = struct.Struct("<I")
_FOUR_WORDS = struct.Struct("<4I")


class SpikeSourcePoissonMachineVertex(
        MachineVertex, AbstractReceiveBuffersToHost,
        ProvidesProvenanceDataFromMachineImpl,
        AbstractHasProfileData,
        AbstractHasAssociatedBinary, AbstractRewritesDataSpecification,
        AbstractGeneratesDataSpecification,
        SendsSynapticInputsOverSDRAM):

    __slots__ = [
        "__buffered_sdram_per_timestep",
        "__is_recording",
        "__minimum_buffer_sdram",
        "__sdram",
        "__sdram_partition",
        "__rate_changed"]

    class POISSON_SPIKE_SOURCE_REGIONS(IntEnum):
        """
        Memory region IDs for the the Poisson source code.
        """
        #: System control information (simulation timestep, etc.)
        SYSTEM_REGION = 0
        #: The parameters for the Poisson generator.
        POISSON_PARAMS_REGION = 1
        #: Spike rates (and the times at which they apply).
        RATES_REGION = 2
        #: Record of when spikes were actually sent.
        SPIKE_HISTORY_REGION = 3
        #: Provenance data.
        PROVENANCE_REGION = 4
        #: Profiler data.
        PROFILER_REGION = 5
        #: Parameters for an SDRAM edge.
        SDRAM_EDGE_PARAMS = 6
        #: Data for the on-chip connection generator binaries.
        EXPANDER_REGION = 7

    PROFILE_TAG_LABELS = {
        0: "TIMER",
        1: "PROB_FUNC"}

    class EXTRA_PROVENANCE_DATA_ENTRIES(IntEnum):
        """
        Entries for the provenance data generated by standard neuron models.
        """
        #: The number of pre-synaptic events
        TDMA_MISSED_SLOTS = 0

    # The maximum timestep - this is the maximum value of a uint32
    _MAX_TIMESTEP = 0xFFFFFFFF

    # as suggested by MH (between Exp and Knuth)
    SLOW_RATE_PER_TICK_CUTOFF = 0.01

    # between Knuth algorithm and Gaussian approx.
    FAST_RATE_PER_TICK_CUTOFF = 10

    # Seed offset in parameters and size on bytes
    SEED_SIZE_BYTES = 4 * BYTES_PER_WORD
    SEED_OFFSET_BYTES = (PARAMS_BASE_WORDS * 4) - SEED_SIZE_BYTES

    def __init__(
            self, sdram, is_recording,
            label=None, app_vertex=None, vertex_slice=None):
        # pylint: disable=too-many-arguments
        super().__init__(
            label, app_vertex=app_vertex, vertex_slice=vertex_slice)
        self.__is_recording = is_recording
        self.__sdram = sdram
        self.__sdram_partition = None
        self.__rate_changed = True

    def set_sdram_partition(self, sdram_partition):
        self.__sdram_partition = sdram_partition

    @property
    @overrides(MachineVertex.sdram_required)
    def sdram_required(self):
        return self.__sdram

    @property
    @overrides(ProvidesProvenanceDataFromMachineImpl._provenance_region_id)
    def _provenance_region_id(self):
        return self.POISSON_SPIKE_SOURCE_REGIONS.PROVENANCE_REGION

    @property
    @overrides(ProvidesProvenanceDataFromMachineImpl._n_additional_data_items)
    def _n_additional_data_items(self):
        return 1

    @overrides(AbstractReceiveBuffersToHost.get_recorded_region_ids)
    def get_recorded_region_ids(self):
        if self.__is_recording:
            return [0]
        return []

    @overrides(AbstractReceiveBuffersToHost.get_recording_region_base_address)
    def get_recording_region_base_address(self, placement):
        return locate_memory_region_for_placement(
            placement, self.POISSON_SPIKE_SOURCE_REGIONS.SPIKE_HISTORY_REGION)

    @overrides(AbstractHasProfileData.get_profile_data)
    def get_profile_data(self, placement):
        return get_profiling_data(
            self.POISSON_SPIKE_SOURCE_REGIONS.PROFILER_REGION,
            self.PROFILE_TAG_LABELS, placement)

    @overrides(ProvidesProvenanceDataFromMachineImpl.
               parse_extra_provenance_items)
    def parse_extra_provenance_items(self, label, x, y, p, provenance_data):
        n_times_tdma_fell_behind = provenance_data[
            self.EXTRA_PROVENANCE_DATA_ENTRIES.TDMA_MISSED_SLOTS]

        yield self._app_vertex.get_tdma_provenance_item(
            x, y, p, label, n_times_tdma_fell_behind)

    @overrides(AbstractHasAssociatedBinary.get_binary_file_name)
    def get_binary_file_name(self):
        return "spike_source_poisson.aplx"

    @overrides(AbstractHasAssociatedBinary.get_binary_start_type)
    def get_binary_start_type(self):
        return ExecutableType.USES_SIMULATION_INTERFACE

    @overrides(AbstractMaxSpikes.max_spikes_per_second)
    def max_spikes_per_second(self):
        return self.app_vertex.max_rate

    @overrides(AbstractMaxSpikes.max_spikes_per_ts)
    def max_spikes_per_ts(self):
        return self.app_vertex.max_spikes_per_ts()

    @overrides(AbstractRewritesDataSpecification.reload_required)
    def reload_required(self):
        if self.__rate_changed:
            return True
        return SpynnakerDataView.get_first_machine_time_step() == 0

    @overrides(AbstractRewritesDataSpecification.set_reload_required)
    def set_reload_required(self, new_value):
        self.__rate_changed = new_value

    @overrides(AbstractRewritesDataSpecification.regenerate_data_specification)
    def regenerate_data_specification(self, spec, placement):
        # write rates
        self._write_poisson_rates(spec)

        # end spec
        spec.end_specification()

    @overrides(AbstractGeneratesDataSpecification.generate_data_specification)
    def generate_data_specification(self, spec, placement):
        spec.comment("\n*** Spec for SpikeSourcePoisson Instance ***\n\n")
        # if we are here, the rates have changed!
        self.__rate_changed = True

        # write setup data
        spec.reserve_memory_region(
            region=self.POISSON_SPIKE_SOURCE_REGIONS.SYSTEM_REGION,
            size=SIMULATION_N_BYTES, label='setup')
        spec.switch_write_focus(
            self.POISSON_SPIKE_SOURCE_REGIONS.SYSTEM_REGION)
        spec.write_array(simulation_utilities.get_simulation_header_array(
            self.get_binary_file_name()))

        # write recording data
        spec.reserve_memory_region(
            region=self.POISSON_SPIKE_SOURCE_REGIONS.SPIKE_HISTORY_REGION,
            size=recording_utilities.get_recording_header_size(1),
            label="Recording")
        spec.switch_write_focus(
            self.POISSON_SPIKE_SOURCE_REGIONS.SPIKE_HISTORY_REGION)
        sdram = self._app_vertex.get_recording_sdram_usage(self.vertex_slice)
        recorded_region_sizes = [sdram.get_total_sdram(
            SpynnakerDataView.get_max_run_time_steps())]
        spec.write_array(recording_utilities.get_recording_header_array(
            recorded_region_sizes))

        # Write provenence space
        self.reserve_provenance_data_region(spec)

        # write parameters
        self._write_poisson_parameters(spec)

        # write rates
        self._write_poisson_rates(spec)

        # write profile data
        profile_utils.reserve_profile_region(
            spec, self.POISSON_SPIKE_SOURCE_REGIONS.PROFILER_REGION,
            self._app_vertex.n_profile_samples)
        profile_utils.write_profile_region_data(
            spec, self.POISSON_SPIKE_SOURCE_REGIONS.PROFILER_REGION,
            self._app_vertex.n_profile_samples)

        # write SDRAM edge parameters
        spec.reserve_memory_region(
            region=self.POISSON_SPIKE_SOURCE_REGIONS.SDRAM_EDGE_PARAMS,
            label="sdram edge params",
            size=get_sdram_edge_params_bytes(self.vertex_slice))
        spec.switch_write_focus(
            self.POISSON_SPIKE_SOURCE_REGIONS.SDRAM_EDGE_PARAMS)
        if self.__sdram_partition is None:
            spec.write_array([0, 0, 0])
        else:
            size = self.__sdram_partition.get_sdram_size_of_region_for(self)
            proj = self._app_vertex.outgoing_projections[0]
            # pylint: disable=protected-access
            synapse_info = proj._synapse_information
            spec.write_value(
                self.__sdram_partition.get_sdram_base_address_for(self))
            spec.write_value(size)

            # Work out the offset into the data to write from, based on the
            # synapse type in use
            synapse_type = synapse_info.synapse_type
            offset = synapse_type * self.vertex_slice.n_atoms
            spec.write_value(offset)

            # If we are here, the connector must be one-to-one so create
            # the synapses and then store the scaled weights
            connections = synapse_info.connector.create_synaptic_block(
                None, self.vertex_slice, synapse_type, synapse_info)
            weight_scales = (
                next(iter(self.__sdram_partition.edges))
                .post_vertex.weight_scales)
            weights = connections["weight"] * weight_scales[synapse_type]
            weights = numpy.rint(numpy.abs(weights)).astype("uint16")
            if len(weights) % 2 != 0:
                padding = numpy.array([0], dtype="uint16")
                weights = numpy.concatenate((weights, padding))
            spec.write_array(weights.view("uint32"))

        # End-of-Spec:
        spec.end_specification()

    def _write_poisson_rates(self, spec):
        """
        Generate Rate data for Poisson spike sources.

        :param ~data_specification.DataSpecification spec:
            the data specification writer
        """
        spec.comment(
            f"\nWriting Rates for {self.vertex_slice.n_atoms} "
            "poisson sources:\n")

        n_atoms = self.vertex_slice.n_atoms
        n_rates = n_atoms * self._app_vertex.max_n_rates
        spec.reserve_memory_region(
            region=self.POISSON_SPIKE_SOURCE_REGIONS.RATES_REGION,
            size=get_rates_bytes(n_atoms, n_rates), label='PoissonRates')

        # List starts with n_items, so start with 0.  Use arrays to allow
        # numpy concatenation to work.
        data_items = list()
        data_items.append([int(self.__rate_changed)])
        data_items.append([0])
        n_items = 0
        data = self._app_vertex.data
        ids = self.vertex_slice.get_raster_ids()
        for (start, stop, item) in data.iter_ranges_by_ids(ids):
            count = stop - start
            items = numpy.dstack(
                (_u3232_to_uint64(item['rates']),
                 _u3232_to_uint64(item['starts']),
                 _u3232_to_uint64(item['durations']))
                )[0]
            data_items.extend([[count], [len(items)], [0],
                               numpy.ravel(items).view("uint32")])
            n_items += 1
        data_items[1] = [n_items]
        data_to_write = numpy.concatenate(data_items)
        spec.reserve_memory_region(
            region=self.POISSON_SPIKE_SOURCE_REGIONS.EXPANDER_REGION,
            size=get_expander_rates_bytes(n_atoms, n_rates), label='Expander')
        spec.switch_write_focus(
            self.POISSON_SPIKE_SOURCE_REGIONS.EXPANDER_REGION)
        spec.write_array(data_to_write)

        self.__rate_changed = False

    def _write_poisson_parameters(self, spec):
        """
        Generate Parameter data for Poisson spike sources.

        :param ~data_specification.DataSpecification spec:
            the data specification writer
        """
        spec.comment(
            f"\nWriting parameters for {self.vertex_slice.n_atoms} "
            "Poisson sources:\n")

        spec.reserve_memory_region(
            region=self.POISSON_SPIKE_SOURCE_REGIONS.POISSON_PARAMS_REGION,
            size=get_params_bytes(self.vertex_slice.n_atoms),
            label="PoissonParams")
        spec.switch_write_focus(
            self.POISSON_SPIKE_SOURCE_REGIONS.POISSON_PARAMS_REGION)

        # Write Key info for this core:
        routing_info = SpynnakerDataView.get_routing_infos()
        key = routing_info.get_first_key_from_pre_vertex(
            self, constants.SPIKE_PARTITION_ID)
        if key is None:
            spec.write_value(0)
            keys = [0] * self.vertex_slice.n_atoms
        else:
            spec.write_value(1)
            keys = get_keys(
                key, self.vertex_slice, self.app_vertex.n_colour_bits)
        # Write the incoming mask if there is one
        incoming_mask = 0
        if self._app_vertex.incoming_control_edge is not None:
            routing_info = SpynnakerDataView.get_routing_infos()
            r_info = routing_info.get_routing_info_from_pre_vertex(
                self._app_vertex.incoming_control_edge.pre_vertex,
                LIVE_POISSON_CONTROL_PARTITION_ID)
            incoming_mask = ~r_info.mask & 0xFFFFFFFF
        spec.write_value(incoming_mask)

        # Write the number of seconds per timestep (unsigned long fract)
        spec.write_value(
            data=SpynnakerDataView.get_simulation_time_step_s(),
            data_type=DataType.U032)

        # Write the number of timesteps per ms (accum)
        spec.write_value(
            data=SpynnakerDataView.get_simulation_time_step_per_ms(),
            data_type=DataType.U1616)

        # Write the slow-rate-per-tick-cutoff (accum)
        spec.write_value(
            data=self.SLOW_RATE_PER_TICK_CUTOFF, data_type=DataType.S1615)

        # Write the fast-rate-per-tick-cutoff (accum)
        spec.write_value(
            data=self.FAST_RATE_PER_TICK_CUTOFF, data_type=DataType.S1615)

        # Write the lo_atom ID
        spec.write_value(data=self.vertex_slice.lo_atom)

        # Write the number of sources
        spec.write_value(data=self.vertex_slice.n_atoms)

        # Write the maximum spikes per tick
        spec.write_value(data=self.max_spikes_per_ts())

        # Write the number of colour bits
        spec.write_value(data=self.app_vertex.n_colour_bits)

        # Write the random seed (4 words), generated randomly!
        spec.write_array(self._app_vertex.kiss_seed(self.vertex_slice))

        spec.write_array(keys)

    def set_rate_changed(self):
        self.__rate_changed = True

    def __poisson_rate_region_address(self, placement):
        return helpful_functions.locate_memory_region_for_placement(
            placement, self.POISSON_SPIKE_SOURCE_REGIONS.RATES_REGION)

    def read_parameters_from_machine(self, placement):
        # It is only worth updating the rates when there is a control edge
        # that can change them
        if self._app_vertex.incoming_control_edge is not None:
            # locate SDRAM address where the rates are stored
            poisson_rate_region_sdram_address = (
                self.__poisson_rate_region_address(placement))

            # get size of poisson params
            n_atoms = self.vertex_slice.n_atoms
            n_rates = n_atoms * self._app_vertex.max_n_rates
            size_of_region = get_rates_bytes(n_atoms, n_rates)

            # get data from the machine
            byte_array = SpynnakerDataView.read_memory(
                placement.x, placement.y,
                poisson_rate_region_sdram_address, size_of_region)

            # For each atom, read the number of rates and the rate parameters
            offset = 0
<<<<<<< HEAD
            for i in self._vertex_slice.get_raster_ids():
=======
            for i in range(self.vertex_slice.lo_atom,
                           self.vertex_slice.hi_atom + 1):
>>>>>>> 05473564
                n_rates, = _ONE_WORD.unpack_from(byte_array, offset)
                # Skip the count and index
                offset += PARAMS_WORDS_PER_NEURON * BYTES_PER_WORD
                rates = list()
                for _ in range(n_rates):
                    rate_int = _ONE_WORD.unpack_from(byte_array, offset)[0]
                    rates.append(rate_int / DataType.S1615.scale)
                    # Skip the start and duration as they can't change
                    offset += PARAMS_WORDS_PER_RATE * BYTES_PER_WORD
                self._app_vertex.rates.set_value_by_id(i, rates)

    @overrides(SendsSynapticInputsOverSDRAM.sdram_requirement)
    def sdram_requirement(self, sdram_machine_edge):
        if isinstance(sdram_machine_edge.post_vertex,
                      ReceivesSynapticInputsOverSDRAM):
            return sdram_machine_edge.post_vertex.n_bytes_for_transfer
        raise SynapticConfigurationException(
            f"Unknown post vertex type in edge {sdram_machine_edge}")

    @overrides(MachineVertex.get_n_keys_for_partition)
    def get_n_keys_for_partition(self, partition_id):
        n_colours = 2 ** self.app_vertex.n_colour_bits
        return self.vertex_slice.n_atoms * n_colours<|MERGE_RESOLUTION|>--- conflicted
+++ resolved
@@ -536,12 +536,7 @@
 
             # For each atom, read the number of rates and the rate parameters
             offset = 0
-<<<<<<< HEAD
-            for i in self._vertex_slice.get_raster_ids():
-=======
-            for i in range(self.vertex_slice.lo_atom,
-                           self.vertex_slice.hi_atom + 1):
->>>>>>> 05473564
+            for i in self.vertex_slice.get_raster_ids():
                 n_rates, = _ONE_WORD.unpack_from(byte_array, offset)
                 # Skip the count and index
                 offset += PARAMS_WORDS_PER_NEURON * BYTES_PER_WORD
