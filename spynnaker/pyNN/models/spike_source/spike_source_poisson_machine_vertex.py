from enum import Enum
from spinn_utilities.overrides import overrides
from pacman.executor.injection_decorator import inject_items
from pacman.model.graphs.machine import MachineVertex
from spinn_front_end_common.abstract_models import (
    AbstractSupportsDatabaseInjection, AbstractRecordable)
from spinn_front_end_common.interface.provenance import (
    ProvidesProvenanceDataFromMachineImpl)
from spinn_front_end_common.interface.buffer_management.buffer_models import (
    AbstractReceiveBuffersToHost)
from spinn_front_end_common.utilities.exceptions import ConfigurationException
from spinn_front_end_common.utilities.helpful_functions import (
    locate_memory_region_for_placement)
from spinn_front_end_common.interface.profiling import AbstractHasProfileData
from spinn_front_end_common.interface.profiling.profile_utils import (
    get_profiling_data)
from spynnaker.pyNN.utilities.constants import (
    LIVE_POISSON_CONTROL_PARTITION_ID)


class SpikeSourcePoissonMachineVertex(
        MachineVertex, AbstractReceiveBuffersToHost,
        ProvidesProvenanceDataFromMachineImpl, AbstractRecordable,
<<<<<<< HEAD
        AbstractSupportsDatabaseInjection, AbstractHasProfileData):
=======
        AbstractSupportsDatabaseInjection):
    __slots__ = [
        "__buffered_sdram_per_timestep",
        "__is_recording",
        "__minimum_buffer_sdram",
        "__resources"]

>>>>>>> 894cd07f
    POISSON_SPIKE_SOURCE_REGIONS = Enum(
        value="POISSON_SPIKE_SOURCE_REGIONS",
        names=[('SYSTEM_REGION', 0),
               ('POISSON_PARAMS_REGION', 1),
               ('SPIKE_HISTORY_REGION', 2),
               ('PROVENANCE_REGION', 3),
               ('PROFILER_REGION', 4)])

    PROFILE_TAG_LABELS = {
        0: "TIMER",
        1: "PROB_FUNC"}

    def __init__(
            self, resources_required, is_recording, constraints=None,
            label=None):
        # pylint: disable=too-many-arguments
        super(SpikeSourcePoissonMachineVertex, self).__init__(
            label, constraints=constraints)
        self.__is_recording = is_recording
        self.__resources = resources_required

    @property
    @overrides(MachineVertex.resources_required)
    def resources_required(self):
        return self.__resources

    @property
    @overrides(ProvidesProvenanceDataFromMachineImpl._provenance_region_id)
    def _provenance_region_id(self):
        return self.POISSON_SPIKE_SOURCE_REGIONS.PROVENANCE_REGION.value

    @property
    @overrides(
        ProvidesProvenanceDataFromMachineImpl._n_additional_data_items)
    def _n_additional_data_items(self):
        return 0

    @overrides(AbstractRecordable.is_recording)
    def is_recording(self):
        return self.__is_recording

    @overrides(AbstractReceiveBuffersToHost.get_recorded_region_ids)
    def get_recorded_region_ids(self):
        if self.__is_recording:
            return [0]
        return []

    @overrides(AbstractReceiveBuffersToHost.get_recording_region_base_address)
    def get_recording_region_base_address(self, txrx, placement):
        return locate_memory_region_for_placement(
            placement,
            self.POISSON_SPIKE_SOURCE_REGIONS.SPIKE_HISTORY_REGION.value,
            txrx)

    @inject_items({"graph": "MemoryMachineGraph"})
    @overrides(
        AbstractSupportsDatabaseInjection.is_in_injection_mode,
        additional_arguments=["graph"])
    def is_in_injection_mode(self, graph):
        # pylint: disable=arguments-differ
        in_edges = graph.get_edges_ending_at_vertex_with_partition_name(
            self, LIVE_POISSON_CONTROL_PARTITION_ID)
        if len(in_edges) > 1:
            raise ConfigurationException(
                "Poisson source can only have one incoming control")
        return len(in_edges) == 1

    @overrides(AbstractHasProfileData.get_profile_data)
    def get_profile_data(self, transceiver, placement):
        return get_profiling_data(
            self.POISSON_SPIKE_SOURCE_REGIONS.PROFILER_REGION.value,
            self.PROFILE_TAG_LABELS, transceiver, placement)<|MERGE_RESOLUTION|>--- conflicted
+++ resolved
@@ -21,17 +21,14 @@
 class SpikeSourcePoissonMachineVertex(
         MachineVertex, AbstractReceiveBuffersToHost,
         ProvidesProvenanceDataFromMachineImpl, AbstractRecordable,
-<<<<<<< HEAD
         AbstractSupportsDatabaseInjection, AbstractHasProfileData):
-=======
-        AbstractSupportsDatabaseInjection):
+
     __slots__ = [
         "__buffered_sdram_per_timestep",
         "__is_recording",
         "__minimum_buffer_sdram",
         "__resources"]
 
->>>>>>> 894cd07f
     POISSON_SPIKE_SOURCE_REGIONS = Enum(
         value="POISSON_SPIKE_SOURCE_REGIONS",
         names=[('SYSTEM_REGION', 0),
