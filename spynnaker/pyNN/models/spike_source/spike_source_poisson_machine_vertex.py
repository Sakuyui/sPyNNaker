# Copyright (c) 2017-2019 The University of Manchester
#
# This program is free software: you can redistribute it and/or modify
# it under the terms of the GNU General Public License as published by
# the Free Software Foundation, either version 3 of the License, or
# (at your option) any later version.
#
# This program is distributed in the hope that it will be useful,
# but WITHOUT ANY WARRANTY; without even the implied warranty of
# MERCHANTABILITY or FITNESS FOR A PARTICULAR PURPOSE.  See the
# GNU General Public License for more details.
#
# You should have received a copy of the GNU General Public License
# along with this program.  If not, see <http://www.gnu.org/licenses/>.

from enum import Enum
from spinn_utilities.overrides import overrides
from pacman.executor.injection_decorator import inject_items
from pacman.model.graphs.machine import MachineVertex
from spinn_front_end_common.abstract_models import (
    AbstractHasAssociatedBinary, AbstractSupportsDatabaseInjection,
    AbstractRecordable)
from spinn_front_end_common.interface.provenance import (
    ProvidesProvenanceDataFromMachineImpl)
from spinn_front_end_common.interface.buffer_management.buffer_models import (
    AbstractReceiveBuffersToHost)
from spinn_front_end_common.utilities.exceptions import ConfigurationException
from spinn_front_end_common.utilities.helpful_functions import (
    locate_memory_region_for_placement)
from spinn_front_end_common.utilities.utility_objs import ExecutableType
from spinn_front_end_common.interface.profiling import AbstractHasProfileData
from spinn_front_end_common.interface.profiling.profile_utils import (
    get_profiling_data)
from spynnaker.pyNN.models.abstract_models import AbstractMaxSpikes
from spynnaker.pyNN.utilities.constants import (
    LIVE_POISSON_CONTROL_PARTITION_ID)


class SpikeSourcePoissonMachineVertex(
        MachineVertex, AbstractReceiveBuffersToHost,
        ProvidesProvenanceDataFromMachineImpl, AbstractRecordable,
        AbstractSupportsDatabaseInjection, AbstractHasProfileData,
        AbstractHasAssociatedBinary):
    __slots__ = [
        "__buffered_sdram_per_timestep",
        "__is_recording",
        "__minimum_buffer_sdram",
        "__resources"]

    class POISSON_SPIKE_SOURCE_REGIONS(Enum):
        SYSTEM_REGION = 0
        POISSON_PARAMS_REGION = 1
        RATES_REGION = 2
        SPIKE_HISTORY_REGION = 3
        PROVENANCE_REGION = 4
        PROFILER_REGION = 5
        TDMA_REGION = 6

    PROFILE_TAG_LABELS = {
        0: "TIMER",
        1: "PROB_FUNC"}

    class EXTRA_PROVENANCE_DATA_ENTRIES(Enum):
        """ Entries for the provenance data generated by standard neuron \
            models.
        """
        #: The number of pre-synaptic events
        TDMA_MISSED_SLOTS = 0

    def __init__(
            self, resources_required, is_recording, constraints=None,
            label=None, app_vertex=None, vertex_slice=None):
        # pylint: disable=too-many-arguments
        super(SpikeSourcePoissonMachineVertex, self).__init__(
            label, constraints=constraints, app_vertex=app_vertex,
            vertex_slice=vertex_slice)
        self.__is_recording = is_recording
        self.__resources = resources_required

    @property
    @overrides(MachineVertex.resources_required)
    def resources_required(self):
        return self.__resources

    @property
    @overrides(ProvidesProvenanceDataFromMachineImpl._provenance_region_id)
    def _provenance_region_id(self):
        return self.POISSON_SPIKE_SOURCE_REGIONS.PROVENANCE_REGION.value

    @property
    @overrides(
        ProvidesProvenanceDataFromMachineImpl._n_additional_data_items)
    def _n_additional_data_items(self):
        return 1

    @overrides(AbstractRecordable.is_recording)
    def is_recording(self):
        return self.__is_recording

    @overrides(AbstractReceiveBuffersToHost.get_recorded_region_ids)
    def get_recorded_region_ids(self):
        if self.__is_recording:
            return [0]
        return []

    @overrides(AbstractReceiveBuffersToHost.get_recording_region_base_address)
    def get_recording_region_base_address(self, txrx, placement):
        return locate_memory_region_for_placement(
            placement,
            self.POISSON_SPIKE_SOURCE_REGIONS.SPIKE_HISTORY_REGION.value,
            txrx)

    @property
    @overrides(AbstractSupportsDatabaseInjection.is_in_injection_mode)
    def is_in_injection_mode(self):
        # pylint: disable=no-value-for-parameter
        return self._is_in_injection_mode()

    @inject_items({"graph": "MemoryMachineGraph"})
    def _is_in_injection_mode(self, graph):
        # pylint: disable=arguments-differ
        in_edges = graph.get_edges_ending_at_vertex_with_partition_name(
            self, LIVE_POISSON_CONTROL_PARTITION_ID)
        if len(in_edges) > 1:
            raise ConfigurationException(
                "Poisson source can only have one incoming control")
        return len(in_edges) == 1

    @overrides(AbstractHasProfileData.get_profile_data)
    def get_profile_data(self, transceiver, placement):
        return get_profiling_data(
            self.POISSON_SPIKE_SOURCE_REGIONS.PROFILER_REGION.value,
            self.PROFILE_TAG_LABELS, transceiver, placement)

    @overrides(ProvidesProvenanceDataFromMachineImpl.
               get_provenance_data_from_machine)
    def get_provenance_data_from_machine(self, transceiver, placement):
        # pylint: disable=too-many-locals
        provenance_data = self._read_provenance_data(transceiver, placement)
        provenance_items = self._read_basic_provenance_items(
            provenance_data, placement)
        provenance_data = self._get_remaining_provenance_data_items(
            provenance_data)

        n_times_tdma_fell_behind = provenance_data[
            self.EXTRA_PROVENANCE_DATA_ENTRIES.TDMA_MISSED_SLOTS.value]

        label, x, y, p, names = self._get_placement_details(placement)

        provenance_items.append(
            self._app_vertex.get_tdma_provenance_item(
                names, x, y, p, n_times_tdma_fell_behind))
        return provenance_items

    @overrides(AbstractHasAssociatedBinary.get_binary_file_name)
    def get_binary_file_name(self):
        return "spike_source_poisson.aplx"

    @overrides(AbstractHasAssociatedBinary.get_binary_start_type)
    def get_binary_start_type(self):
        return ExecutableType.USES_SIMULATION_INTERFACE

<<<<<<< HEAD
    @property
    def max_rate(self):
        return self.app_vertex.max_rate

    @property
    def application_n_atoms(self):
        """
        The application level n_atoms
        :return: The application level n_atoms
        """
        return self.app_vertex.n_atoms
=======
    @overrides(AbstractMaxSpikes.max_spikes_per_second)
    def max_spikes_per_second(self):
        return self.app_vertex.max_rate

    @overrides(AbstractMaxSpikes.max_spikes_per_ts)
    def max_spikes_per_ts(self, machine_time_step):
        return self.app_vertex.max_spikes_per_ts(machine_time_step)
>>>>>>> ed6033aa
<|MERGE_RESOLUTION|>--- conflicted
+++ resolved
@@ -160,24 +160,10 @@
     def get_binary_start_type(self):
         return ExecutableType.USES_SIMULATION_INTERFACE
 
-<<<<<<< HEAD
-    @property
-    def max_rate(self):
-        return self.app_vertex.max_rate
-
-    @property
-    def application_n_atoms(self):
-        """
-        The application level n_atoms
-        :return: The application level n_atoms
-        """
-        return self.app_vertex.n_atoms
-=======
     @overrides(AbstractMaxSpikes.max_spikes_per_second)
     def max_spikes_per_second(self):
         return self.app_vertex.max_rate
 
     @overrides(AbstractMaxSpikes.max_spikes_per_ts)
     def max_spikes_per_ts(self, machine_time_step):
-        return self.app_vertex.max_spikes_per_ts(machine_time_step)
->>>>>>> ed6033aa
+        return self.app_vertex.max_spikes_per_ts(machine_time_step)