# Copyright (c) 2017-2019 The University of Manchester
#
# This program is free software: you can redistribute it and/or modify
# it under the terms of the GNU General Public License as published by
# the Free Software Foundation, either version 3 of the License, or
# (at your option) any later version.
#
# This program is distributed in the hope that it will be useful,
# but WITHOUT ANY WARRANTY; without even the implied warranty of
# MERCHANTABILITY or FITNESS FOR A PARTICULAR PURPOSE.  See the
# GNU General Public License for more details.
#
# You should have received a copy of the GNU General Public License
# along with this program.  If not, see <http://www.gnu.org/licenses/>.

import logging
import math
import numpy
import scipy.stats
from spinn_utilities.log import FormatAdapter
from spinn_utilities.overrides import overrides
from pacman.model.partitioner_interfaces import LegacyPartitionerAPI
from pacman.model.resources import (
    ConstantSDRAM, CPUCyclesPerTickResource, DTCMResource, ResourceContainer)
from spinn_utilities.config_holder import get_config_int
from spinn_front_end_common.abstract_models import (
    AbstractChangableAfterRun, AbstractRewritesDataSpecification)
from spinn_front_end_common.abstract_models.impl import (
    TDMAAwareApplicationVertex)
from spinn_front_end_common.interface.buffer_management import (
    recording_utilities)
from spinn_front_end_common.utilities.constants import (
    SYSTEM_BYTES_REQUIREMENT, MICRO_TO_SECOND_CONVERSION)
from spinn_front_end_common.interface.profiling import profile_utils
from spinn_front_end_common.utilities.globals_variables import (
    machine_time_step)
from spynnaker.pyNN.models.common import (
    AbstractSpikeRecordable, MultiSpikeRecorder, SimplePopulationSettable)
from .spike_source_poisson_machine_vertex import (
    SpikeSourcePoissonMachineVertex, _flatten, get_rates_bytes,
    get_sdram_edge_params_bytes)
from spynnaker.pyNN.utilities.utility_calls import create_mars_kiss_seeds
from spynnaker.pyNN.utilities.ranged.spynnaker_ranged_dict \
    import SpynnakerRangeDictionary
from spynnaker.pyNN.utilities.ranged.spynnaker_ranged_list \
    import SpynnakerRangedList

logger = FormatAdapter(logging.getLogger(__name__))

# uint32_t n_rates; uint32_t index
PARAMS_WORDS_PER_NEURON = 2

# start_scaled, end_scaled, next_scaled, is_fast_source, exp_minus_lambda,
# sqrt_lambda, isi_val, time_to_spike
PARAMS_WORDS_PER_RATE = 8

SLOW_RATE_PER_TICK_CUTOFF = (
    SpikeSourcePoissonMachineVertex.SLOW_RATE_PER_TICK_CUTOFF)

OVERFLOW_TIMESTEPS_FOR_SDRAM = 5

# The microseconds per timestep will be divided by this to get the max offset
_MAX_OFFSET_DENOMINATOR = 10


class SpikeSourcePoissonVertex(
        TDMAAwareApplicationVertex, AbstractSpikeRecordable,
        AbstractChangableAfterRun, SimplePopulationSettable,
        LegacyPartitionerAPI):
    """ A Poisson Spike source object
    """

    __slots__ = [
        "__change_requires_mapping",
        "__duration",
        "__model",
        "__model_name",
        "__n_atoms",
        "__rate",
        "__rng",
        "__seed",
        "__spike_recorder",
        "__start",
        "__time_to_spike",
        "__kiss_seed",  # dict indexed by vertex slice
        "__n_subvertices",
        "__max_rate",
        "__rate_change",
        "__n_profile_samples",
        "__data",
        "__is_variable_rate",
<<<<<<< HEAD
        "__max_spikes",
        "__outgoing_projections",
        "__incoming_control_edge"]
=======
        "__outgoing_projections"]
>>>>>>> 8a55f2cf

    SPIKE_RECORDING_REGION_ID = 0

    def __init__(
            self, n_neurons, constraints, label, seed,
            max_atoms_per_core, model, rate=None, start=None,
            duration=None, rates=None, starts=None, durations=None,
            max_rate=None, splitter=None):
        """
        :param int n_neurons:
        :param constraints:
        :type constraints:
            iterable(~pacman.model.constraints.AbstractConstraint)
        :param str label:
        :param float seed:
        :param int max_atoms_per_core:
        :param ~spynnaker.pyNN.models.spike_source.SpikeSourcePoisson model:
        :param iterable(float) rate:
        :param iterable(int) start:
        :param iterable(int) duration:
        :param splitter:
        :type splitter:
            ~pacman.model.partitioner_splitters.abstract_splitters.AbstractSplitterCommon
        """
        # pylint: disable=too-many-arguments
        super().__init__(label, constraints, max_atoms_per_core, splitter)

        # atoms params
        self.__n_atoms = self.round_n_atoms(n_neurons, "n_neurons")
        self.__model_name = "SpikeSourcePoisson"
        self.__model = model
        self.__seed = seed
        self.__kiss_seed = dict()
        self.__n_subvertices = 0

        # check for changes parameters
        self.__change_requires_mapping = True

        self.__spike_recorder = MultiSpikeRecorder()

        # Check for disallowed pairs of parameters
        if (rates is not None) and (rate is not None):
            raise Exception("Exactly one of rate and rates can be specified")
        if (starts is not None) and (start is not None):
            raise Exception("Exactly one of start and starts can be specified")
        if (durations is not None) and (duration is not None):
            raise Exception(
                "Exactly one of duration and durations can be specified")
        if rate is None and rates is None:
            raise Exception("One of rate or rates must be specified")

        # Normalise the parameters
        self.__is_variable_rate = rates is not None
        if rates is None:
            if hasattr(rate, "__len__"):
                # Single rate per neuron for whole simulation
                rates = [numpy.array([r]) for r in rate]
            else:
                # Single rate for all neurons for whole simulation
                rates = numpy.array([rate])
        elif hasattr(rates[0], "__len__"):
            # Convert each list to numpy array
            rates = [numpy.array(r) for r in rates]
        else:
            rates = numpy.array(rates)
        if starts is None and start is not None:
            if hasattr(start, "__len__"):
                starts = [numpy.array([s]) for s in start]
            elif start is None:
                starts = numpy.array([0])
            else:
                starts = numpy.array([start])
        elif starts is not None and hasattr(starts[0], "__len__"):
            starts = [numpy.array(s) for s in starts]
        elif starts is not None:
            starts = numpy.array(starts)
        if durations is None and duration is not None:
            if hasattr(duration, "__len__"):
                durations = [numpy.array([d]) for d in duration]
            else:
                durations = numpy.array([duration])
        elif durations is not None and hasattr(durations[0], "__len__"):
            durations = [numpy.array(d) for d in durations]
        elif durations is not None:
            durations = numpy.array(durations)
        else:
            if hasattr(rates[0], "__len__"):
                durations = [numpy.array([None for r in _rate])
                             for _rate in rates]
            else:
                durations = numpy.array([None for _rate in rates])

        # Check that there is either one list for all neurons,
        # or one per neuron
        if hasattr(rates[0], "__len__") and len(rates) != n_neurons:
            raise Exception(
                "Must specify one rate for all neurons or one per neuron")
        if (starts is not None and hasattr(starts[0], "__len__") and
                len(starts) != n_neurons):
            raise Exception(
                "Must specify one start for all neurons or one per neuron")
        if (durations is not None and hasattr(durations[0], "__len__") and
                len(durations) != n_neurons):
            raise Exception(
                "Must specify one duration for all neurons or one per neuron")

        # Check that for each rate there is a start and duration if needed
        # TODO: Could be more efficient for case where parameters are not one
        #       per neuron
        for i in range(n_neurons):
            rate_set = rates
            if hasattr(rates[0], "__len__"):
                rate_set = rates[i]
            if not hasattr(rate_set, "__len__"):
                raise Exception("Multiple rates must be a list")
            if starts is None and len(rate_set) > 1:
                raise Exception(
                    "When multiple rates are specified,"
                    " each must have a start")
            elif starts is not None:
                start_set = starts
                if hasattr(starts[0], "__len__"):
                    start_set = starts[i]
                if len(start_set) != len(rate_set):
                    raise Exception("Each rate must have a start")
                if any(s is None for s in start_set):
                    raise Exception("Start must not be None")
            if durations is not None:
                duration_set = durations
                if hasattr(durations[0], "__len__"):
                    duration_set = durations[i]
                if len(duration_set) != len(rate_set):
                    raise Exception("Each rate must have its own duration")

        if hasattr(rates[0], "__len__"):
            time_to_spike = [
                numpy.array([0 for _ in range(len(rates[i]))])
                for i in range(len(rates))]
        else:
            time_to_spike = numpy.array([0 for _ in range(len(rates))])

        self.__data = SpynnakerRangeDictionary(n_neurons)
        self.__data["rates"] = SpynnakerRangedList(
            n_neurons, rates,
            use_list_as_value=not hasattr(rates[0], "__len__"))
        self.__data["starts"] = SpynnakerRangedList(
            n_neurons, starts,
            use_list_as_value=not hasattr(starts[0], "__len__"))
        self.__data["durations"] = SpynnakerRangedList(
            n_neurons, durations,
            use_list_as_value=not hasattr(durations[0], "__len__"))
        self.__data["time_to_spike"] = SpynnakerRangedList(
            n_neurons, time_to_spike,
            use_list_as_value=not hasattr(time_to_spike[0], "__len__"))
        self.__rng = numpy.random.RandomState(seed)
        self.__rate_change = numpy.zeros(n_neurons)

        self.__n_profile_samples = get_config_int(
            "Reports", "n_profile_samples")

        # Prepare for recording, and to get spikes
        self.__spike_recorder = MultiSpikeRecorder()

        all_rates = list(_flatten(self.__data["rates"]))
        self.__max_rate = max_rate
        if max_rate is None and len(all_rates):
            self.__max_rate = numpy.amax(all_rates)
        elif max_rate is None:
            self.__max_rate = 0

        # Keep track of how many outgoing projections exist
        self.__outgoing_projections = list()
        self.__incoming_control_edge = None

    def add_outgoing_projection(self, projection):
        """ Add an outgoing projection from this vertex

        :param PyNNProjectionCommon projection: The projection to add
        """
        self.__outgoing_projections.append(projection)

    @property
    def outgoing_projections(self):
        """ The projections outgoing from this vertex

        :rtype: list(PyNNProjectionCommon)
        """
        return self.__outgoing_projections

    @property
    def n_profile_samples(self):
        return self.__n_profile_samples

    @property
    def rate(self):
        if self.__is_variable_rate:
            raise Exception("Get variable rate poisson rates with .rates")
        return list(_flatten(self.__data["rates"]))

    @rate.setter
    def rate(self, rate):
        if self.__is_variable_rate:
            raise Exception("Cannot set rate of a variable rate poisson")
        self.__rate_change = rate - numpy.array(
            list(_flatten(self.__data["rates"])))
        # Normalise parameter
        if hasattr(rate, "__len__"):
            # Single rate per neuron for whole simulation
            self.__data["rates"].set_value([numpy.array([r]) for r in rate])
        else:
            # Single rate for all neurons for whole simulation
            self.__data["rates"].set_value(
                numpy.array([rate]), use_list_as_value=True)
        all_rates = list(_flatten(self.__data["rates"]))
        new_max = 0
        if len(all_rates):
            new_max = numpy.amax(all_rates)
        if self.__max_rate is None:
            self.__max_rate = new_max
        # Setting record forces reset so OK to go over if not recording
        elif self.__spike_recorder.record and new_max > self.__max_rate:
            logger.info('Increasing spike rate while recording requires a '
                        '"reset unless additional_parameters "max_rate" is '
                        'set')
            self.__change_requires_mapping = True
            self.__max_rate = new_max

    @property
    def start(self):
        return self.__data["starts"]

    @start.setter
    def start(self, start):
        if self.__is_variable_rate:
            raise Exception("Cannot set start of a variable rate poisson")
        # Normalise parameter
        if hasattr(start, "__len__"):
            # Single start per neuron for whole simulation
            self.__data["starts"].set_value([numpy.array([s]) for s in start])
        else:
            # Single start for all neurons for whole simulation
            self.__data["starts"].set_value(
                numpy.array([start]), use_list_as_value=True)

    @property
    def duration(self):
        return self.__data["durations"]

    @duration.setter
    def duration(self, duration):
        if self.__is_variable_rate:
            raise Exception("Cannot set duration of a variable rate poisson")
        # Normalise parameter
        if hasattr(duration, "__len__"):
            # Single duration per neuron for whole simulation
            self.__data["durations"].set_value(
                [numpy.array([d]) for d in duration])
        else:
            # Single duration for all neurons for whole simulation
            self.__data["durations"].set_value(
                numpy.array([duration]), use_list_as_value=True)

    @property
    def rates(self):
        return self.__data["rates"]

    @rates.setter
    def rates(self, _rates):
        if self.__is_variable_rate:
            raise Exception("Cannot set rates of a variable rate poisson")
        raise Exception("Set the rate of a Poisson source using rate")

    @property
    def starts(self):
        return self.__data["starts"]

    @starts.setter
    def starts(self, _starts):
        if self.__is_variable_rate:
            raise Exception("Cannot set starts of a variable rate poisson")
        raise Exception("Set the start of a Poisson source using start")

    @property
    def durations(self):
        return self.__data["durations"]

    @durations.setter
    def durations(self, _durations):
        if self.__is_variable_rate:
            raise Exception("Cannot set durations of a variable rate poisson")
        raise Exception("Set the duration of a Poisson source using duration")

    @property
    def time_to_spike(self):
        return self.__data["time_to_spike"]

    @property
    def rate_change(self):
        return self.__rate_change

    @property
    @overrides(AbstractChangableAfterRun.requires_mapping)
    def requires_mapping(self):
        return self.__change_requires_mapping

    @overrides(AbstractChangableAfterRun.mark_no_changes)
    def mark_no_changes(self):
        self.__change_requires_mapping = False

    @overrides(SimplePopulationSettable.set_value)
    def set_value(self, key, value):
        super().set_value(key, value)
        for machine_vertex in self.machine_vertices:
            if isinstance(machine_vertex, AbstractRewritesDataSpecification):
                machine_vertex.set_reload_required(True)

    def max_spikes_per_ts(self):
        ts_per_second = (MICRO_TO_SECOND_CONVERSION /
                         machine_time_step())
        if float(self.__max_rate) / ts_per_second < \
                SLOW_RATE_PER_TICK_CUTOFF:
            return 1

        # Experiments show at 1000 this result is typically higher than actual
        chance_ts = 1000
        max_spikes_per_ts = scipy.stats.poisson.ppf(
            1.0 - (1.0 / float(chance_ts)),
            float(self.__max_rate) / ts_per_second)
        return int(math.ceil(max_spikes_per_ts)) + 1.0

    def get_recording_sdram_usage(self, vertex_slice):
        """
        :param ~pacman.model.graphs.common.Slice vertex_slice:
        """
        variable_sdram = self.__spike_recorder.get_sdram_usage_in_bytes(
            vertex_slice.n_atoms, self.max_spikes_per_ts())
        constant_sdram = ConstantSDRAM(
            variable_sdram.per_timestep * OVERFLOW_TIMESTEPS_FOR_SDRAM)
        return variable_sdram + constant_sdram

    @overrides(LegacyPartitionerAPI.get_resources_used_by_atoms)
    def get_resources_used_by_atoms(self, vertex_slice):
        """
        :param ~pacman.model.graphs.common.Slice vertex_slice:
        """
        poisson_params_sz = get_rates_bytes(vertex_slice, self.__data["rates"])
        sdram_sz = get_sdram_edge_params_bytes(vertex_slice)
        other = ConstantSDRAM(
            SYSTEM_BYTES_REQUIREMENT +
            SpikeSourcePoissonMachineVertex.get_provenance_data_size(0) +
            poisson_params_sz + self.tdma_sdram_size_in_bytes +
            recording_utilities.get_recording_header_size(1) +
            recording_utilities.get_recording_data_constant_size(1) +
            profile_utils.get_profile_region_size(self.__n_profile_samples) +
            sdram_sz)

        recording = self.get_recording_sdram_usage(vertex_slice)
        # build resources as i currently know
        container = ResourceContainer(
            sdram=recording + other,
            dtcm=DTCMResource(self.get_dtcm_usage_for_atoms()),
            cpu_cycles=CPUCyclesPerTickResource(
                self.get_cpu_usage_for_atoms()))

        return container

    @property
    def n_atoms(self):
        return self.__n_atoms

    @overrides(LegacyPartitionerAPI.create_machine_vertex)
    def create_machine_vertex(
            self, vertex_slice, resources_required, label=None,
            constraints=None):
        # pylint: disable=arguments-differ
        index = self.__n_subvertices
        self.__n_subvertices += 1
        return SpikeSourcePoissonMachineVertex(
            resources_required, self.__spike_recorder.record,
            constraints, label, self, vertex_slice, index)

    @property
    def max_rate(self):
        return self.__max_rate

    @property
    def seed(self):
        return self.__seed

    @seed.setter
    def seed(self, seed):
        self.__seed = seed
        self.__kiss_seed = dict()
        self.__rng = numpy.random.RandomState(seed)

    @overrides(AbstractSpikeRecordable.is_recording_spikes)
    def is_recording_spikes(self):
        return self.__spike_recorder.record

    @overrides(AbstractSpikeRecordable.set_recording_spikes)
    def set_recording_spikes(
            self, new_state=True, sampling_interval=None, indexes=None):
        if sampling_interval is not None:
            logger.warning("Sampling interval currently not supported for "
                           "SpikeSourcePoisson so being ignored")
        if indexes is not None:
            logger.warning("indexes not supported for "
                           "SpikeSourcePoisson so being ignored")
        if new_state and not self.__spike_recorder.record:
            self.__change_requires_mapping = True
        self.__spike_recorder.record = new_state

    @overrides(AbstractSpikeRecordable.get_spikes_sampling_interval)
    def get_spikes_sampling_interval(self):
        return machine_time_step()

    @staticmethod
    def get_dtcm_usage_for_atoms():
        return 0

    @staticmethod
    def get_cpu_usage_for_atoms():
        return 0

    def kiss_seed(self, vertex_slice):
        if vertex_slice not in self.__kiss_seed:
            self.__kiss_seed[vertex_slice] = create_mars_kiss_seeds(
                self.__rng)
        return self.__kiss_seed[vertex_slice]

    def update_kiss_seed(self, vertex_slice, seed):
        """ updates a kiss seed from the machine

        :param vertex_slice: the vertex slice to update seed of
        :param seed: the seed
        :rtype: None
        """
        self.__kiss_seed[vertex_slice] = seed

    @overrides(AbstractSpikeRecordable.get_spikes)
    def get_spikes(self, placements, buffer_manager):
        return self.__spike_recorder.get_spikes(
            self.label, buffer_manager,
            SpikeSourcePoissonVertex.SPIKE_RECORDING_REGION_ID,
            placements, self)

    @overrides(AbstractSpikeRecordable.clear_spike_recording)
    def clear_spike_recording(self, buffer_manager, placements):
        for machine_vertex in self.machine_vertices:
            placement = placements.get_placement_of_vertex(machine_vertex)
            buffer_manager.clear_recorded_data(
                placement.x, placement.y, placement.p,
                SpikeSourcePoissonVertex.SPIKE_RECORDING_REGION_ID)

    def describe(self):
        """ Return a human-readable description of the cell or synapse type.

        The output may be customised by specifying a different template\
        together with an associated template engine\
        (see :py:mod:`pyNN.descriptions`).

        If template is None, then a dictionary containing the template context\
        will be returned.

        :rtype: dict(str, ...)
        """

        parameters = dict()
        for parameter_name in self.__model.default_parameters:
            parameters[parameter_name] = self.get_value(parameter_name)

        context = {
            "name": self.__model_name,
            "default_parameters": self.__model.default_parameters,
            "default_initial_values": self.__model.default_parameters,
            "parameters": parameters,
        }
        return context

    @overrides(TDMAAwareApplicationVertex.get_n_cores)
    def get_n_cores(self):
        return len(self._splitter.get_out_going_slices())

    def set_live_poisson_control_edge(self, edge):
        if self.__incoming_control_edge is not None:
            raise Exception("The Poisson can only be controlled by one source")
        self.__incoming_control_edge = edge

    @property
    def incoming_control_edge(self):
        return self.__incoming_control_edge<|MERGE_RESOLUTION|>--- conflicted
+++ resolved
@@ -89,13 +89,8 @@
         "__n_profile_samples",
         "__data",
         "__is_variable_rate",
-<<<<<<< HEAD
-        "__max_spikes",
         "__outgoing_projections",
         "__incoming_control_edge"]
-=======
-        "__outgoing_projections"]
->>>>>>> 8a55f2cf
 
     SPIKE_RECORDING_REGION_ID = 0
 
