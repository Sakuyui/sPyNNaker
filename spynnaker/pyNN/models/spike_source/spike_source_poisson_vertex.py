import logging
import math
import numpy
import scipy.stats
from spinn_utilities.overrides import overrides
from data_specification.enums import DataType
from pacman.executor.injection_decorator import inject_items
from pacman.model.constraints.key_allocator_constraints import (
    ContiguousKeyRangeContraint)
from pacman.model.graphs.application import ApplicationVertex
from pacman.model.resources import (
    CPUCyclesPerTickResource, DTCMResource, ResourceContainer, SDRAMResource)
from spinn_front_end_common.abstract_models import (
    AbstractChangableAfterRun, AbstractProvidesOutgoingPartitionConstraints,
    AbstractGeneratesDataSpecification, AbstractHasAssociatedBinary,
    AbstractRewritesDataSpecification)
from spinn_front_end_common.abstract_models.impl import (
    ProvidesKeyToAtomMappingImpl)
from spinn_front_end_common.interface.simulation import simulation_utilities
from spinn_front_end_common.interface.buffer_management import (
    recording_utilities)
from spinn_front_end_common.utilities import (
    helpful_functions, globals_variables)
from spinn_front_end_common.utilities.constants import (
    SYSTEM_BYTES_REQUIREMENT, SARK_PER_MALLOC_SDRAM_USAGE)
from spinn_front_end_common.utilities.utility_objs import ExecutableType
from spinn_front_end_common.utilities.exceptions import ConfigurationException
from spynnaker.pyNN.models.common import (
    AbstractSpikeRecordable, MultiSpikeRecorder, SimplePopulationSettable)
from spynnaker.pyNN.utilities import constants, utility_calls
from spynnaker.pyNN.models.abstract_models import (
    AbstractReadParametersBeforeSet)
from spynnaker.pyNN.models.neuron.implementations import Struct
from .spike_source_poisson_machine_vertex import (
    SpikeSourcePoissonMachineVertex)

logger = logging.getLogger(__name__)

# bool has_key; uint32_t key; uint32_t set_rate_neuron_id_mask;
# uint32_t random_backoff_us; uint32_t time_between_spikes;
# UFRACT seconds_per_tick; REAL ticks_per_second;
# REAL slow_rate_per_tick_cutoff; uint32_t first_source_id;
# uint32_t n_spike_sources; mars_kiss64_seed_t (uint[4]) spike_source_seed;
PARAMS_BASE_WORDS = 14

# start_scaled, end_scaled, is_fast_source, exp_minus_lambda, isi_val,
# time_to_spike
PARAMS_WORDS_PER_NEURON = 6

START_OF_POISSON_GENERATOR_PARAMETERS = PARAMS_BASE_WORDS * 4
MICROSECONDS_PER_SECOND = 1000000.0
MICROSECONDS_PER_MILLISECOND = 1000.0
SLOW_RATE_PER_TICK_CUTOFF = 1.0
_REGIONS = SpikeSourcePoissonMachineVertex.POISSON_SPIKE_SOURCE_REGIONS

# The microseconds per timestep will be divided by this to get the max offset
_MAX_OFFSET_DENOMINATOR = 10


_PoissonStruct = Struct([
    DataType.UINT32,  # Start Scaled
    DataType.UINT32,  # End Scaled
    DataType.UINT32,  # is_fast_source
    DataType.U032,    # exp^(-rate)
    DataType.S1615,   # inter-spike-interval
    DataType.S1615])  # timesteps to next spike


class SpikeSourcePoissonVertex(
        ApplicationVertex, AbstractGeneratesDataSpecification,
        AbstractHasAssociatedBinary, AbstractSpikeRecordable,
        AbstractProvidesOutgoingPartitionConstraints,
        AbstractChangableAfterRun, AbstractReadParametersBeforeSet,
        AbstractRewritesDataSpecification, SimplePopulationSettable,
        ProvidesKeyToAtomMappingImpl):
    """ A Poisson Spike source object
    """

    _N_POPULATION_RECORDING_REGIONS = 1
    _DEFAULT_MALLOCS_USED = 2
    SPIKE_RECORDING_REGION_ID = 0

    def __init__(
            self, n_neurons, constraints, label, rate, start, duration, seed,
            max_atoms_per_core, model):
        # pylint: disable=too-many-arguments
        super(SpikeSourcePoissonVertex, self).__init__(
            label, constraints, max_atoms_per_core)

        config = globals_variables.get_simulator().config

        # atoms params
        self._n_atoms = n_neurons
        self._model_name = "SpikeSourcePoisson"
        self._model = model
<<<<<<< HEAD
        self._seed = None
        self._n_subvertices = 0
        self._n_data_specs = 0
=======
        self._seed = seed
        self._kiss_seed = dict()
        self._rng = None
>>>>>>> 887be0f6

        # check for changes parameters
        self._change_requires_mapping = True
        self._change_requires_neuron_parameters_reload = False

        # Store the parameters
        self._rate = utility_calls.convert_param_to_numpy(rate, n_neurons)
        self._rate_change = numpy.zeros(self._rate.size)
        self._start = utility_calls.convert_param_to_numpy(start, n_neurons)
        self._duration = utility_calls.convert_param_to_numpy(
            duration, n_neurons)
        self._time_to_spike = utility_calls.convert_param_to_numpy(
            0, n_neurons)
        self._machine_time_step = None

        # Prepare for recording, and to get spikes
        self._spike_recorder = MultiSpikeRecorder()
        self._time_between_requests = config.getint(
            "Buffers", "time_between_requests")
        self._receive_buffer_host = config.get(
            "Buffers", "receive_buffer_host")
        self._receive_buffer_port = helpful_functions.read_config_int(
            config, "Buffers", "receive_buffer_port")
        self._minimum_buffer_sdram = config.getint(
            "Buffers", "minimum_buffer_sdram")
        self._using_auto_pause_and_resume = config.getboolean(
            "Buffers", "use_auto_pause_and_resume")

        spike_buffer_max_size = 0
        self._buffer_size_before_receive = None
        if config.getboolean("Buffers", "enable_buffered_recording"):
            spike_buffer_max_size = config.getint(
                "Buffers", "spike_buffer_size")
            self._buffer_size_before_receive = config.getint(
                "Buffers", "buffer_size_before_receive")
        self._maximum_sdram_for_buffering = [spike_buffer_max_size]

    @property
    @overrides(AbstractChangableAfterRun.requires_mapping)
    def requires_mapping(self):
        return self._change_requires_mapping

    @overrides(AbstractChangableAfterRun.mark_no_changes)
    def mark_no_changes(self):
        self._change_requires_mapping = False

    @overrides(SimplePopulationSettable.set_value)
    def set_value(self, key, value):
        SimplePopulationSettable.set_value(self, key, value)
        self._change_requires_neuron_parameters_reload = True

    def _max_spikes_per_ts(
            self, vertex_slice, n_machine_time_steps, machine_time_step):
        max_rate = numpy.amax(self._rate[vertex_slice.as_slice])
        if max_rate == 0:
            return 0
        ts_per_second = MICROSECONDS_PER_SECOND / float(machine_time_step)
        max_spikes_per_ts = scipy.stats.poisson.ppf(
            1.0 - (1.0 / float(n_machine_time_steps)),
            float(max_rate) / ts_per_second)
        return int(math.ceil(max_spikes_per_ts)) + 1.0

    @inject_items({
        "n_machine_time_steps": "TotalMachineTimeSteps",
        "machine_time_step": "MachineTimeStep"
    })
    @overrides(
        ApplicationVertex.get_resources_used_by_atoms,
        additional_arguments={"n_machine_time_steps", "machine_time_step"}
    )
    def get_resources_used_by_atoms(
            self, vertex_slice, n_machine_time_steps, machine_time_step):
        # pylint: disable=arguments-differ

        # build resources as i currently know
        container = ResourceContainer(
            sdram=SDRAMResource(self.get_sdram_usage_for_atoms(vertex_slice)),
            dtcm=DTCMResource(self.get_dtcm_usage_for_atoms()),
            cpu_cycles=CPUCyclesPerTickResource(
                self.get_cpu_usage_for_atoms()))

        recording_sizes = recording_utilities.get_recording_region_sizes(
            [self._spike_recorder.get_sdram_usage_in_bytes(
                vertex_slice.n_atoms, self._max_spikes_per_ts(
                    vertex_slice, n_machine_time_steps, machine_time_step),
                self._N_POPULATION_RECORDING_REGIONS) * n_machine_time_steps],
            self._minimum_buffer_sdram,
            self._maximum_sdram_for_buffering,
            self._using_auto_pause_and_resume)
        container.extend(recording_utilities.get_recording_resources(
            recording_sizes, self._receive_buffer_host,
            self._receive_buffer_port))
        return container

    @property
    def n_atoms(self):
        return self._n_atoms

    @inject_items({
        "n_machine_time_steps": "TotalMachineTimeSteps",
        "machine_time_step": "MachineTimeStep"
    })
    @overrides(
        ApplicationVertex.create_machine_vertex,
        additional_arguments={"n_machine_time_steps", "machine_time_step"}
    )
    def create_machine_vertex(
            self, vertex_slice, resources_required, n_machine_time_steps,
            machine_time_step, label=None, constraints=None):
        # pylint: disable=too-many-arguments, arguments-differ
        self._n_subvertices += 1
        buffered_sdram_per_timestep =\
            self._spike_recorder.get_sdram_usage_in_bytes(
                vertex_slice.n_atoms, self._max_spikes_per_ts(
                    vertex_slice, n_machine_time_steps, machine_time_step), 1)
        minimum_buffer_sdram = recording_utilities.get_minimum_buffer_sdram(
            [buffered_sdram_per_timestep * n_machine_time_steps],
            self._minimum_buffer_sdram)
        return SpikeSourcePoissonMachineVertex(
            resources_required, self._spike_recorder.record,
            minimum_buffer_sdram[0], buffered_sdram_per_timestep,
            constraints, label)

    @property
    def rate(self):
        return self._rate

    @rate.setter
    def rate(self, rate):
        new_rate = utility_calls.convert_param_to_numpy(rate, self._n_atoms)
        self._rate_change = new_rate - self._rate
        self._rate = new_rate

    @property
    def start(self):
        return self._start

    @start.setter
    def start(self, start):
        self._start = utility_calls.convert_param_to_numpy(
            start, self._n_atoms)

    @property
    def duration(self):
        return self._duration

    @duration.setter
    def duration(self, duration):
        self._duration = utility_calls.convert_param_to_numpy(
            duration, self._n_atoms)

    @property
    def seed(self):
        return self._seed

    @seed.setter
    def seed(self, seed):
        self._seed = seed
        self._kiss_seed = dict()
        self._rng = None

    @staticmethod
    def get_params_bytes(vertex_slice):
        """ Gets the size of the poisson parameters in bytes

        :param vertex_slice:
        """
        return (PARAMS_BASE_WORDS +
                (vertex_slice.n_atoms * PARAMS_WORDS_PER_NEURON)) * 4

    def reserve_memory_regions(self, spec, placement, graph_mapper):
        """ Reserve memory regions for poisson source parameters and output\
            buffer.

        :param spec: the data specification writer
        :param placement: the location this vertex resides on in the machine
        :param graph_mapper: the mapping between app and machine graphs
        :return: None
        """
        spec.comment("\nReserving memory space for data regions:\n\n")

        # Reserve memory:
        spec.reserve_memory_region(
            region=_REGIONS.SYSTEM_REGION.value,
            size=SYSTEM_BYTES_REQUIREMENT,
            label='setup')

        # reserve poisson params dsg region
        self._reserve_poisson_params_region(placement, graph_mapper, spec)

        spec.reserve_memory_region(
            region=_REGIONS.SPIKE_HISTORY_REGION.value,
            size=recording_utilities.get_recording_header_size(1),
            label="Recording")
        placement.vertex.reserve_provenance_data_region(spec)

    def _reserve_poisson_params_region(self, placement, graph_mapper, spec):
        """ does the allocation for the poisson params region itself, as\
            it can be reused for setters after an initial run

        :param placement: the location on machine for this vertex
        :param graph_mapper: the mapping between machine and application graphs
        :param spec: the dsg writer
        :return:  None
        """
        spec.reserve_memory_region(
            region=_REGIONS.POISSON_PARAMS_REGION.value,
            size=self.get_params_bytes(graph_mapper.get_slice(
                placement.vertex)), label='PoissonParams')

    def _write_poisson_parameters(
            self, spec, graph, placement, routing_info,
            vertex_slice, machine_time_step, time_scale_factor):
        """ Generate Neuron Parameter data for Poisson spike sources

        :param spec: the data specification writer
        :param key: the routing key for this vertex
        :param vertex_slice:\
            the slice of atoms a machine vertex holds from its application\
            vertex
        :param machine_time_step: the time between timer tick updates.
        :param time_scale_factor:\
            the scaling between machine time step and real time
        :return: None
        """
        # pylint: disable=too-many-arguments, too-many-locals
        spec.comment("\nWriting Neuron Parameters for {} poisson sources:\n"
                     .format(vertex_slice.n_atoms))

        # Set the focus to the memory region 2 (neuron parameters):
        spec.switch_write_focus(_REGIONS.POISSON_PARAMS_REGION.value)

        # Write Key info for this core:
        key = routing_info.get_first_key_from_pre_vertex(
            placement.vertex, constants.SPIKE_PARTITION_ID)
        spec.write_value(data=1 if key is not None else 0)
        spec.write_value(data=key if key is not None else 0)

        # Write the incoming mask if there is one
        in_edges = graph.get_edges_ending_at_vertex_with_partition_name(
            placement.vertex, constants.LIVE_POISSON_CONTROL_PARTITION_ID)
        if len(in_edges) > 1:
            raise ConfigurationException(
                "Only one control edge can end at a Poisson vertex")
        incoming_mask = 0
        if len(in_edges) == 1:
            in_edge = in_edges[0]

            # Get the mask of the incoming keys
            incoming_mask = \
                routing_info.get_routing_info_for_edge(in_edge).first_mask
            incoming_mask = ~incoming_mask & 0xFFFFFFFF
        spec.write_value(incoming_mask)

        # Write the offset value
        max_offset = (
            machine_time_step * time_scale_factor) // _MAX_OFFSET_DENOMINATOR
        spec.write_value(
            int(math.ceil(max_offset / self._n_subvertices)) *
            self._n_data_specs)
        self._n_data_specs += 1

        # Write the number of microseconds between sending spikes
        total_mean_rate = numpy.sum(self._rate)
        if total_mean_rate > 0:
            max_spikes = numpy.sum(scipy.stats.poisson.ppf(
                1.0 - (1.0 / self._rate), self._rate))
            spikes_per_timestep = (
                max_spikes / (MICROSECONDS_PER_SECOND // machine_time_step))
            # avoid a possible division by zero / small number (which may
            # result in a value that doesn't fit in a uint32) by only
            # setting time_between_spikes if spikes_per_timestep is > 1
            time_between_spikes = 1.0
            if spikes_per_timestep > 1:
                time_between_spikes = (
                    (machine_time_step * time_scale_factor) /
                    (spikes_per_timestep * 2.0))
            spec.write_value(data=int(time_between_spikes))
        else:

            # If the rate is 0 or less, set a "time between spikes" of 1
            # to ensure that some time is put between spikes in event
            # of a rate change later on
            spec.write_value(data=1)

        # Write the number of seconds per timestep (unsigned long fract)
        spec.write_value(
            data=float(machine_time_step) / MICROSECONDS_PER_SECOND,
            data_type=DataType.U032)

        # Write the number of timesteps per second (accum)
        spec.write_value(
            data=MICROSECONDS_PER_SECOND / float(machine_time_step),
            data_type=DataType.S1615)

        # Write the slow-rate-per-tick-cutoff (accum)
        spec.write_value(
            data=SLOW_RATE_PER_TICK_CUTOFF, data_type=DataType.S1615)

        # Write the lo_atom id
        spec.write_value(data=vertex_slice.lo_atom)

        # Write the number of sources
        spec.write_value(data=vertex_slice.n_atoms)

        # Write the random seed (4 words), generated randomly!
        kiss_key = (vertex_slice.lo_atom, vertex_slice.hi_atom)
        if kiss_key not in self._kiss_seed:
            if self._rng is None:
                self._rng = numpy.random.RandomState(self._seed)
            self._kiss_seed[kiss_key] = [
                self._rng.randint(-0x80000000, 0x7FFFFFFF) + 0x80000000
                for _ in range(4)]
        for value in self._kiss_seed[kiss_key]:
            spec.write_value(data=value)

        # Compute the start times in machine time steps
        start = self._start[vertex_slice.as_slice]
        start_scaled = self._convert_ms_to_n_timesteps(
            start, machine_time_step)

        # Compute the end times as start times + duration in machine time steps
        # (where duration is not None)
        duration = self._duration[vertex_slice.as_slice]
        end_scaled = numpy.zeros(len(duration), dtype="uint32")
        none_positions = numpy.isnan(duration)
        positions = numpy.invert(none_positions)
        end_scaled[none_positions] = 0xFFFFFFFF
        end_scaled[positions] = self._convert_ms_to_n_timesteps(
            start[positions] + duration[positions], machine_time_step)

        # Get the rates for the atoms
        rates = self._rate[vertex_slice.as_slice].astype("float")

        # Compute the spikes per tick for each atom
        spikes_per_tick = (
            rates * (float(machine_time_step) / MICROSECONDS_PER_SECOND))

        # Determine which sources are fast and which are slow
        is_fast_source = spikes_per_tick > SLOW_RATE_PER_TICK_CUTOFF

        # Compute the e^-(spikes_per_tick) for fast sources to allow fast
        # computation of the Poisson distribution to get the number of spikes
        # per timestep
        exp_minus_lambda = numpy.zeros(len(spikes_per_tick), dtype="float")
        exp_minus_lambda[is_fast_source] = numpy.exp(
            -1.0 * spikes_per_tick[is_fast_source])
        # Compute the inter-spike-interval for slow sources to get the average
        # number of timesteps between spikes
        isi_val = numpy.zeros(len(spikes_per_tick), dtype="float")
        elements = numpy.logical_not(is_fast_source) & (spikes_per_tick > 0)
        isi_val[elements] = 1.0 / spikes_per_tick[elements]

        # Get the time to spike value
        time_to_spike = self._time_to_spike[vertex_slice.as_slice]
        changed_rates = (
            self._rate_change[vertex_slice.as_slice].astype("bool") & elements)
        time_to_spike[changed_rates] = 0.0

        # Merge the arrays as parameters per atom
        data = numpy.dstack((
            start_scaled.astype("uint32"),
            end_scaled.astype("uint32"),
            is_fast_source.astype("uint32"),
            (exp_minus_lambda * (2 ** 32)).astype("uint32"),
            (isi_val * (2 ** 15)).astype("uint32"),
            (time_to_spike * (2 ** 15)).astype("uint32")
        ))[0]

        spec.write_array(data)

    @staticmethod
    def _convert_ms_to_n_timesteps(value, machine_time_step):
        return numpy.round(
            value * (MICROSECONDS_PER_MILLISECOND / float(machine_time_step)))

    @staticmethod
    def _convert_n_timesteps_to_ms(value, machine_time_step):
        return (
            value / (MICROSECONDS_PER_MILLISECOND / float(machine_time_step)))

    @overrides(AbstractSpikeRecordable.is_recording_spikes)
    def is_recording_spikes(self):
        return self._spike_recorder.record

    @overrides(AbstractSpikeRecordable.set_recording_spikes)
    def set_recording_spikes(
            self, new_state=True, sampling_interval=None, indexes=None):
        if sampling_interval is not None:
            logger.warning("Sampling interval currently not supported for "
                           "SpikeSourcePoisson so being ignored")
        if indexes is not None:
            logger.warning("indexes not supported for "
                           "SpikeSourcePoisson so being ignored")
        self._spike_recorder.record = new_state

    @overrides(AbstractSpikeRecordable.get_spikes_sampling_interval)
    def get_spikes_sampling_interval(self):
        return globals_variables.get_simulator().machine_time_step

    def get_sdram_usage_for_atoms(self, vertex_slice):
        """ calculates total sdram usage for a set of atoms

        :param vertex_slice: the atoms to calculate sdram usage for
        :return: sdram usage as a number of bytes
        """
        poisson_params_sz = self.get_params_bytes(vertex_slice)
        total_size = (
            SYSTEM_BYTES_REQUIREMENT +
            SpikeSourcePoissonMachineVertex.get_provenance_data_size(0) +
            poisson_params_sz)
        total_size += self._get_number_of_mallocs_used_by_dsg() * \
            SARK_PER_MALLOC_SDRAM_USAGE
        return total_size

    def _get_number_of_mallocs_used_by_dsg(self):
        """ Works out how many allocation requests are required by the tools

        :return: the number of allocation requests
        """
        standard_mallocs = self._DEFAULT_MALLOCS_USED
        if self._spike_recorder.record:
            standard_mallocs += 1
        return standard_mallocs

    @staticmethod
    def get_dtcm_usage_for_atoms():
        return 0

    @staticmethod
    def get_cpu_usage_for_atoms():
        return 0

    @inject_items({
        "machine_time_step": "MachineTimeStep",
        "time_scale_factor": "TimeScaleFactor",
        "graph_mapper": "MemoryGraphMapper",
        "routing_info": "MemoryRoutingInfos",
        "graph": "MemoryMachineGraph"})
    @overrides(
        AbstractRewritesDataSpecification.regenerate_data_specification,
        additional_arguments={
            "machine_time_step", "time_scale_factor", "graph_mapper",
            "routing_info", "graph"})
    def regenerate_data_specification(
            self, spec, placement, machine_time_step, time_scale_factor,
            graph_mapper, routing_info, graph):
        # pylint: disable=too-many-arguments, arguments-differ

        # reserve the neuron parameters data region
        self._reserve_poisson_params_region(placement, graph_mapper, spec)

        # allocate parameters
        self._write_poisson_parameters(
            spec=spec, graph=graph, placement=placement,
            routing_info=routing_info,
            vertex_slice=graph_mapper.get_slice(placement.vertex),
            machine_time_step=machine_time_step,
            time_scale_factor=time_scale_factor)

        # end spec
        spec.end_specification()

    @overrides(AbstractRewritesDataSpecification
               .requires_memory_regions_to_be_reloaded)
    def requires_memory_regions_to_be_reloaded(self):
        return self._change_requires_neuron_parameters_reload

    @overrides(AbstractRewritesDataSpecification.mark_regions_reloaded)
    def mark_regions_reloaded(self):
        self._change_requires_neuron_parameters_reload = False

    @overrides(AbstractReadParametersBeforeSet.read_parameters_from_machine)
    def read_parameters_from_machine(
            self, transceiver, placement, vertex_slice):

        # locate sdram address to where the neuron parameters are stored
        poisson_parameter_region_sdram_address = \
            helpful_functions.locate_memory_region_for_placement(
                placement, _REGIONS.POISSON_PARAMS_REGION.value, transceiver)

        # shift past the extra stuff before neuron parameters that we don't
        # need to read
        poisson_parameter_parameters_sdram_address = \
            poisson_parameter_region_sdram_address + \
            START_OF_POISSON_GENERATOR_PARAMETERS

        # get size of poisson params
        size_of_region = self.get_params_bytes(vertex_slice)
        size_of_region -= START_OF_POISSON_GENERATOR_PARAMETERS

        # get data from the machine
        byte_array = transceiver.read_memory(
            placement.x, placement.y,
            poisson_parameter_parameters_sdram_address, size_of_region)

        # Convert the data to parameter values
        (start, end, is_fast_source, exp_minus_lambda, isi,
         time_to_next_spike) = _PoissonStruct.read_data(
             byte_array, 0, vertex_slice.n_atoms)

        # Convert start values as timesteps into milliseconds
        self._start[vertex_slice.as_slice] = self._convert_n_timesteps_to_ms(
            start, self._machine_time_step)

        # Convert end values as timesteps to durations in milliseconds
        self._duration[vertex_slice.as_slice] = (
            self._convert_n_timesteps_to_ms(end, self._machine_time_step) -
            self._start[vertex_slice.as_slice])

        # Work out the spikes per tick depending on if the source is slow
        # or fast
        is_fast_source = is_fast_source == 1.0
        spikes_per_tick = numpy.zeros(len(is_fast_source), dtype="float")
        spikes_per_tick[is_fast_source] = numpy.log(
            exp_minus_lambda[is_fast_source]) * -1.0
        slow_elements = isi > 0
        spikes_per_tick[slow_elements] = 1.0 / isi[slow_elements]

        # Convert spikes per tick to rates
        self._rate[vertex_slice.as_slice] = (
            spikes_per_tick *
            (MICROSECONDS_PER_SECOND / float(self._machine_time_step)))

        # Store the updated time until next spike so that it can be
        # rewritten when the parameters are loaded
        self._time_to_spike[vertex_slice.as_slice] = time_to_next_spike

    @inject_items({
        "machine_time_step": "MachineTimeStep",
        "time_scale_factor": "TimeScaleFactor",
        "graph_mapper": "MemoryGraphMapper",
        "routing_info": "MemoryRoutingInfos",
        "tags": "MemoryTags",
        "n_machine_time_steps": "TotalMachineTimeSteps",
        "graph": "MemoryMachineGraph"
    })
    @overrides(
        AbstractGeneratesDataSpecification.generate_data_specification,
        additional_arguments={
            "machine_time_step", "time_scale_factor", "graph_mapper",
            "routing_info", "tags", "n_machine_time_steps", "graph"
        }
    )
    def generate_data_specification(
            self, spec, placement, machine_time_step, time_scale_factor,
            graph_mapper, routing_info, tags, n_machine_time_steps, graph):
        # pylint: disable=too-many-arguments, arguments-differ
        self._machine_time_step = machine_time_step
        vertex = placement.vertex
        vertex_slice = graph_mapper.get_slice(vertex)

        spec.comment("\n*** Spec for SpikeSourcePoisson Instance ***\n\n")

        # Reserve SDRAM space for memory areas:
        self.reserve_memory_regions(spec, placement, graph_mapper)

        # write setup data
        spec.switch_write_focus(_REGIONS.SYSTEM_REGION.value)
        spec.write_array(simulation_utilities.get_simulation_header_array(
            self.get_binary_file_name(), machine_time_step,
            time_scale_factor))

        # write recording data
        ip_tags = tags.get_ip_tags_for_vertex(vertex)
        spec.switch_write_focus(_REGIONS.SPIKE_HISTORY_REGION.value)
        recorded_region_sizes = recording_utilities.get_recorded_region_sizes(
            [self._spike_recorder.get_sdram_usage_in_bytes(
                vertex_slice.n_atoms, self._max_spikes_per_ts(
                    vertex_slice, n_machine_time_steps, machine_time_step),
                n_machine_time_steps)],
            self._maximum_sdram_for_buffering)
        spec.write_array(recording_utilities.get_recording_header_array(
            recorded_region_sizes, self._time_between_requests,
            self._buffer_size_before_receive, ip_tags))

        # write parameters
        self._write_poisson_parameters(
            spec, graph, placement, routing_info, vertex_slice,
            machine_time_step, time_scale_factor)

        # End-of-Spec:
        spec.end_specification()

    @overrides(AbstractHasAssociatedBinary.get_binary_file_name)
    def get_binary_file_name(self):
        return "spike_source_poisson.aplx"

    @overrides(AbstractHasAssociatedBinary.get_binary_start_type)
    def get_binary_start_type(self):
        return ExecutableType.USES_SIMULATION_INTERFACE

    @overrides(AbstractSpikeRecordable.get_spikes)
    def get_spikes(
            self, placements, graph_mapper, buffer_manager, machine_time_step):
        return self._spike_recorder.get_spikes(
            self.label, buffer_manager,
            SpikeSourcePoissonVertex.SPIKE_RECORDING_REGION_ID,
            placements, graph_mapper, self, machine_time_step)

    @overrides(AbstractProvidesOutgoingPartitionConstraints.
               get_outgoing_partition_constraints)
    def get_outgoing_partition_constraints(self, partition):
        return [ContiguousKeyRangeContraint()]

    @overrides(AbstractSpikeRecordable.clear_spike_recording)
    def clear_spike_recording(self, buffer_manager, placements, graph_mapper):
        machine_vertices = graph_mapper.get_machine_vertices(self)
        for machine_vertex in machine_vertices:
            placement = placements.get_placement_of_vertex(machine_vertex)
            buffer_manager.clear_recorded_data(
                placement.x, placement.y, placement.p,
                SpikeSourcePoissonVertex.SPIKE_RECORDING_REGION_ID)

    def describe(self):
        """
        Returns a human-readable description of the cell or synapse type.

        The output may be customised by specifying a different template
        together with an associated template engine
        (see ``pyNN.descriptions``).

        If template is None, then a dictionary containing the template context
        will be returned.
        """

        parameters = dict()
        for parameter_name in self._model.default_parameters:
            parameters[parameter_name] = self.get_value(parameter_name)

        context = {
            "name": self._model_name,
            "default_parameters": self._model.default_parameters,
            "default_initial_values": self._model.default_parameters,
            "parameters": parameters,
        }
        return context<|MERGE_RESOLUTION|>--- conflicted
+++ resolved
@@ -93,15 +93,11 @@
         self._n_atoms = n_neurons
         self._model_name = "SpikeSourcePoisson"
         self._model = model
-<<<<<<< HEAD
-        self._seed = None
-        self._n_subvertices = 0
-        self._n_data_specs = 0
-=======
         self._seed = seed
         self._kiss_seed = dict()
         self._rng = None
->>>>>>> 887be0f6
+        self._n_subvertices = 0
+        self._n_data_specs = 0
 
         # check for changes parameters
         self._change_requires_mapping = True
