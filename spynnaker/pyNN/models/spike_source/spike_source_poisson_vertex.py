# Copyright (c) 2017-2019 The University of Manchester
#
# This program is free software: you can redistribute it and/or modify
# it under the terms of the GNU General Public License as published by
# the Free Software Foundation, either version 3 of the License, or
# (at your option) any later version.
#
# This program is distributed in the hope that it will be useful,
# but WITHOUT ANY WARRANTY; without even the implied warranty of
# MERCHANTABILITY or FITNESS FOR A PARTICULAR PURPOSE.  See the
# GNU General Public License for more details.
#
# You should have received a copy of the GNU General Public License
# along with this program.  If not, see <http://www.gnu.org/licenses/>.

import logging
import math
import numpy
import scipy.stats
from spinn_utilities.overrides import overrides
<<<<<<< HEAD
from data_specification.enums import DataType
from pacman.model.partitioner_interfaces import LegacyPartitionerAPI
=======
>>>>>>> cd2d9f20
from pacman.executor.injection_decorator import inject_items
from pacman.model.constraints.key_allocator_constraints import (
    ContiguousKeyRangeContraint)
from pacman.model.resources import (
    ConstantSDRAM, CPUCyclesPerTickResource, DTCMResource, ResourceContainer)
from spinn_front_end_common.abstract_models import (
    AbstractChangableAfterRun, AbstractProvidesOutgoingPartitionConstraints,
    AbstractRewritesDataSpecification)
from spinn_front_end_common.abstract_models.impl import (
    ProvidesKeyToAtomMappingImpl, TDMAAwareApplicationVertex)
from spinn_front_end_common.interface.buffer_management import (
    recording_utilities)
from spinn_front_end_common.utilities import (
    helpful_functions, globals_variables)
from spinn_front_end_common.utilities.constants import (
    SYSTEM_BYTES_REQUIREMENT, MICRO_TO_SECOND_CONVERSION)
from spinn_front_end_common.interface.profiling import profile_utils
from spynnaker.pyNN.models.common import (
    AbstractSpikeRecordable, MultiSpikeRecorder, SimplePopulationSettable)
from .spike_source_poisson_machine_vertex import (
    SpikeSourcePoissonMachineVertex, _flatten, get_rates_bytes)
from spynnaker.pyNN.utilities.utility_calls import create_mars_kiss_seeds
from spynnaker.pyNN.utilities.ranged.spynnaker_ranged_dict \
    import SpynnakerRangeDictionary
from spynnaker.pyNN.utilities.ranged.spynnaker_ranged_list \
    import SpynnakerRangedList

logger = logging.getLogger(__name__)

# uint32_t n_rates; uint32_t index
PARAMS_WORDS_PER_NEURON = 2

# start_scaled, end_scaled, next_scaled, is_fast_source, exp_minus_lambda,
# sqrt_lambda, isi_val, time_to_spike
PARAMS_WORDS_PER_RATE = 8

SLOW_RATE_PER_TICK_CUTOFF = (
    SpikeSourcePoissonMachineVertex.SLOW_RATE_PER_TICK_CUTOFF)

OVERFLOW_TIMESTEPS_FOR_SDRAM = 5

# The microseconds per timestep will be divided by this to get the max offset
_MAX_OFFSET_DENOMINATOR = 10


class SpikeSourcePoissonVertex(
        TDMAAwareApplicationVertex, AbstractSpikeRecordable,
        AbstractProvidesOutgoingPartitionConstraints,
<<<<<<< HEAD
        AbstractChangableAfterRun, AbstractReadParametersBeforeSet,
        SimplePopulationSettable, ProvidesKeyToAtomMappingImpl,
        LegacyPartitionerAPI):
=======
        AbstractChangableAfterRun, SimplePopulationSettable,
        ProvidesKeyToAtomMappingImpl):
>>>>>>> cd2d9f20
    """ A Poisson Spike source object
    """

    __slots__ = [
        "__change_requires_mapping",
        "__duration",
        "__model",
        "__model_name",
        "__n_atoms",
        "__rate",
        "__rng",
        "__seed",
        "__spike_recorder",
        "__start",
        "__time_to_spike",
        "__kiss_seed",  # dict indexed by vertex slice
        "__n_subvertices",
        "__n_data_specs",
        "__max_rate",
        "__rate_change",
        "__n_profile_samples",
        "__data",
        "__is_variable_rate",
        "__max_spikes"]

    SPIKE_RECORDING_REGION_ID = 0

    def __init__(
            self, n_neurons, constraints, label, seed,
            max_atoms_per_core, model, rate=None, start=None,
            duration=None, rates=None, starts=None, durations=None,
            max_rate=None, splitter=None):
        """
        :param int n_neurons:
        :param iterable(~pacman.model.constraints.AbstractConstraint) \
                constraints:
        :param str label:
        :param float seed:
        :param int max_atoms_per_core:
        :param SpikeSourcePoisson model:
        :param iterable(float) rate:
        :param iterable(int) start:
        :param iterable(int) duration:
        :param AbstractSplitterCommon splitter:
        """
        # pylint: disable=too-many-arguments
        TDMAAwareApplicationVertex.__init__(
            self, label, constraints, max_atoms_per_core, splitter)

        # atoms params
        self.__n_atoms = n_neurons
        self.__model_name = "SpikeSourcePoisson"
        self.__model = model
        self.__seed = seed
        self.__kiss_seed = dict()
        self.__rng = None
        self.__n_subvertices = 0
        self.__n_data_specs = 0

        # check for changes parameters
        self.__change_requires_mapping = True

        self.__spike_recorder = MultiSpikeRecorder()

        # Check for disallowed pairs of parameters
        if (rates is not None) and (rate is not None):
            raise Exception("Exactly one of rate and rates can be specified")
        if (starts is not None) and (start is not None):
            raise Exception("Exactly one of start and starts can be specified")
        if (durations is not None) and (duration is not None):
            raise Exception(
                "Exactly one of duration and durations can be specified")
        if rate is None and rates is None:
            raise Exception("One of rate or rates must be specified")

        # Normalise the parameters
        self.__is_variable_rate = rates is not None
        if rates is None:
            if hasattr(rate, "__len__"):
                # Single rate per neuron for whole simulation
                rates = [numpy.array([r]) for r in rate]
            else:
                # Single rate for all neurons for whole simulation
                rates = numpy.array([rate])
        elif hasattr(rates[0], "__len__"):
            # Convert each list to numpy array
            rates = [numpy.array(r) for r in rates]
        else:
            rates = numpy.array(rates)
        if starts is None and start is not None:
            if hasattr(start, "__len__"):
                starts = [numpy.array([s]) for s in start]
            elif start is None:
                starts = numpy.array([0])
            else:
                starts = numpy.array([start])
        elif starts is not None and hasattr(starts[0], "__len__"):
            starts = [numpy.array(s) for s in starts]
        elif starts is not None:
            starts = numpy.array(starts)
        if durations is None and duration is not None:
            if hasattr(duration, "__len__"):
                durations = [numpy.array([d]) for d in duration]
            else:
                durations = numpy.array([duration])
        elif durations is not None and hasattr(durations[0], "__len__"):
            durations = [numpy.array(d) for d in durations]
        elif durations is not None:
            durations = numpy.array(durations)
        else:
            if hasattr(rates[0], "__len__"):
                durations = [numpy.array([None for r in _rate])
                             for _rate in rates]
            else:
                durations = numpy.array([None for _rate in rates])

        # Check that there is either one list for all neurons,
        # or one per neuron
        if hasattr(rates[0], "__len__") and len(rates) != n_neurons:
            raise Exception(
                "Must specify one rate for all neurons or one per neuron")
        if (starts is not None and hasattr(starts[0], "__len__") and
                len(starts) != n_neurons):
            raise Exception(
                "Must specify one start for all neurons or one per neuron")
        if (durations is not None and hasattr(durations[0], "__len__") and
                len(durations) != n_neurons):
            raise Exception(
                "Must specify one duration for all neurons or one per neuron")

        # Check that for each rate there is a start and duration if needed
        # TODO: Could be more efficient for case where parameters are not one
        #       per neuron
        for i in range(n_neurons):
            rate_set = rates
            if hasattr(rates[0], "__len__"):
                rate_set = rates[i]
            if not hasattr(rate_set, "__len__"):
                raise Exception("Multiple rates must be a list")
            if starts is None and len(rate_set) > 1:
                raise Exception(
                    "When multiple rates are specified,"
                    " each must have a start")
            elif starts is not None:
                start_set = starts
                if hasattr(starts[0], "__len__"):
                    start_set = starts[i]
                if len(start_set) != len(rate_set):
                    raise Exception("Each rate must have a start")
                if any(s is None for s in start_set):
                    raise Exception("Start must not be None")
            if durations is not None:
                duration_set = durations
                if hasattr(durations[0], "__len__"):
                    duration_set = durations[i]
                if len(duration_set) != len(rate_set):
                    raise Exception("Each rate must have its own duration")

        if hasattr(rates[0], "__len__"):
            time_to_spike = [
                numpy.array([0 for _ in range(len(rates[i]))])
                for i in range(len(rates))]
        else:
            time_to_spike = numpy.array([0 for _ in range(len(rates))])

        self.__data = SpynnakerRangeDictionary(n_neurons)
        self.__data["rates"] = SpynnakerRangedList(
            n_neurons, rates,
            use_list_as_value=not hasattr(rates[0], "__len__"))
        self.__data["starts"] = SpynnakerRangedList(
            n_neurons, starts,
            use_list_as_value=not hasattr(starts[0], "__len__"))
        self.__data["durations"] = SpynnakerRangedList(
            n_neurons, durations,
            use_list_as_value=not hasattr(durations[0], "__len__"))
        self.__data["time_to_spike"] = SpynnakerRangedList(
            n_neurons, time_to_spike,
            use_list_as_value=not hasattr(time_to_spike[0], "__len__"))
        self.__rng = numpy.random.RandomState(seed)
        self.__rate_change = numpy.zeros(n_neurons)

        # get config from simulator
        config = globals_variables.get_simulator().config
        self.__n_profile_samples = helpful_functions.read_config_int(
            config, "Reports", "n_profile_samples")

        # Prepare for recording, and to get spikes
        self.__spike_recorder = MultiSpikeRecorder()

        all_rates = list(_flatten(self.__data["rates"]))
        self.__max_rate = max_rate
        if max_rate is None and len(all_rates):
            self.__max_rate = numpy.amax(all_rates)
        elif max_rate is None:
            self.__max_rate = 0

        total_rate = numpy.sum(all_rates)
        self.__max_spikes = 0
        if total_rate > 0:
            # Note we have to do this per rate, as the whole array is not numpy
            max_rates = numpy.array(
                [numpy.max(r) for r in self.__data["rates"]])
            self.__max_spikes = numpy.sum(scipy.stats.poisson.ppf(
                1.0 - (1.0 / max_rates), max_rates))

    @property
    def n_profile_samples(self):
        return self.__n_profile_samples

    @property
    def rate(self):
        if self.__is_variable_rate:
            raise Exception("Get variable rate poisson rates with .rates")
        return list(_flatten(self.__data["rates"]))

    @rate.setter
    def rate(self, rate):
        if self.__is_variable_rate:
            raise Exception("Cannot set rate of a variable rate poisson")
        self.__rate_change = rate - numpy.array(
            list(_flatten(self.__data["rates"])))
        # Normalise parameter
        if hasattr(rate, "__len__"):
            # Single rate per neuron for whole simulation
            self.__data["rates"].set_value([numpy.array([r]) for r in rate])
        else:
            # Single rate for all neurons for whole simulation
            self.__data["rates"].set_value(
                numpy.array([rate]), use_list_as_value=True)
        all_rates = list(_flatten(self.__data["rates"]))
        new_max = 0
        if len(all_rates):
            new_max = numpy.amax(all_rates)
        if self.__max_rate is None:
            self.__max_rate = new_max
        # Setting record forces reset so OK to go over if not recording
        elif self.__spike_recorder.record and new_max > self.__max_rate:
            logger.info('Increasing spike rate while recording requires a '
                        '"reset unless additional_parameters "max_rate" is '
                        'set')
            self.__change_requires_mapping = True
            self.__max_rate = new_max

    @property
    def start(self):
        return self.__data["starts"]

    @start.setter
    def start(self, start):
        if self.__is_variable_rate:
            raise Exception("Cannot set start of a variable rate poisson")
        # Normalise parameter
        if hasattr(start, "__len__"):
            # Single start per neuron for whole simulation
            self.__data["starts"].set_value([numpy.array([s]) for s in start])
        else:
            # Single start for all neurons for whole simulation
            self.__data["starts"].set_value(
                numpy.array([start]), use_list_as_value=True)

    @property
    def duration(self):
        return self.__data["durations"]

    @duration.setter
    def duration(self, duration):
        if self.__is_variable_rate:
            raise Exception("Cannot set duration of a variable rate poisson")
        # Normalise parameter
        if hasattr(duration, "__len__"):
            # Single duration per neuron for whole simulation
            self.__data["durations"].set_value(
                [numpy.array([d]) for d in duration])
        else:
            # Single duration for all neurons for whole simulation
            self.__data["durations"].set_value(
                numpy.array([duration]), use_list_as_value=True)

    @property
    def rates(self):
        return self.__data["rates"]

    @rates.setter
    def rates(self, _rates):
        if self.__is_variable_rate:
            raise Exception("Cannot set rates of a variable rate poisson")
        raise Exception("Set the rate of a Poisson source using rate")

    @property
    def starts(self):
        return self.__data["starts"]

    @starts.setter
    def starts(self, _starts):
        if self.__is_variable_rate:
            raise Exception("Cannot set starts of a variable rate poisson")
        raise Exception("Set the start of a Poisson source using start")

    @property
    def durations(self):
        return self.__data["durations"]

    @durations.setter
    def durations(self, _durations):
        if self.__is_variable_rate:
            raise Exception("Cannot set durations of a variable rate poisson")
        raise Exception("Set the duration of a Poisson source using duration")

    @property
    def time_to_spike(self):
        return self.__data["time_to_spike"]

    @property
    def rate_change(self):
        return self.__rate_change

    @property
    @overrides(AbstractChangableAfterRun.requires_mapping)
    def requires_mapping(self):
        return self.__change_requires_mapping

    @overrides(AbstractChangableAfterRun.mark_no_changes)
    def mark_no_changes(self):
        self.__change_requires_mapping = False

    @overrides(SimplePopulationSettable.set_value)
    def set_value(self, key, value):
        SimplePopulationSettable.set_value(self, key, value)
        for machine_vertex in self.machine_vertices:
            if isinstance(machine_vertex, AbstractRewritesDataSpecification):
                machine_vertex.set_reload_required(True)

    def max_spikes_per_ts(self, machine_time_step):
        """
        :param int machine_time_step:
        """
        ts_per_second = MICRO_TO_SECOND_CONVERSION / float(machine_time_step)
        if float(self.__max_rate) / ts_per_second < \
                SLOW_RATE_PER_TICK_CUTOFF:
            return 1

        # Experiments show at 1000 this result is typically higher than actual
        chance_ts = 1000
        max_spikes_per_ts = scipy.stats.poisson.ppf(
            1.0 - (1.0 / float(chance_ts)),
            float(self.__max_rate) / ts_per_second)
        return int(math.ceil(max_spikes_per_ts)) + 1.0

    def get_recording_sdram_usage(self, vertex_slice, machine_time_step):
        """
        :param ~pacman.model.graphs.common.Slice vertex_slice:
        :param int machine_time_step:
        """
        variable_sdram = self.__spike_recorder.get_sdram_usage_in_bytes(
            vertex_slice.n_atoms, self.max_spikes_per_ts(machine_time_step))
        constant_sdram = ConstantSDRAM(
            variable_sdram.per_timestep * OVERFLOW_TIMESTEPS_FOR_SDRAM)
        return variable_sdram + constant_sdram

    @inject_items({
        "machine_time_step": "MachineTimeStep"
    })
    @overrides(
        LegacyPartitionerAPI.get_resources_used_by_atoms,
        additional_arguments={"machine_time_step"}
    )
    def get_resources_used_by_atoms(self, vertex_slice, machine_time_step):
        """
        :param ~pacman.model.graphs.common.Slice vertex_slice:
        :param int machine_time_step:
        """
        # pylint: disable=arguments-differ
        poisson_params_sz = get_rates_bytes(vertex_slice, self.__data["rates"])
        other = ConstantSDRAM(
            SYSTEM_BYTES_REQUIREMENT +
            SpikeSourcePoissonMachineVertex.get_provenance_data_size(0) +
            poisson_params_sz + self.tdma_sdram_size_in_bytes +
            recording_utilities.get_recording_header_size(1) +
            recording_utilities.get_recording_data_constant_size(1) +
            profile_utils.get_profile_region_size(self.__n_profile_samples))

        recording = self.get_recording_sdram_usage(
            vertex_slice, machine_time_step)
        # build resources as i currently know
        container = ResourceContainer(
            sdram=recording + other,
            dtcm=DTCMResource(self.get_dtcm_usage_for_atoms()),
            cpu_cycles=CPUCyclesPerTickResource(
                self.get_cpu_usage_for_atoms()))

        return container

    @property
    def n_atoms(self):
        return self.__n_atoms

    @overrides(LegacyPartitionerAPI.create_machine_vertex)
    def create_machine_vertex(
            self, vertex_slice, resources_required, label=None,
            constraints=None):
        # pylint: disable=too-many-arguments, arguments-differ
        self.__n_subvertices += 1
        return SpikeSourcePoissonMachineVertex(
            resources_required, self.__spike_recorder.record,
            constraints, label, self, vertex_slice)

    @property
    def max_rate(self):
        return self.__max_rate

    @property
    def seed(self):
        return self.__seed

    @seed.setter
    def seed(self, seed):
        self.__seed = seed
        self.__kiss_seed = dict()
        self.__rng = None

    @overrides(AbstractSpikeRecordable.is_recording_spikes)
    def is_recording_spikes(self):
        return self.__spike_recorder.record

    @overrides(AbstractSpikeRecordable.set_recording_spikes)
    def set_recording_spikes(
            self, new_state=True, sampling_interval=None, indexes=None):
        if sampling_interval is not None:
            logger.warning("Sampling interval currently not supported for "
                           "SpikeSourcePoisson so being ignored")
        if indexes is not None:
            logger.warning("indexes not supported for "
                           "SpikeSourcePoisson so being ignored")
        if new_state and not self.__spike_recorder.record:
            self.__change_requires_mapping = True
        self.__spike_recorder.record = new_state

    @overrides(AbstractSpikeRecordable.get_spikes_sampling_interval)
    def get_spikes_sampling_interval(self):
        return globals_variables.get_simulator().machine_time_step

    @staticmethod
    def get_dtcm_usage_for_atoms():
        return 0

    @staticmethod
    def get_cpu_usage_for_atoms():
        return 0

    def kiss_seed(self, vertex_slice):
        if vertex_slice not in self.__kiss_seed:
            self.__kiss_seed[vertex_slice] = create_mars_kiss_seeds(
                self.__rng, self.__seed)
        return self.__kiss_seed[vertex_slice]

    def update_kiss_seed(self, vertex_slice, seed):
        """ updates a kiss seed from the machine

        :param vertex_slice: the vertex slice to update seed of
        :param seed: the seed
        :rtype: None
        """
        self.__kiss_seed[vertex_slice] = seed

    @overrides(AbstractSpikeRecordable.get_spikes)
    def get_spikes(self, placements, buffer_manager, machine_time_step):
        return self.__spike_recorder.get_spikes(
            self.label, buffer_manager,
            SpikeSourcePoissonVertex.SPIKE_RECORDING_REGION_ID,
            placements, self, machine_time_step)

    @overrides(AbstractProvidesOutgoingPartitionConstraints.
               get_outgoing_partition_constraints)
    def get_outgoing_partition_constraints(self, partition):
        return [ContiguousKeyRangeContraint()]

    @overrides(AbstractSpikeRecordable.clear_spike_recording)
    def clear_spike_recording(self, buffer_manager, placements):
        for machine_vertex in self.machine_vertices:
            placement = placements.get_placement_of_vertex(machine_vertex)
            buffer_manager.clear_recorded_data(
                placement.x, placement.y, placement.p,
                SpikeSourcePoissonVertex.SPIKE_RECORDING_REGION_ID)

    def describe(self):
        """ Return a human-readable description of the cell or synapse type.

        The output may be customised by specifying a different template\
        together with an associated template engine\
        (see :py:mod:`pyNN.descriptions`).

        If template is None, then a dictionary containing the template context\
        will be returned.

        :rtype: dict(str, ...)
        """

        parameters = dict()
        for parameter_name in self.__model.default_parameters:
            parameters[parameter_name] = self.get_value(parameter_name)

        context = {
            "name": self.__model_name,
            "default_parameters": self.__model.default_parameters,
            "default_initial_values": self.__model.default_parameters,
            "parameters": parameters,
        }
        return context<|MERGE_RESOLUTION|>--- conflicted
+++ resolved
@@ -18,11 +18,7 @@
 import numpy
 import scipy.stats
 from spinn_utilities.overrides import overrides
-<<<<<<< HEAD
-from data_specification.enums import DataType
 from pacman.model.partitioner_interfaces import LegacyPartitionerAPI
-=======
->>>>>>> cd2d9f20
 from pacman.executor.injection_decorator import inject_items
 from pacman.model.constraints.key_allocator_constraints import (
     ContiguousKeyRangeContraint)
@@ -71,14 +67,8 @@
 class SpikeSourcePoissonVertex(
         TDMAAwareApplicationVertex, AbstractSpikeRecordable,
         AbstractProvidesOutgoingPartitionConstraints,
-<<<<<<< HEAD
-        AbstractChangableAfterRun, AbstractReadParametersBeforeSet,
-        SimplePopulationSettable, ProvidesKeyToAtomMappingImpl,
-        LegacyPartitionerAPI):
-=======
         AbstractChangableAfterRun, SimplePopulationSettable,
-        ProvidesKeyToAtomMappingImpl):
->>>>>>> cd2d9f20
+        ProvidesKeyToAtomMappingImpl, LegacyPartitionerAPI):
     """ A Poisson Spike source object
     """
 
