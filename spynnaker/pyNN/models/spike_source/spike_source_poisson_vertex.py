# Copyright (c) 2017-2019 The University of Manchester
#
# This program is free software: you can redistribute it and/or modify
# it under the terms of the GNU General Public License as published by
# the Free Software Foundation, either version 3 of the License, or
# (at your option) any later version.
#
# This program is distributed in the hope that it will be useful,
# but WITHOUT ANY WARRANTY; without even the implied warranty of
# MERCHANTABILITY or FITNESS FOR A PARTICULAR PURPOSE.  See the
# GNU General Public License for more details.
#
# You should have received a copy of the GNU General Public License
# along with this program.  If not, see <http://www.gnu.org/licenses/>.

import logging
import math
import numpy
import scipy.stats
from spinn_utilities.log import FormatAdapter
from spinn_utilities.overrides import overrides
from pacman.model.partitioner_interfaces import LegacyPartitionerAPI
from pacman.model.constraints.key_allocator_constraints import (
    ContiguousKeyRangeContraint)
from pacman.model.resources import (
    ConstantSDRAM, CPUCyclesPerTickResource, DTCMResource, ResourceContainer)
from spinn_utilities.config_holder import get_config_int
from spinn_front_end_common.abstract_models import (
    AbstractChangableAfterRun, AbstractProvidesOutgoingPartitionConstraints,
    AbstractRewritesDataSpecification)
from spinn_front_end_common.abstract_models.impl import (
    ProvidesKeyToAtomMappingImpl, TDMAAwareApplicationVertex)
from spinn_front_end_common.interface.buffer_management import (
    recording_utilities)
from spinn_front_end_common.utilities.constants import (
    SYSTEM_BYTES_REQUIREMENT, MICRO_TO_SECOND_CONVERSION)
from spinn_front_end_common.interface.profiling import profile_utils
from spinn_front_end_common.utilities.globals_variables import (
    machine_time_step)
from spynnaker.pyNN.models.common import (
    AbstractSpikeRecordable, MultiSpikeRecorder, SimplePopulationSettable)
from .spike_source_poisson_machine_vertex import (
    SpikeSourcePoissonMachineVertex, _flatten, get_rates_bytes)
from spynnaker.pyNN.utilities.utility_calls import create_mars_kiss_seeds
from spynnaker.pyNN.utilities.ranged.spynnaker_ranged_dict \
    import SpynnakerRangeDictionary
from spynnaker.pyNN.utilities.ranged.spynnaker_ranged_list \
    import SpynnakerRangedList

logger = FormatAdapter(logging.getLogger(__name__))

# uint32_t n_rates; uint32_t index
PARAMS_WORDS_PER_NEURON = 2

# start_scaled, end_scaled, next_scaled, is_fast_source, exp_minus_lambda,
# sqrt_lambda, isi_val, time_to_spike
PARAMS_WORDS_PER_RATE = 8

SLOW_RATE_PER_TICK_CUTOFF = (
    SpikeSourcePoissonMachineVertex.SLOW_RATE_PER_TICK_CUTOFF)

OVERFLOW_TIMESTEPS_FOR_SDRAM = 5

# The microseconds per timestep will be divided by this to get the max offset
_MAX_OFFSET_DENOMINATOR = 10


class SpikeSourcePoissonVertex(
        TDMAAwareApplicationVertex, AbstractSpikeRecordable,
        AbstractProvidesOutgoingPartitionConstraints,
        AbstractChangableAfterRun, SimplePopulationSettable,
        ProvidesKeyToAtomMappingImpl, LegacyPartitionerAPI):
    """ A Poisson Spike source object
    """

    __slots__ = [
        "__change_requires_mapping",
        "__duration",
        "__model",
        "__model_name",
        "__n_atoms",
        "__rate",
        "__rng",
        "__seed",
        "__spike_recorder",
        "__start",
        "__time_to_spike",
        "__kiss_seed",  # dict indexed by vertex slice
        "__n_subvertices",
        "__n_data_specs",
        "__max_rate",
        "__rate_change",
        "__n_profile_samples",
        "__data",
        "__is_variable_rate",
        "__max_spikes"]

    SPIKE_RECORDING_REGION_ID = 0

    def __init__(
            self, n_neurons, constraints, label, seed,
            max_atoms_per_core, model, rate=None, start=None,
            duration=None, rates=None, starts=None, durations=None,
            max_rate=None, splitter=None):
        """
        :param int n_neurons:
        :param constraints:
        :type constraints:
            iterable(~pacman.model.constraints.AbstractConstraint)
        :param str label:
        :param float seed:
        :param int max_atoms_per_core:
        :param ~spynnaker.pyNN.models.spike_source.SpikeSourcePoisson model:
        :param iterable(float) rate:
        :param iterable(int) start:
        :param iterable(int) duration:
        :param splitter:
        :type splitter:
            ~pacman.model.partitioner_splitters.abstract_splitters.AbstractSplitterCommon
        """
        # pylint: disable=too-many-arguments
        super().__init__(label, constraints, max_atoms_per_core, splitter)

        # atoms params
        self.__n_atoms = self.round_n_atoms(n_neurons, "n_neurons")
        self.__model_name = "SpikeSourcePoisson"
        self.__model = model
        self.__seed = seed
        self.__kiss_seed = dict()
        self.__rng = None
        self.__n_subvertices = 0
        self.__n_data_specs = 0

        # check for changes parameters
        self.__change_requires_mapping = True

        self.__spike_recorder = MultiSpikeRecorder()

        # Check for disallowed pairs of parameters
        if (rates is not None) and (rate is not None):
            raise Exception("Exactly one of rate and rates can be specified")
        if (starts is not None) and (start is not None):
            raise Exception("Exactly one of start and starts can be specified")
        if (durations is not None) and (duration is not None):
            raise Exception(
                "Exactly one of duration and durations can be specified")
        if rate is None and rates is None:
            raise Exception("One of rate or rates must be specified")

        # Normalise the parameters
        self.__is_variable_rate = rates is not None
        if rates is None:
            if hasattr(rate, "__len__"):
                # Single rate per neuron for whole simulation
                rates = [numpy.array([r]) for r in rate]
            else:
                # Single rate for all neurons for whole simulation
                rates = numpy.array([rate])
        elif hasattr(rates[0], "__len__"):
            # Convert each list to numpy array
            rates = [numpy.array(r) for r in rates]
        else:
            rates = numpy.array(rates)
        if starts is None and start is not None:
            if hasattr(start, "__len__"):
                starts = [numpy.array([s]) for s in start]
            elif start is None:
                starts = numpy.array([0])
            else:
                starts = numpy.array([start])
        elif starts is not None and hasattr(starts[0], "__len__"):
            starts = [numpy.array(s) for s in starts]
        elif starts is not None:
            starts = numpy.array(starts)
        if durations is None and duration is not None:
            if hasattr(duration, "__len__"):
                durations = [numpy.array([d]) for d in duration]
            else:
                durations = numpy.array([duration])
        elif durations is not None and hasattr(durations[0], "__len__"):
            durations = [numpy.array(d) for d in durations]
        elif durations is not None:
            durations = numpy.array(durations)
        else:
            if hasattr(rates[0], "__len__"):
                durations = [numpy.array([None for r in _rate])
                             for _rate in rates]
            else:
                durations = numpy.array([None for _rate in rates])

        # Check that there is either one list for all neurons,
        # or one per neuron
        if hasattr(rates[0], "__len__") and len(rates) != n_neurons:
            raise Exception(
                "Must specify one rate for all neurons or one per neuron")
        if (starts is not None and hasattr(starts[0], "__len__") and
                len(starts) != n_neurons):
            raise Exception(
                "Must specify one start for all neurons or one per neuron")
        if (durations is not None and hasattr(durations[0], "__len__") and
                len(durations) != n_neurons):
            raise Exception(
                "Must specify one duration for all neurons or one per neuron")

        # Check that for each rate there is a start and duration if needed
        # TODO: Could be more efficient for case where parameters are not one
        #       per neuron
        for i in range(n_neurons):
            rate_set = rates
            if hasattr(rates[0], "__len__"):
                rate_set = rates[i]
            if not hasattr(rate_set, "__len__"):
                raise Exception("Multiple rates must be a list")
            if starts is None and len(rate_set) > 1:
                raise Exception(
                    "When multiple rates are specified,"
                    " each must have a start")
            elif starts is not None:
                start_set = starts
                if hasattr(starts[0], "__len__"):
                    start_set = starts[i]
                if len(start_set) != len(rate_set):
                    raise Exception("Each rate must have a start")
                if any(s is None for s in start_set):
                    raise Exception("Start must not be None")
            if durations is not None:
                duration_set = durations
                if hasattr(durations[0], "__len__"):
                    duration_set = durations[i]
                if len(duration_set) != len(rate_set):
                    raise Exception("Each rate must have its own duration")

        if hasattr(rates[0], "__len__"):
            time_to_spike = [
                numpy.array([0 for _ in range(len(rates[i]))])
                for i in range(len(rates))]
        else:
            time_to_spike = numpy.array([0 for _ in range(len(rates))])

        self.__data = SpynnakerRangeDictionary(n_neurons)
        self.__data["rates"] = SpynnakerRangedList(
            n_neurons, rates,
            use_list_as_value=not hasattr(rates[0], "__len__"))
        self.__data["starts"] = SpynnakerRangedList(
            n_neurons, starts,
            use_list_as_value=not hasattr(starts[0], "__len__"))
        self.__data["durations"] = SpynnakerRangedList(
            n_neurons, durations,
            use_list_as_value=not hasattr(durations[0], "__len__"))
        self.__data["time_to_spike"] = SpynnakerRangedList(
            n_neurons, time_to_spike,
            use_list_as_value=not hasattr(time_to_spike[0], "__len__"))
        self.__rng = numpy.random.RandomState(seed)
        self.__rate_change = numpy.zeros(n_neurons)

        self.__n_profile_samples = get_config_int(
            "Reports", "n_profile_samples")

        # Prepare for recording, and to get spikes
        self.__spike_recorder = MultiSpikeRecorder()

        all_rates = list(_flatten(self.__data["rates"]))
        self.__max_rate = max_rate
        if max_rate is None and len(all_rates):
            self.__max_rate = numpy.amax(all_rates)
        elif max_rate is None:
            self.__max_rate = 0

        total_rate = numpy.sum(all_rates)
        self.__max_spikes = 0
        if total_rate > 0:
            # Note we have to do this per rate, as the whole array is not numpy
            max_rates = numpy.array(
                [numpy.max(r) for r in self.__data["rates"]])
            self.__max_spikes = numpy.sum(scipy.stats.poisson.ppf(
                1.0 - (1.0 / max_rates), max_rates))

    @property
    def n_profile_samples(self):
        return self.__n_profile_samples

    @property
    def rate(self):
        if self.__is_variable_rate:
            raise Exception("Get variable rate poisson rates with .rates")
        return list(_flatten(self.__data["rates"]))

    @rate.setter
    def rate(self, rate):
        if self.__is_variable_rate:
            raise Exception("Cannot set rate of a variable rate poisson")
        self.__rate_change = rate - numpy.array(
            list(_flatten(self.__data["rates"])))
        # Normalise parameter
        if hasattr(rate, "__len__"):
            # Single rate per neuron for whole simulation
            self.__data["rates"].set_value([numpy.array([r]) for r in rate])
        else:
            # Single rate for all neurons for whole simulation
            self.__data["rates"].set_value(
                numpy.array([rate]), use_list_as_value=True)
        all_rates = list(_flatten(self.__data["rates"]))
        new_max = 0
        if len(all_rates):
            new_max = numpy.amax(all_rates)
        if self.__max_rate is None:
            self.__max_rate = new_max
        # Setting record forces reset so OK to go over if not recording
        elif self.__spike_recorder.record and new_max > self.__max_rate:
            logger.info('Increasing spike rate while recording requires a '
                        '"reset unless additional_parameters "max_rate" is '
                        'set')
            self.__change_requires_mapping = True
            self.__max_rate = new_max

    @property
    def start(self):
        return self.__data["starts"]

    @start.setter
    def start(self, start):
        if self.__is_variable_rate:
            raise Exception("Cannot set start of a variable rate poisson")
        # Normalise parameter
        if hasattr(start, "__len__"):
            # Single start per neuron for whole simulation
            self.__data["starts"].set_value([numpy.array([s]) for s in start])
        else:
            # Single start for all neurons for whole simulation
            self.__data["starts"].set_value(
                numpy.array([start]), use_list_as_value=True)

    @property
    def duration(self):
        return self.__data["durations"]

    @duration.setter
    def duration(self, duration):
        if self.__is_variable_rate:
            raise Exception("Cannot set duration of a variable rate poisson")
        # Normalise parameter
        if hasattr(duration, "__len__"):
            # Single duration per neuron for whole simulation
            self.__data["durations"].set_value(
                [numpy.array([d]) for d in duration])
        else:
            # Single duration for all neurons for whole simulation
            self.__data["durations"].set_value(
                numpy.array([duration]), use_list_as_value=True)

    @property
    def rates(self):
        return self.__data["rates"]

    @rates.setter
    def rates(self, _rates):
        if self.__is_variable_rate:
            raise Exception("Cannot set rates of a variable rate poisson")
        raise Exception("Set the rate of a Poisson source using rate")

    @property
    def starts(self):
        return self.__data["starts"]

    @starts.setter
    def starts(self, _starts):
        if self.__is_variable_rate:
            raise Exception("Cannot set starts of a variable rate poisson")
        raise Exception("Set the start of a Poisson source using start")

    @property
    def durations(self):
        return self.__data["durations"]

    @durations.setter
    def durations(self, _durations):
        if self.__is_variable_rate:
            raise Exception("Cannot set durations of a variable rate poisson")
        raise Exception("Set the duration of a Poisson source using duration")

    @property
    def time_to_spike(self):
        return self.__data["time_to_spike"]

    @property
    def rate_change(self):
        return self.__rate_change

    @property
    @overrides(AbstractChangableAfterRun.requires_mapping)
    def requires_mapping(self):
        return self.__change_requires_mapping

    @overrides(AbstractChangableAfterRun.mark_no_changes)
    def mark_no_changes(self):
        self.__change_requires_mapping = False

    @overrides(SimplePopulationSettable.set_value)
    def set_value(self, key, value):
        super().set_value(key, value)
        for machine_vertex in self.machine_vertices:
            if isinstance(machine_vertex, AbstractRewritesDataSpecification):
                machine_vertex.set_reload_required(True)

    def max_spikes_per_ts(self):
        ts_per_second = (MICRO_TO_SECOND_CONVERSION /
<<<<<<< HEAD
                         get_config_int("Machine", "machine_time_step"))
=======
                         machine_time_step())
>>>>>>> 67bb04d0
        if float(self.__max_rate) / ts_per_second < \
                SLOW_RATE_PER_TICK_CUTOFF:
            return 1

        # Experiments show at 1000 this result is typically higher than actual
        chance_ts = 1000
        max_spikes_per_ts = scipy.stats.poisson.ppf(
            1.0 - (1.0 / float(chance_ts)),
            float(self.__max_rate) / ts_per_second)
        return int(math.ceil(max_spikes_per_ts)) + 1.0

    def get_recording_sdram_usage(self, vertex_slice):
        """
        :param ~pacman.model.graphs.common.Slice vertex_slice:
        """
        variable_sdram = self.__spike_recorder.get_sdram_usage_in_bytes(
            vertex_slice.n_atoms, self.max_spikes_per_ts())
        constant_sdram = ConstantSDRAM(
            variable_sdram.per_timestep * OVERFLOW_TIMESTEPS_FOR_SDRAM)
        return variable_sdram + constant_sdram

    @overrides(LegacyPartitionerAPI.get_resources_used_by_atoms)
    def get_resources_used_by_atoms(self, vertex_slice):
        """
        :param ~pacman.model.graphs.common.Slice vertex_slice:
        """
        # pylint: disable=arguments-differ
        poisson_params_sz = get_rates_bytes(vertex_slice, self.__data["rates"])
        other = ConstantSDRAM(
            SYSTEM_BYTES_REQUIREMENT +
            SpikeSourcePoissonMachineVertex.get_provenance_data_size(0) +
            poisson_params_sz + self.tdma_sdram_size_in_bytes +
            recording_utilities.get_recording_header_size(1) +
            recording_utilities.get_recording_data_constant_size(1) +
            profile_utils.get_profile_region_size(self.__n_profile_samples))

        recording = self.get_recording_sdram_usage(vertex_slice)
        # build resources as i currently know
        container = ResourceContainer(
            sdram=recording + other,
            dtcm=DTCMResource(self.get_dtcm_usage_for_atoms()),
            cpu_cycles=CPUCyclesPerTickResource(
                self.get_cpu_usage_for_atoms()))

        return container

    @property
    def n_atoms(self):
        return self.__n_atoms

    @overrides(LegacyPartitionerAPI.create_machine_vertex)
    def create_machine_vertex(
            self, vertex_slice, resources_required, label=None,
            constraints=None):
        # pylint: disable=too-many-arguments, arguments-differ
        self.__n_subvertices += 1
        return SpikeSourcePoissonMachineVertex(
            resources_required, self.__spike_recorder.record,
            constraints, label, self, vertex_slice)

    @property
    def max_rate(self):
        return self.__max_rate

    @property
    def seed(self):
        return self.__seed

    @seed.setter
    def seed(self, seed):
        self.__seed = seed
        self.__kiss_seed = dict()
        self.__rng = None

    @overrides(AbstractSpikeRecordable.is_recording_spikes)
    def is_recording_spikes(self):
        return self.__spike_recorder.record

    @overrides(AbstractSpikeRecordable.set_recording_spikes)
    def set_recording_spikes(
            self, new_state=True, sampling_interval=None, indexes=None):
        if sampling_interval is not None:
            logger.warning("Sampling interval currently not supported for "
                           "SpikeSourcePoisson so being ignored")
        if indexes is not None:
            logger.warning("indexes not supported for "
                           "SpikeSourcePoisson so being ignored")
        if new_state and not self.__spike_recorder.record:
            self.__change_requires_mapping = True
        self.__spike_recorder.record = new_state

    @overrides(AbstractSpikeRecordable.get_spikes_sampling_interval)
    def get_spikes_sampling_interval(self):
<<<<<<< HEAD
        return get_config_int("Machine", "machine_time_step")
=======
        return machine_time_step()
>>>>>>> 67bb04d0

    @staticmethod
    def get_dtcm_usage_for_atoms():
        return 0

    @staticmethod
    def get_cpu_usage_for_atoms():
        return 0

    def kiss_seed(self, vertex_slice):
        if vertex_slice not in self.__kiss_seed:
            self.__kiss_seed[vertex_slice] = create_mars_kiss_seeds(
                self.__rng, self.__seed)
        return self.__kiss_seed[vertex_slice]

    def update_kiss_seed(self, vertex_slice, seed):
        """ updates a kiss seed from the machine

        :param vertex_slice: the vertex slice to update seed of
        :param seed: the seed
        :rtype: None
        """
        self.__kiss_seed[vertex_slice] = seed

    @overrides(AbstractSpikeRecordable.get_spikes)
    def get_spikes(self, placements, buffer_manager):
        return self.__spike_recorder.get_spikes(
            self.label, buffer_manager,
            SpikeSourcePoissonVertex.SPIKE_RECORDING_REGION_ID,
            placements, self)

    @overrides(AbstractProvidesOutgoingPartitionConstraints.
               get_outgoing_partition_constraints)
    def get_outgoing_partition_constraints(self, partition):
        return [ContiguousKeyRangeContraint()]

    @overrides(AbstractSpikeRecordable.clear_spike_recording)
    def clear_spike_recording(self, buffer_manager, placements):
        for machine_vertex in self.machine_vertices:
            placement = placements.get_placement_of_vertex(machine_vertex)
            buffer_manager.clear_recorded_data(
                placement.x, placement.y, placement.p,
                SpikeSourcePoissonVertex.SPIKE_RECORDING_REGION_ID)

    def describe(self):
        """ Return a human-readable description of the cell or synapse type.

        The output may be customised by specifying a different template\
        together with an associated template engine\
        (see :py:mod:`pyNN.descriptions`).

        If template is None, then a dictionary containing the template context\
        will be returned.

        :rtype: dict(str, ...)
        """

        parameters = dict()
        for parameter_name in self.__model.default_parameters:
            parameters[parameter_name] = self.get_value(parameter_name)

        context = {
            "name": self.__model_name,
            "default_parameters": self.__model.default_parameters,
            "default_initial_values": self.__model.default_parameters,
            "parameters": parameters,
        }
        return context<|MERGE_RESOLUTION|>--- conflicted
+++ resolved
@@ -404,11 +404,7 @@
 
     def max_spikes_per_ts(self):
         ts_per_second = (MICRO_TO_SECOND_CONVERSION /
-<<<<<<< HEAD
-                         get_config_int("Machine", "machine_time_step"))
-=======
                          machine_time_step())
->>>>>>> 67bb04d0
         if float(self.__max_rate) / ts_per_second < \
                 SLOW_RATE_PER_TICK_CUTOFF:
             return 1
@@ -502,11 +498,7 @@
 
     @overrides(AbstractSpikeRecordable.get_spikes_sampling_interval)
     def get_spikes_sampling_interval(self):
-<<<<<<< HEAD
-        return get_config_int("Machine", "machine_time_step")
-=======
         return machine_time_step()
->>>>>>> 67bb04d0
 
     @staticmethod
     def get_dtcm_usage_for_atoms():
