# Copyright (c) 2017-2019 The University of Manchester
#
# This program is free software: you can redistribute it and/or modify
# it under the terms of the GNU General Public License as published by
# the Free Software Foundation, either version 3 of the License, or
# (at your option) any later version.
#
# This program is distributed in the hope that it will be useful,
# but WITHOUT ANY WARRANTY; without even the implied warranty of
# MERCHANTABILITY or FITNESS FOR A PARTICULAR PURPOSE.  See the
# GNU General Public License for more details.
#
# You should have received a copy of the GNU General Public License
# along with this program.  If not, see <http://www.gnu.org/licenses/>.

import logging
import math
import numpy
import scipy.stats
from pyNN.space import Grid2D, Grid3D
from spinn_utilities.log import FormatAdapter
from spinn_utilities.overrides import overrides
from spinn_utilities.ranged import RangeDictionary, RangedList
from spinn_utilities.config_holder import get_config_int
from pacman.model.partitioner_interfaces import LegacyPartitionerAPI
from pacman.model.resources import ConstantSDRAM
from spinn_front_end_common.interface.buffer_management import (
    recording_utilities)
from spinn_front_end_common.utilities.constants import (
    SYSTEM_BYTES_REQUIREMENT)
from spinn_front_end_common.interface.profiling import profile_utils
from spynnaker.pyNN.data import SpynnakerDataView
from spynnaker.pyNN.models.common import MultiSpikeRecorder
from spynnaker.pyNN.utilities.utility_calls import create_mars_kiss_seeds
from spynnaker.pyNN.models.abstract_models import SupportsStructure
from spynnaker.pyNN.models.common import (
    PopulationApplicationVertex, RecordingType)
from spynnaker.pyNN.models.common import ParameterHolder
from .spike_source_poisson_machine_vertex import (
    SpikeSourcePoissonMachineVertex, _flatten, get_rates_bytes,
    get_sdram_edge_params_bytes, get_expander_rates_bytes, get_params_bytes)

logger = FormatAdapter(logging.getLogger(__name__))

# uint32_t n_rates; uint32_t index
PARAMS_WORDS_PER_NEURON = 2

# start_scaled, end_scaled, next_scaled, is_fast_source, exp_minus_lambda,
# sqrt_lambda, isi_val, time_to_spike
PARAMS_WORDS_PER_RATE = 8

SLOW_RATE_PER_TICK_CUTOFF = (
    SpikeSourcePoissonMachineVertex.SLOW_RATE_PER_TICK_CUTOFF)

OVERFLOW_TIMESTEPS_FOR_SDRAM = 5

# The microseconds per timestep will be divided by this to get the max offset
_MAX_OFFSET_DENOMINATOR = 10

# Indicates a duration that never ends
DURATION_FOREVER = 0xFFFFFFFF


class SpikeSourcePoissonVertex(
        PopulationApplicationVertex,
        LegacyPartitionerAPI, SupportsStructure):
    """ A Poisson Spike source object
    """

    __slots__ = [
        "__last_rate_read_time",
        "__model",
        "__model_name",
        "__n_atoms",
        "__rng",
        "__seed",
        "__spike_recorder",
        "__kiss_seed",  # dict indexed by vertex slice
        "__max_rate",
        "__max_n_rates",
        "__n_profile_samples",
        "__data",
        "__is_variable_rate",
        "__outgoing_projections",
        "__incoming_control_edge",
        "__structure",
        "__allowed_parameters"]

    SPIKE_RECORDING_REGION_ID = 0

    def __init__(
            self, n_neurons, label, seed, max_atoms_per_core, model,
            rate=None, start=None, duration=None, rates=None, starts=None,
            durations=None, max_rate=None, splitter=None):
        """
        :param int n_neurons:
        :param str label:
        :param float seed:
        :param int max_atoms_per_core:
        :param ~spynnaker.pyNN.models.spike_source.SpikeSourcePoisson model:
        :param iterable(float) rate:
        :param iterable(int) start:
        :param iterable(int) duration:
        :param splitter:
        :type splitter:
            ~pacman.model.partitioner_splitters.abstract_splitters.AbstractSplitterCommon
        """
        # pylint: disable=too-many-arguments
        super().__init__(label, max_atoms_per_core, splitter)

        # atoms params
        self.__n_atoms = self.round_n_atoms(n_neurons, "n_neurons")
        self.__model_name = "SpikeSourcePoisson"
        self.__model = model
        self.__seed = seed
        self.__kiss_seed = dict()

        self.__spike_recorder = MultiSpikeRecorder()

        # Check for disallowed pairs of parameters
        if (rates is not None) and (rate is not None):
            raise Exception("Exactly one of rate and rates can be specified")
        if (starts is not None) and (start is not None):
            raise Exception("Exactly one of start and starts can be specified")
        if (durations is not None) and (duration is not None):
            raise Exception(
                "Exactly one of duration and durations can be specified")
        if rate is None and rates is None:
            raise Exception("One of rate or rates must be specified")

        # Normalise the parameters
        self.__is_variable_rate = rates is not None
        if rates is None:
            if hasattr(rate, "__len__"):
                # Single rate per neuron for whole simulation
                rates = [numpy.array([r]) for r in rate]
            else:
                # Single rate for all neurons for whole simulation
                rates = numpy.array([rate])
        elif hasattr(rates[0], "__len__"):
            # Convert each list to numpy array
            rates = [numpy.array(r) for r in rates]
        else:
            rates = numpy.array(rates)
        if starts is None and start is not None:
            if hasattr(start, "__len__"):
                starts = [numpy.array([s]) for s in start]
            elif start is None:
                starts = numpy.array([0])
            else:
                starts = numpy.array([start])
        elif starts is not None and hasattr(starts[0], "__len__"):
            starts = [numpy.array(s) for s in starts]
        elif starts is not None:
            starts = numpy.array(starts)
        if durations is None and duration is not None:
            if hasattr(duration, "__len__"):
                durations = [numpy.array([d]) for d in duration]
            else:
                durations = numpy.array([duration])
        elif durations is not None and hasattr(durations[0], "__len__"):
            durations = [numpy.array(d) for d in durations]
        elif durations is not None:
            durations = numpy.array(durations)
        else:
            if hasattr(rates[0], "__len__"):
                durations = [numpy.array([DURATION_FOREVER for r in _rate])
                             for _rate in rates]
            else:
                durations = numpy.array([DURATION_FOREVER for _rate in rates])

        # Check that there is either one list for all neurons,
        # or one per neuron
        if hasattr(rates[0], "__len__") and len(rates) != n_neurons:
            raise Exception(
                "Must specify one rate for all neurons or one per neuron")
        if (starts is not None and hasattr(starts[0], "__len__") and
                len(starts) != n_neurons):
            raise Exception(
                "Must specify one start for all neurons or one per neuron")
        if (durations is not None and hasattr(durations[0], "__len__") and
                len(durations) != n_neurons):
            raise Exception(
                "Must specify one duration for all neurons or one per neuron")

        # Check that for each rate there is a start and duration if needed
        # TODO: Could be more efficient for case where parameters are not one
        #       per neuron
        for i in range(n_neurons):
            rate_set = rates
            if hasattr(rates[0], "__len__"):
                rate_set = rates[i]
            if not hasattr(rate_set, "__len__"):
                raise Exception("Multiple rates must be a list")
            if starts is None and len(rate_set) > 1:
                raise Exception(
                    "When multiple rates are specified,"
                    " each must have a start")
            elif starts is not None:
                start_set = starts
                if hasattr(starts[0], "__len__"):
                    start_set = starts[i]
                if len(start_set) != len(rate_set):
                    raise Exception("Each rate must have a start")
                if any(s is None for s in start_set):
                    raise Exception("Start must not be None")
            if durations is not None:
                duration_set = durations
                if hasattr(durations[0], "__len__"):
                    duration_set = durations[i]
                if len(duration_set) != len(rate_set):
                    raise Exception("Each rate must have its own duration")

        self.__data = RangeDictionary(n_neurons)
        self.__data["rates"] = RangedList(
            n_neurons, rates,
            use_list_as_value=not hasattr(rates[0], "__len__"))
        self.__data["starts"] = RangedList(
            n_neurons, starts,
            use_list_as_value=not hasattr(starts[0], "__len__"))
        self.__data["durations"] = RangedList(
            n_neurons, durations,
            use_list_as_value=not hasattr(durations[0], "__len__"))
        self.__rng = numpy.random.RandomState(seed)

        self.__n_profile_samples = get_config_int(
            "Reports", "n_profile_samples")

        # Prepare for recording, and to get spikes
        self.__spike_recorder = MultiSpikeRecorder()

        all_rates = list(_flatten(self.__data["rates"]))
        self.__max_rate = max_rate
        if max_rate is None and len(all_rates):
            self.__max_rate = numpy.amax(all_rates)
        elif max_rate is None:
            self.__max_rate = 0
        self.__max_n_rates = max(len(r) for r in self.__data["rates"])

        # Keep track of how many outgoing projections exist
        self.__outgoing_projections = list()
        self.__incoming_control_edge = None

        self.__structure = None

        if self.__is_variable_rate:
            self.__allowed_parameters = {"rates", "durations", "starts"}
        else:
            self.__allowed_parameters = {"rate", "duration", "start"}

        self.__last_rate_read_time = None

    @overrides(SupportsStructure.set_structure)
    def set_structure(self, structure):
        self.__structure = structure

    @property
    def rates(self):
        """ Get the rates

        :rtype: RangedList
        """
        return self.__data["rates"]

    def add_outgoing_projection(self, projection):
        """ Add an outgoing projection from this vertex

        :param PyNNProjectionCommon projection: The projection to add
        """
        self.__outgoing_projections.append(projection)

    @property
    def outgoing_projections(self):
        """ The projections outgoing from this vertex

        :rtype: list(PyNNProjectionCommon)
        """
        return self.__outgoing_projections

    @property
    def n_profile_samples(self):
        return self.__n_profile_samples

    @property
    def time_to_spike(self):
        return self.__data["time_to_spike"]

    def __read_parameters_now(self):
        # If we already read the parameters at this time, don't do it again
        current_time = SpynnakerDataView().get_current_run_time_ms()
        if self.__last_rate_read_time == current_time:
            return

        self.__last_rate_read_time = current_time
        for m_vertex in self.machine_vertices:
            placement = SpynnakerDataView.get_placement_of_vertex(m_vertex)
            m_vertex.read_parameters_from_machine(placement)

    def __read_parameter(self, name, selector):
        if (SpynnakerDataView.is_ran_last() and
                SpynnakerDataView.has_transceiver()):
            self.__read_parameters_now()
        return self.__data[self.__full_name(name)].get_values(selector)

    def __full_name(self, name):
        if self.__is_variable_rate:
            return name
        return f"{name}s"

    @overrides(PopulationApplicationVertex.get_parameter_values)
    def get_parameter_values(self, names, selector=None):
        self._check_parameters(names, self.__allowed_parameters)
        return ParameterHolder(names, self.__read_parameter, selector)

    @overrides(PopulationApplicationVertex.set_parameter_values)
    def set_parameter_values(self, name, value, selector=None):
        self._check_parameters(name, self.__allowed_parameters)
        if self.__is_variable_rate:
            raise KeyError(f"Cannot set the {name} of a variable rate Poisson")

        # If we have just run, we need to read parameters to avoid overwrite
        if SpynnakerDataView().is_ran_last():
            self.__read_parameters_now()
        for m_vertex in self.machine_vertices:
            m_vertex.set_rate_changed()

        # Must be parameter without the s
        fixed_name = f"{name}s"
        if hasattr(value, "__len__"):
            # Single start per neuron for whole simulation
            self.__data[fixed_name].set_value_by_selector(
                selector, [numpy.array([s]) for s in value])
        else:
            # Single start for all neurons for whole simulation
            self.__data[fixed_name].set_value_by_selector(
                selector, numpy.array([value]), use_list_as_value=True)

    @overrides(PopulationApplicationVertex.get_parameters)
    def get_parameters(self):
        return self.__allowed_parameters

    @overrides(PopulationApplicationVertex.get_units)
    def get_units(self, name):
        if name == "spikes":
            return ""
        if name == "rates" or name == "rates":
            return "Hz"
        if (name == "duration" or name == "start" or name == "durations" or
                name == "starts"):
            return "ms"
        raise KeyError(f"Units for {name} unknown")

    @overrides(PopulationApplicationVertex.get_recordable_variables)
    def get_recordable_variables(self):
        return ["spikes"]

    @overrides(PopulationApplicationVertex.can_record)
    def can_record(self, name):
        return name == "spikes"

    @overrides(PopulationApplicationVertex.set_recording)
    def set_recording(self, name, sampling_interval=None, indices=None):
        if name != "spikes":
            raise KeyError(f"Cannot record {name}")
        if sampling_interval is not None:
            logger.warning("Sampling interval currently not supported for "
                           "SpikeSourcePoisson so being ignored")
        if indices is not None:
            logger.warning("Indices currently not supported for "
                           "SpikeSourcePoisson so being ignored")
        if not self.__spike_recorder.record:
            SpynnakerDataView.set_requires_mapping()
        self.__spike_recorder.record = True

    @overrides(PopulationApplicationVertex.get_recording_variables)
    def get_recording_variables(self):
        if self.__spike_recorder.record:
            return ["spikes"]
        return []

    @overrides(PopulationApplicationVertex.is_recording_variable)
    def is_recording_variable(self, name):
        if name != "spikes":
            raise KeyError(f"Cannot record {name}")
        return self.__spike_recorder.record

    @overrides(PopulationApplicationVertex.set_not_recording)
    def set_not_recording(self, name, indices=None):
        if name != "spikes":
            raise KeyError(f"Cannot record {name}")
        if indices is not None:
            logger.warning("Indices currently not supported for "
                           "SpikeSourceArray so being ignored")
        self.__spike_recorder.record = False

    @overrides(PopulationApplicationVertex.get_recorded_data)
    def get_recorded_data(self, name):
        if name != "spikes":
            raise KeyError(f"Cannot record {name}")
        return self.__spike_recorder.get_spikes(
            self.label,
            SpikeSourcePoissonVertex.SPIKE_RECORDING_REGION_ID,
            self)

    @overrides(PopulationApplicationVertex.get_recording_sampling_interval)
    def get_recording_sampling_interval(self, name):
        if name != "spikes":
            raise KeyError(f"Cannot record {name}")
        return SpynnakerDataView.get_simulation_time_step_us()

    @overrides(PopulationApplicationVertex.get_recording_indices)
    def get_recording_indices(self, name):
        if name != "spikes":
            raise KeyError(f"Cannot record {name}")
        return range(self.n_atoms)

    @overrides(PopulationApplicationVertex.get_recording_type)
    def get_recording_type(self, name):
        if name != "spikes":
            raise KeyError(f"Cannot record {name}")
        return RecordingType.BIT_FIELD

    @overrides(PopulationApplicationVertex.clear_recording_data)
    def clear_recording_data(self, name):
        if name != "spikes":
            raise KeyError(f"Cannot record {name}")
        buffer_manager = SpynnakerDataView.get_buffer_manager()
        for machine_vertex in self.machine_vertices:
            placement = SpynnakerDataView.get_placement_of_vertex(
                machine_vertex)
            buffer_manager.clear_recorded_data(
                placement.x, placement.y, placement.p,
                SpikeSourcePoissonVertex.SPIKE_RECORDING_REGION_ID)

    def max_spikes_per_ts(self):
        ts_per_second = SpynnakerDataView.get_simulation_time_step_per_s()
        if float(self.__max_rate) / ts_per_second < \
                SLOW_RATE_PER_TICK_CUTOFF:
            return 1

        # Experiments show at 1000 this result is typically higher than actual
        chance_ts = 1000
        max_spikes_per_ts = scipy.stats.poisson.ppf(
            1.0 - (1.0 / float(chance_ts)),
            float(self.__max_rate) / ts_per_second)
        return int(math.ceil(max_spikes_per_ts)) + 1.0

    def get_recording_sdram_usage(self, vertex_slice):
        """
        :param ~pacman.model.graphs.common.Slice vertex_slice:
        """
        variable_sdram = self.__spike_recorder.get_sdram_usage_in_bytes(
            vertex_slice.n_atoms, self.max_spikes_per_ts())
        constant_sdram = ConstantSDRAM(
            variable_sdram.per_timestep * OVERFLOW_TIMESTEPS_FOR_SDRAM)
        return variable_sdram + constant_sdram

    @overrides(LegacyPartitionerAPI.get_sdram_used_by_atoms)
    def get_sdram_used_by_atoms(self, vertex_slice):
        """
        :param ~pacman.model.graphs.common.Slice vertex_slice:
        """
        poisson_params_sz = get_params_bytes(vertex_slice.n_atoms)
        poisson_rates_sz = get_rates_bytes(
            vertex_slice.n_atoms, vertex_slice.n_atoms * self.__max_n_rates)
        poisson_expander_sz = get_expander_rates_bytes(
            vertex_slice.n_atoms, vertex_slice.n_atoms * self.__max_n_rates)
        sdram_sz = get_sdram_edge_params_bytes(vertex_slice)
        other = ConstantSDRAM(
            SYSTEM_BYTES_REQUIREMENT +
            SpikeSourcePoissonMachineVertex.get_provenance_data_size(0) +
            poisson_params_sz + poisson_rates_sz + poisson_expander_sz +
            recording_utilities.get_recording_header_size(1) +
            recording_utilities.get_recording_data_constant_size(1) +
            profile_utils.get_profile_region_size(self.__n_profile_samples) +
            sdram_sz)

        recording = self.get_recording_sdram_usage(vertex_slice)
        return recording + other

    @property
    def n_atoms(self):
        return self.__n_atoms

    @property
    @overrides(PopulationApplicationVertex.atoms_shape)
    def atoms_shape(self):
        if isinstance(self.__structure, (Grid2D, Grid3D)):
            return self.__structure.calculate_size(self.__n_atoms)
        return super(SpikeSourcePoissonVertex, self).atoms_shape

    @overrides(LegacyPartitionerAPI.create_machine_vertex)
    def create_machine_vertex(
            self, vertex_slice, sdram, label=None):
        # pylint: disable=arguments-differ
        return SpikeSourcePoissonMachineVertex(
            sdram, self.__spike_recorder.record,
            label, self, vertex_slice)

    @property
    def max_rate(self):
        return self.__max_rate

    @property
    def max_n_rates(self):
        return self.__max_n_rates

    @property
    def seed(self):
        return self.__seed

    @seed.setter
    def seed(self, seed):
        self.__seed = seed
        self.__kiss_seed = dict()
        self.__rng = numpy.random.RandomState(seed)

    def kiss_seed(self, vertex_slice):
        if vertex_slice not in self.__kiss_seed:
            self.__kiss_seed[vertex_slice] = create_mars_kiss_seeds(
                self.__rng)
        return self.__kiss_seed[vertex_slice]

    def update_kiss_seed(self, vertex_slice, seed):
        """ updates a kiss seed from the machine

        :param vertex_slice: the vertex slice to update seed of
        :param seed: the seed
        :rtype: None
        """
        self.__kiss_seed[vertex_slice] = seed

<<<<<<< HEAD
    @overrides(AbstractSpikeRecordable.get_spikes)
    def get_spikes(self):
        return self.__spike_recorder.get_spikes(
            self.label,
            SpikeSourcePoissonVertex.SPIKE_RECORDING_REGION_ID,
            self)

    @overrides(AbstractSpikeRecordable.clear_spike_recording)
    def clear_spike_recording(self):
        buffer_manager = SpynnakerDataView.get_buffer_manager()
        for machine_vertex in self.machine_vertices:
            placement = SpynnakerDataView.get_placement_of_vertex(
                machine_vertex)
            buffer_manager.clear_recorded_data(
                placement.x, placement.y, placement.p,
                SpikeSourcePoissonVertex.SPIKE_RECORDING_REGION_ID)

    @overrides(AbstractSpikeRecordable.write_spike_metadata)
    def write_spike_metadata(self):
        self.__spike_recorder.write_spike_metadata(
            self, SpikeSourcePoissonVertex.SPIKE_RECORDING_REGION_ID)

=======
>>>>>>> 0696d520
    def describe(self):
        """ Return a human-readable description of the cell or synapse type.

        The output may be customised by specifying a different template\
        together with an associated template engine\
        (see :py:mod:`pyNN.descriptions`).

        If template is None, then a dictionary containing the template context\
        will be returned.

        :rtype: dict(str, ...)
        """

        parameters = self.get_parameter_values(self.__model.default_parameters)

        context = {
            "name": self.__model_name,
            "default_parameters": self.__model.default_parameters,
            "default_initial_values": self.__model.default_parameters,
            "parameters": parameters,
        }
        return context

    def set_live_poisson_control_edge(self, edge):
        if self.__incoming_control_edge is not None:
            raise Exception("The Poisson can only be controlled by one source")
        self.__incoming_control_edge = edge

    @property
    def incoming_control_edge(self):
        return self.__incoming_control_edge

    @property
    def data(self):
        return self.__data<|MERGE_RESOLUTION|>--- conflicted
+++ resolved
@@ -530,7 +530,6 @@
         """
         self.__kiss_seed[vertex_slice] = seed
 
-<<<<<<< HEAD
     @overrides(AbstractSpikeRecordable.get_spikes)
     def get_spikes(self):
         return self.__spike_recorder.get_spikes(
@@ -553,8 +552,6 @@
         self.__spike_recorder.write_spike_metadata(
             self, SpikeSourcePoissonVertex.SPIKE_RECORDING_REGION_ID)
 
-=======
->>>>>>> 0696d520
     def describe(self):
         """ Return a human-readable description of the cell or synapse type.
 
