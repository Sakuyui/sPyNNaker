import logging
import math
import numpy
import scipy.stats
from spinn_utilities.overrides import overrides
from data_specification.enums import DataType
from pacman.executor.injection_decorator import inject_items
from pacman.model.constraints.key_allocator_constraints import (
    ContiguousKeyRangeContraint)
from pacman.model.graphs.application import ApplicationVertex
from pacman.model.resources import (
    ConstantSDRAM, CPUCyclesPerTickResource, DTCMResource, ResourceContainer)
from spinn_front_end_common.abstract_models import (
    AbstractChangableAfterRun, AbstractProvidesOutgoingPartitionConstraints,
    AbstractGeneratesDataSpecification, AbstractHasAssociatedBinary,
    AbstractRewritesDataSpecification)
from spinn_front_end_common.abstract_models.impl import (
    ProvidesKeyToAtomMappingImpl)
from spinn_front_end_common.interface.simulation import simulation_utilities
from spinn_front_end_common.interface.buffer_management import (
    recording_utilities)
from spinn_front_end_common.utilities import (
    helpful_functions, globals_variables)
from spinn_front_end_common.utilities.constants import (
    SYSTEM_BYTES_REQUIREMENT, SIMULATION_N_BYTES)
from spinn_front_end_common.utilities.utility_objs import ExecutableType
from spinn_front_end_common.utilities.exceptions import ConfigurationException
from spinn_front_end_common.interface.profiling import profile_utils
from spynnaker.pyNN.models.common import (
    AbstractSpikeRecordable, MultiSpikeRecorder, SimplePopulationSettable)
from spynnaker.pyNN.utilities import constants, utility_calls
from spynnaker.pyNN.models.abstract_models import (
    AbstractReadParametersBeforeSet)
from spynnaker.pyNN.models.neuron.implementations import Struct
from .spike_source_poisson_machine_vertex import (
    SpikeSourcePoissonMachineVertex)

logger = logging.getLogger(__name__)

# bool has_key; uint32_t key; uint32_t set_rate_neuron_id_mask;
# uint32_t random_backoff_us; uint32_t time_between_spikes;
# UFRACT seconds_per_tick; REAL ticks_per_second;
# REAL slow_rate_per_tick_cutoff; REAL fast_rate_per_tick_cutoff;
# uint32_t first_source_id; uint32_t n_spike_sources;
# mars_kiss64_seed_t (uint[4]) spike_source_seed;
PARAMS_BASE_WORDS = 15

# start_scaled, end_scaled, is_fast_source, exp_minus_lambda, sqrt_lambda,
# isi_val, time_to_spike
PARAMS_WORDS_PER_NEURON = 7

START_OF_POISSON_GENERATOR_PARAMETERS = PARAMS_BASE_WORDS * 4
MICROSECONDS_PER_SECOND = 1000000.0
MICROSECONDS_PER_MILLISECOND = 1000.0
SLOW_RATE_PER_TICK_CUTOFF = 0.01  # as suggested by MH (between Exp and Knuth)
FAST_RATE_PER_TICK_CUTOFF = 10  # between Knuth algorithm and Gaussian approx.
_REGIONS = SpikeSourcePoissonMachineVertex.POISSON_SPIKE_SOURCE_REGIONS
OVERFLOW_TIMESTEPS_FOR_SDRAM = 5

# The microseconds per timestep will be divided by this to get the max offset
_MAX_OFFSET_DENOMINATOR = 10


_PoissonStruct = Struct([
    DataType.UINT32,  # Start Scaled
    DataType.UINT32,  # End Scaled
    DataType.UINT32,  # is_fast_source
    DataType.U032,    # exp^(-spikes_per_tick)
    DataType.S1615,   # sqrt(spikes_per_tick)
    DataType.UINT32,   # inter-spike-interval
    DataType.UINT32])  # timesteps to next spike


class SpikeSourcePoissonVertex(
        ApplicationVertex, AbstractGeneratesDataSpecification,
        AbstractHasAssociatedBinary, AbstractSpikeRecordable,
        AbstractProvidesOutgoingPartitionConstraints,
        AbstractChangableAfterRun, AbstractReadParametersBeforeSet,
        AbstractRewritesDataSpecification, SimplePopulationSettable,
        ProvidesKeyToAtomMappingImpl):
    """ A Poisson Spike source object
    """
    __slots__ = [
        "__change_requires_mapping",
        "__change_requires_neuron_parameters_reload",
        "__duration",
        "__machine_time_step",
        "__model",
        "__model_name",
        "__n_atoms",
        "__rate",
        "__rng",
        "__seed",
        "__spike_recorder",
        "__start",
        "__time_to_spike",
        "__kiss_seed",
        "__n_subvertices",
        "__n_data_specs",
        "__max_rate",
        "__rate_change"]

    SPIKE_RECORDING_REGION_ID = 0

    def __init__(
            self, n_neurons, constraints, label, rate, max_rate, start,
            duration, seed, max_atoms_per_core, model):
        # pylint: disable=too-many-arguments
        super(SpikeSourcePoissonVertex, self).__init__(
            label, constraints, max_atoms_per_core)

        # atoms params
        self.__n_atoms = n_neurons
        self.__model_name = "SpikeSourcePoisson"
        self.__model = model
        self.__seed = seed
        self.__kiss_seed = dict()
        self.__rng = None
        self.__n_subvertices = 0
        self.__n_data_specs = 0

        # check for changes parameters
        self.__change_requires_mapping = True
        self.__change_requires_neuron_parameters_reload = False

        # Prepare for recording, and to get spikes
        self.__spike_recorder = MultiSpikeRecorder()

        # Store the parameters
        self.__max_rate = max_rate
        self.__rate = self.convert_rate(rate)
        self.__rate_change = numpy.zeros(self.__rate.size)
        self.__start = utility_calls.convert_param_to_numpy(start, n_neurons)
        self.__duration = utility_calls.convert_param_to_numpy(
            duration, n_neurons)
        self.__time_to_spike = utility_calls.convert_param_to_numpy(
            0, n_neurons)
        self.__machine_time_step = None

        # get config from simulator
        config = globals_variables.get_simulator().config
        self._n_profile_samples = helpful_functions.read_config_int(
            config, "Reports", "n_profile_samples")

        # Prepare for recording, and to get spikes
        self.__spike_recorder = MultiSpikeRecorder()

    @property
    @overrides(AbstractChangableAfterRun.requires_mapping)
    def requires_mapping(self):
        return self.__change_requires_mapping

    @overrides(AbstractChangableAfterRun.mark_no_changes)
    def mark_no_changes(self):
        self.__change_requires_mapping = False

    @overrides(SimplePopulationSettable.set_value)
    def set_value(self, key, value):
        SimplePopulationSettable.set_value(self, key, value)
        self.__change_requires_neuron_parameters_reload = True

    def _max_spikes_per_ts(self, machine_time_step):

        ts_per_second = MICROSECONDS_PER_SECOND / float(machine_time_step)
<<<<<<< HEAD
        if float(self._max_rate) / ts_per_second < \
=======
        if float(self.__max_rate) / ts_per_second <= \
>>>>>>> 894cd07f
                SLOW_RATE_PER_TICK_CUTOFF:
            return 1

        # Experiments show at 1000 this result is typically higher than actual
        chance_ts = 1000
        max_spikes_per_ts = scipy.stats.poisson.ppf(
            1.0 - (1.0 / float(chance_ts)),
            float(self.__max_rate) / ts_per_second)
        return int(math.ceil(max_spikes_per_ts)) + 1.0

    def get_recording_sdram_usage(self, vertex_slice, machine_time_step):
        variable_sdram = self.__spike_recorder.get_sdram_usage_in_bytes(
            vertex_slice.n_atoms, self._max_spikes_per_ts(machine_time_step))
        constant_sdram = ConstantSDRAM(
            variable_sdram.per_timestep * OVERFLOW_TIMESTEPS_FOR_SDRAM)
        return variable_sdram + constant_sdram

    @inject_items({
        "machine_time_step": "MachineTimeStep"
    })
    @overrides(
        ApplicationVertex.get_resources_used_by_atoms,
        additional_arguments={"machine_time_step"}
    )
    def get_resources_used_by_atoms(self, vertex_slice, machine_time_step):
        # pylint: disable=arguments-differ

        poisson_params_sz = self.get_params_bytes(vertex_slice)
        other = ConstantSDRAM(
            SYSTEM_BYTES_REQUIREMENT +
            SpikeSourcePoissonMachineVertex.get_provenance_data_size(0) +
            poisson_params_sz +
            recording_utilities.get_recording_header_size(1) +
            recording_utilities.get_recording_data_constant_size(1) +
            profile_utils.get_profile_region_size(self._n_profile_samples))

        recording = self.get_recording_sdram_usage(
            vertex_slice, machine_time_step)
        # build resources as i currently know
        container = ResourceContainer(
            sdram=recording + other,
            dtcm=DTCMResource(self.get_dtcm_usage_for_atoms()),
            cpu_cycles=CPUCyclesPerTickResource(
                self.get_cpu_usage_for_atoms()))

        return container

    @property
    def n_atoms(self):
        return self.__n_atoms

    def create_machine_vertex(
            self, vertex_slice, resources_required, label=None,
            constraints=None):
        # pylint: disable=too-many-arguments, arguments-differ
        self.__n_subvertices += 1
        return SpikeSourcePoissonMachineVertex(
            resources_required, self.__spike_recorder.record,
            constraints, label)

    @property
    def rate(self):
        return self.__rate

    def convert_rate(self, rate):
        new_rates = utility_calls.convert_param_to_numpy(rate, self.__n_atoms)
        new_max = max(new_rates)
        if self.__max_rate is None:
            self.__max_rate = new_max
        # Setting record forces reset so ok to go over if not recording
        elif self.__spike_recorder.record and new_max > self.__max_rate:
            logger.info('Increasing spike rate while recording requires a '
                        '"reset unless additional_parameters "max_rate" is '
                        'set')
            self.__change_requires_mapping = True
            self.__max_rate = new_max
        return new_rates

    @rate.setter
    def rate(self, rate):
        new_rate = self.convert_rate(rate)
        self.__rate_change = new_rate - self.__rate
        self.__rate = new_rate

    @property
    def start(self):
        return self.__start

    @start.setter
    def start(self, start):
        self.__start = utility_calls.convert_param_to_numpy(
            start, self.__n_atoms)

    @property
    def duration(self):
        return self.__duration

    @duration.setter
    def duration(self, duration):
        self.__duration = utility_calls.convert_param_to_numpy(
            duration, self.__n_atoms)

    @property
    def seed(self):
        return self.__seed

    @seed.setter
    def seed(self, seed):
        self.__seed = seed
        self.__kiss_seed = dict()
        self.__rng = None

    @staticmethod
    def get_params_bytes(vertex_slice):
        """ Gets the size of the poisson parameters in bytes

        :param vertex_slice:
        """
        return (PARAMS_BASE_WORDS +
                (vertex_slice.n_atoms * PARAMS_WORDS_PER_NEURON)) * 4

    def reserve_memory_regions(self, spec, placement, graph_mapper):
        """ Reserve memory regions for poisson source parameters and output\
            buffer.

        :param spec: the data specification writer
        :param placement: the location this vertex resides on in the machine
        :param graph_mapper: the mapping between app and machine graphs
        :return: None
        """
        spec.comment("\nReserving memory space for data regions:\n\n")

        # Reserve memory:
        spec.reserve_memory_region(
            region=_REGIONS.SYSTEM_REGION.value,
            size=SIMULATION_N_BYTES,
            label='setup')

        # reserve poisson params dsg region
        self._reserve_poisson_params_region(placement, graph_mapper, spec)

        spec.reserve_memory_region(
            region=_REGIONS.SPIKE_HISTORY_REGION.value,
            size=recording_utilities.get_recording_header_size(1),
            label="Recording")

        profile_utils.reserve_profile_region(
            spec, _REGIONS.PROFILER_REGION.value, self._n_profile_samples)

        placement.vertex.reserve_provenance_data_region(spec)

    def _reserve_poisson_params_region(self, placement, graph_mapper, spec):
        """ does the allocation for the poisson params region itself, as\
            it can be reused for setters after an initial run

        :param placement: the location on machine for this vertex
        :param graph_mapper: the mapping between machine and application graphs
        :param spec: the dsg writer
        :return:  None
        """
        spec.reserve_memory_region(
            region=_REGIONS.POISSON_PARAMS_REGION.value,
            size=self.get_params_bytes(graph_mapper.get_slice(
                placement.vertex)), label='PoissonParams')

    def _write_poisson_parameters(
            self, spec, graph, placement, routing_info,
            vertex_slice, machine_time_step, time_scale_factor):
        """ Generate Neuron Parameter data for Poisson spike sources

        :param spec: the data specification writer
        :param key: the routing key for this vertex
        :param vertex_slice:\
            the slice of atoms a machine vertex holds from its application\
            vertex
        :param machine_time_step: the time between timer tick updates.
        :param time_scale_factor:\
            the scaling between machine time step and real time
        :return: None
        """
        # pylint: disable=too-many-arguments, too-many-locals
        spec.comment("\nWriting Neuron Parameters for {} poisson sources:\n"
                     .format(vertex_slice.n_atoms))

        # Set the focus to the memory region 2 (neuron parameters):
        spec.switch_write_focus(_REGIONS.POISSON_PARAMS_REGION.value)

        # Write Key info for this core:
        key = routing_info.get_first_key_from_pre_vertex(
            placement.vertex, constants.SPIKE_PARTITION_ID)
        spec.write_value(data=1 if key is not None else 0)
        spec.write_value(data=key if key is not None else 0)

        # Write the incoming mask if there is one
        in_edges = graph.get_edges_ending_at_vertex_with_partition_name(
            placement.vertex, constants.LIVE_POISSON_CONTROL_PARTITION_ID)
        if len(in_edges) > 1:
            raise ConfigurationException(
                "Only one control edge can end at a Poisson vertex")
        incoming_mask = 0
        if len(in_edges) == 1:
            in_edge = in_edges[0]

            # Get the mask of the incoming keys
            incoming_mask = \
                routing_info.get_routing_info_for_edge(in_edge).first_mask
            incoming_mask = ~incoming_mask & 0xFFFFFFFF
        spec.write_value(incoming_mask)

        # Write the offset value
        max_offset = (
            machine_time_step * time_scale_factor) // _MAX_OFFSET_DENOMINATOR
        spec.write_value(
            int(math.ceil(max_offset / self.__n_subvertices)) *
            self.__n_data_specs)
        self.__n_data_specs += 1

        # Write the number of microseconds between sending spikes
        total_mean_rate = numpy.sum(self.__rate)
        if total_mean_rate > 0:
            max_spikes = numpy.sum(scipy.stats.poisson.ppf(
                1.0 - (1.0 / self.__rate), self.__rate))
            spikes_per_timestep = (
                max_spikes / (MICROSECONDS_PER_SECOND // machine_time_step))
            # avoid a possible division by zero / small number (which may
            # result in a value that doesn't fit in a uint32) by only
            # setting time_between_spikes if spikes_per_timestep is > 1
            time_between_spikes = 1.0
            if spikes_per_timestep > 1:
                time_between_spikes = (
                    (machine_time_step * time_scale_factor) /
                    (spikes_per_timestep * 2.0))
            spec.write_value(data=int(time_between_spikes))
        else:

            # If the rate is 0 or less, set a "time between spikes" of 1
            # to ensure that some time is put between spikes in event
            # of a rate change later on
            spec.write_value(data=1)

        # Write the number of seconds per timestep (unsigned long fract)
        spec.write_value(
            data=float(machine_time_step) / MICROSECONDS_PER_SECOND,
            data_type=DataType.U032)

        # Write the number of timesteps per second (integer)
        spec.write_value(
            data=int(MICROSECONDS_PER_SECOND / float(machine_time_step)))

        # Write the slow-rate-per-tick-cutoff (accum)
        spec.write_value(
            data=SLOW_RATE_PER_TICK_CUTOFF, data_type=DataType.S1615)

        # Write the fast-rate-per-tick-cutoff (accum)
        spec.write_value(
            data=FAST_RATE_PER_TICK_CUTOFF, data_type=DataType.S1615)

        # Write the lo_atom id
        spec.write_value(data=vertex_slice.lo_atom)

        # Write the number of sources
        spec.write_value(data=vertex_slice.n_atoms)

        # Write the random seed (4 words), generated randomly!
        kiss_key = (vertex_slice.lo_atom, vertex_slice.hi_atom)
        if kiss_key not in self.__kiss_seed:
            if self.__rng is None:
                self.__rng = numpy.random.RandomState(self.__seed)
            self.__kiss_seed[kiss_key] = [
                self.__rng.randint(-0x80000000, 0x7FFFFFFF) + 0x80000000
                for _ in range(4)]
        for value in self.__kiss_seed[kiss_key]:
            spec.write_value(data=value)

        # Compute the start times in machine time steps
        start = self.__start[vertex_slice.as_slice]
        start_scaled = self._convert_ms_to_n_timesteps(
            start, machine_time_step)

        # Compute the end times as start times + duration in machine time steps
        # (where duration is not None)
        duration = self.__duration[vertex_slice.as_slice]
        end_scaled = numpy.zeros(len(duration), dtype="uint32")
        none_positions = numpy.isnan(duration)
        positions = numpy.invert(none_positions)
        end_scaled[none_positions] = 0xFFFFFFFF
        end_scaled[positions] = self._convert_ms_to_n_timesteps(
            start[positions] + duration[positions], machine_time_step)

        # Get the rates for the atoms
        rates = self.__rate[vertex_slice.as_slice].astype("float")

        # Compute the spikes per tick for each atom
        spikes_per_tick = (
            rates * (float(machine_time_step) / MICROSECONDS_PER_SECOND))

        # Determine which sources are fast and which are slow
        is_fast_source = spikes_per_tick >= SLOW_RATE_PER_TICK_CUTOFF
        is_faster_source = spikes_per_tick >= FAST_RATE_PER_TICK_CUTOFF

        # Compute the e^-(spikes_per_tick) for fast sources to allow fast
        # computation of the Poisson distribution to get the number of spikes
        # per timestep
        exp_minus_lambda = numpy.zeros(len(spikes_per_tick), dtype="float")
        exp_minus_lambda[is_fast_source] = numpy.exp(
            -1.0 * spikes_per_tick[is_fast_source])

        # Compute sqrt(lambda) for "faster" sources to allow Gaussian
        # approximation of the Poisson distribution to get the number of
        # spikes per timestep
        sqrt_lambda = numpy.zeros(len(spikes_per_tick), dtype="float")
        sqrt_lambda[is_faster_source] = numpy.sqrt(
            spikes_per_tick[is_faster_source])

        # Compute the inter-spike-interval for slow sources to get the average
        # number of timesteps between spikes
        isi_val = numpy.zeros(len(spikes_per_tick), dtype="uint32")
        elements = numpy.logical_not(is_fast_source) & (spikes_per_tick > 0)
        isi_val[elements] = (1.0 / spikes_per_tick[elements]).astype(int)

        # Get the time to spike value
<<<<<<< HEAD
        time_to_spike = self._time_to_spike[vertex_slice.as_slice].astype(int)
        changed_rates = (
            self._rate_change[vertex_slice.as_slice].astype("bool") & elements)
        time_to_spike[changed_rates] = 0
=======
        time_to_spike = self.__time_to_spike[vertex_slice.as_slice]
        changed_rates = (
            self.__rate_change[vertex_slice.as_slice].astype("bool") &
            elements)
        time_to_spike[changed_rates] = 0.0
>>>>>>> 894cd07f

        # Merge the arrays as parameters per atom
        data = numpy.dstack((
            start_scaled.astype("uint32"),
            end_scaled.astype("uint32"),
            is_fast_source.astype("uint32"),
            (exp_minus_lambda * (2 ** 32)).astype("uint32"),
            (sqrt_lambda * (2 ** 15)).astype("uint32"),
            isi_val.astype("uint32"),
            time_to_spike.astype("uint32")
        ))[0]

        spec.write_array(data)

    @staticmethod
    def _convert_ms_to_n_timesteps(value, machine_time_step):
        return numpy.round(
            value * (MICROSECONDS_PER_MILLISECOND / float(machine_time_step)))

    @staticmethod
    def _convert_n_timesteps_to_ms(value, machine_time_step):
        return (
            value / (MICROSECONDS_PER_MILLISECOND / float(machine_time_step)))

    @overrides(AbstractSpikeRecordable.is_recording_spikes)
    def is_recording_spikes(self):
        return self.__spike_recorder.record

    @overrides(AbstractSpikeRecordable.set_recording_spikes)
    def set_recording_spikes(
            self, new_state=True, sampling_interval=None, indexes=None):
        if sampling_interval is not None:
            logger.warning("Sampling interval currently not supported for "
                           "SpikeSourcePoisson so being ignored")
        if indexes is not None:
            logger.warning("indexes not supported for "
                           "SpikeSourcePoisson so being ignored")
        if new_state and not self.__spike_recorder.record:
            self.__change_requires_mapping = True
        self.__spike_recorder.record = new_state

    @overrides(AbstractSpikeRecordable.get_spikes_sampling_interval)
    def get_spikes_sampling_interval(self):
        return globals_variables.get_simulator().machine_time_step

    @staticmethod
    def get_dtcm_usage_for_atoms():
        return 0

    @staticmethod
    def get_cpu_usage_for_atoms():
        return 0

    @inject_items({
        "machine_time_step": "MachineTimeStep",
        "time_scale_factor": "TimeScaleFactor",
        "graph_mapper": "MemoryGraphMapper",
        "routing_info": "MemoryRoutingInfos",
        "graph": "MemoryMachineGraph"})
    @overrides(
        AbstractRewritesDataSpecification.regenerate_data_specification,
        additional_arguments={
            "machine_time_step", "time_scale_factor", "graph_mapper",
            "routing_info", "graph"})
    def regenerate_data_specification(
            self, spec, placement, machine_time_step, time_scale_factor,
            graph_mapper, routing_info, graph):
        # pylint: disable=too-many-arguments, arguments-differ

        # reserve the neuron parameters data region
        self._reserve_poisson_params_region(placement, graph_mapper, spec)

        # allocate parameters
        self._write_poisson_parameters(
            spec=spec, graph=graph, placement=placement,
            routing_info=routing_info,
            vertex_slice=graph_mapper.get_slice(placement.vertex),
            machine_time_step=machine_time_step,
            time_scale_factor=time_scale_factor)

        # end spec
        spec.end_specification()

    @overrides(AbstractRewritesDataSpecification
               .requires_memory_regions_to_be_reloaded)
    def requires_memory_regions_to_be_reloaded(self):
        return self.__change_requires_neuron_parameters_reload

    @overrides(AbstractRewritesDataSpecification.mark_regions_reloaded)
    def mark_regions_reloaded(self):
        self.__change_requires_neuron_parameters_reload = False

    @overrides(AbstractReadParametersBeforeSet.read_parameters_from_machine)
    def read_parameters_from_machine(
            self, transceiver, placement, vertex_slice):

        # locate sdram address to where the neuron parameters are stored
        poisson_parameter_region_sdram_address = \
            helpful_functions.locate_memory_region_for_placement(
                placement, _REGIONS.POISSON_PARAMS_REGION.value, transceiver)

        # shift past the extra stuff before neuron parameters that we don't
        # need to read
        poisson_parameter_parameters_sdram_address = \
            poisson_parameter_region_sdram_address + \
            START_OF_POISSON_GENERATOR_PARAMETERS

        # get size of poisson params
        size_of_region = self.get_params_bytes(vertex_slice)
        size_of_region -= START_OF_POISSON_GENERATOR_PARAMETERS

        # get data from the machine
        byte_array = transceiver.read_memory(
            placement.x, placement.y,
            poisson_parameter_parameters_sdram_address, size_of_region)

        # Convert the data to parameter values
        (start, end, is_fast_source, exp_minus_lambda, sqrt_lambda, isi,
         time_to_next_spike) = _PoissonStruct.read_data(
             byte_array, 0, vertex_slice.n_atoms)

        # Convert start values as timesteps into milliseconds
        self.__start[vertex_slice.as_slice] = self._convert_n_timesteps_to_ms(
            start, self.__machine_time_step)

        # Convert end values as timesteps to durations in milliseconds
        self.__duration[vertex_slice.as_slice] = (
            self._convert_n_timesteps_to_ms(end, self.__machine_time_step) -
            self.__start[vertex_slice.as_slice])

        # Work out the spikes per tick depending on if the source is
        # slow (isi), fast (exp) or faster (sqrt)
        is_fast_source = is_fast_source == 1.0
        spikes_per_tick = numpy.zeros(len(is_fast_source), dtype="float")
        spikes_per_tick[is_fast_source] = numpy.log(
            exp_minus_lambda[is_fast_source]) * -1.0
        is_faster_source = sqrt_lambda > 0
        spikes_per_tick[is_faster_source] = numpy.square(
            sqrt_lambda[is_faster_source])
        slow_elements = isi > 0
        spikes_per_tick[slow_elements] = 1.0 / isi[slow_elements]

        # Convert spikes per tick to rates
        self.__rate[vertex_slice.as_slice] = (
            spikes_per_tick *
            (MICROSECONDS_PER_SECOND / float(self.__machine_time_step)))

        # Store the updated time until next spike so that it can be
        # rewritten when the parameters are loaded
        self.__time_to_spike[vertex_slice.as_slice] = time_to_next_spike

    @inject_items({
        "machine_time_step": "MachineTimeStep",
        "time_scale_factor": "TimeScaleFactor",
        "graph_mapper": "MemoryGraphMapper",
        "routing_info": "MemoryRoutingInfos",
        "data_n_time_steps": "DataNTimeSteps",
        "graph": "MemoryMachineGraph"
    })
    @overrides(
        AbstractGeneratesDataSpecification.generate_data_specification,
        additional_arguments={
            "machine_time_step", "time_scale_factor", "graph_mapper",
            "routing_info", "data_n_time_steps", "graph"
        }
    )
    def generate_data_specification(
            self, spec, placement, machine_time_step, time_scale_factor,
            graph_mapper, routing_info, data_n_time_steps, graph):
        # pylint: disable=too-many-arguments, arguments-differ
        self.__machine_time_step = machine_time_step
        vertex = placement.vertex
        vertex_slice = graph_mapper.get_slice(vertex)

        spec.comment("\n*** Spec for SpikeSourcePoisson Instance ***\n\n")

        # Reserve SDRAM space for memory areas:
        self.reserve_memory_regions(spec, placement, graph_mapper)

        # write setup data
        spec.switch_write_focus(_REGIONS.SYSTEM_REGION.value)
        spec.write_array(simulation_utilities.get_simulation_header_array(
            self.get_binary_file_name(), machine_time_step,
            time_scale_factor))

        # write recording data
        spec.switch_write_focus(_REGIONS.SPIKE_HISTORY_REGION.value)
        sdram = self.get_recording_sdram_usage(
            vertex_slice, machine_time_step)
        recorded_region_sizes = [sdram.get_total_sdram(data_n_time_steps)]
        spec.write_array(recording_utilities.get_recording_header_array(
            recorded_region_sizes))

        # write parameters
        self._write_poisson_parameters(
            spec, graph, placement, routing_info, vertex_slice,
            machine_time_step, time_scale_factor)

        # write profile data
        profile_utils.write_profile_region_data(
            spec, _REGIONS.PROFILER_REGION.value,
            self._n_profile_samples)

        # End-of-Spec:
        spec.end_specification()

    @overrides(AbstractHasAssociatedBinary.get_binary_file_name)
    def get_binary_file_name(self):
        return "spike_source_poisson.aplx"

    @overrides(AbstractHasAssociatedBinary.get_binary_start_type)
    def get_binary_start_type(self):
        return ExecutableType.USES_SIMULATION_INTERFACE

    @overrides(AbstractSpikeRecordable.get_spikes)
    def get_spikes(
            self, placements, graph_mapper, buffer_manager, machine_time_step):
        return self.__spike_recorder.get_spikes(
            self.label, buffer_manager,
            SpikeSourcePoissonVertex.SPIKE_RECORDING_REGION_ID,
            placements, graph_mapper, self, machine_time_step)

    @overrides(AbstractProvidesOutgoingPartitionConstraints.
               get_outgoing_partition_constraints)
    def get_outgoing_partition_constraints(self, partition):
        return [ContiguousKeyRangeContraint()]

    @overrides(AbstractSpikeRecordable.clear_spike_recording)
    def clear_spike_recording(self, buffer_manager, placements, graph_mapper):
        machine_vertices = graph_mapper.get_machine_vertices(self)
        for machine_vertex in machine_vertices:
            placement = placements.get_placement_of_vertex(machine_vertex)
            buffer_manager.clear_recorded_data(
                placement.x, placement.y, placement.p,
                SpikeSourcePoissonVertex.SPIKE_RECORDING_REGION_ID)

    def describe(self):
        """
        Returns a human-readable description of the cell or synapse type.

        The output may be customised by specifying a different template
        together with an associated template engine
        (see ``pyNN.descriptions``).

        If template is None, then a dictionary containing the template context
        will be returned.
        """

        parameters = dict()
        for parameter_name in self.__model.default_parameters:
            parameters[parameter_name] = self.get_value(parameter_name)

        context = {
            "name": self.__model_name,
            "default_parameters": self.__model.default_parameters,
            "default_initial_values": self.__model.default_parameters,
            "parameters": parameters,
        }
        return context

    @property
    def max_rate(self):
        return self.__max_rate<|MERGE_RESOLUTION|>--- conflicted
+++ resolved
@@ -162,11 +162,7 @@
     def _max_spikes_per_ts(self, machine_time_step):
 
         ts_per_second = MICROSECONDS_PER_SECOND / float(machine_time_step)
-<<<<<<< HEAD
-        if float(self._max_rate) / ts_per_second < \
-=======
-        if float(self.__max_rate) / ts_per_second <= \
->>>>>>> 894cd07f
+        if float(self.__max_rate) / ts_per_second < \
                 SLOW_RATE_PER_TICK_CUTOFF:
             return 1
 
@@ -488,18 +484,10 @@
         isi_val[elements] = (1.0 / spikes_per_tick[elements]).astype(int)
 
         # Get the time to spike value
-<<<<<<< HEAD
-        time_to_spike = self._time_to_spike[vertex_slice.as_slice].astype(int)
+        time_to_spike = self.__time_to_spike[vertex_slice.as_slice].astype(int)
         changed_rates = (
-            self._rate_change[vertex_slice.as_slice].astype("bool") & elements)
+            self.__rate_change[vertex_slice.as_slice].astype("bool") & elements)
         time_to_spike[changed_rates] = 0
-=======
-        time_to_spike = self.__time_to_spike[vertex_slice.as_slice]
-        changed_rates = (
-            self.__rate_change[vertex_slice.as_slice].astype("bool") &
-            elements)
-        time_to_spike[changed_rates] = 0.0
->>>>>>> 894cd07f
 
         # Merge the arrays as parameters per atom
         data = numpy.dstack((
