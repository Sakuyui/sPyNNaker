--- conflicted
+++ resolved
@@ -1,5 +1,3 @@
-import logging
-import os
 from spynnaker.pyNN.buffer_management.storage_objects.buffer_collection import \
     BufferCollection
 from spynnaker.pyNN.models.abstract_models.abstract_comm_models.\
@@ -10,21 +8,13 @@
 from spynnaker.pyNN.utilities import constants
 from spynnaker.pyNN.models.spike_source.abstract_spike_source \
     import AbstractSpikeSource
-from spynnaker.pyNN.utilities.conf import config
 from spynnaker.pyNN import exceptions
 from data_specification.data_specification_generator import \
     DataSpecificationGenerator
 
-<<<<<<< HEAD
 from spinnman import constants as spinnman_constants
-=======
-from spynnaker.pyNN import exceptions
-
-
-from math import ceil
-from collections import defaultdict
+
 import logging
->>>>>>> 8c233c3f
 import math
 
 
@@ -35,48 +25,29 @@
                        AbstractBufferReceivablePartitionableVertex):
 
     CORE_APP_IDENTIFIER = constants.SPIKESOURCEARRAY_CORE_APPLICATION_ID
-<<<<<<< HEAD
     _CONFIGURATION_REGION_SIZE = 48
     _model_based_max_atoms_per_core = 2048  # limited to the n of
                                             # the x,y,p,n key format
 
     def __init__(
-            self, n_neurons, spike_times, machine_time_step,
-            buffer_ip_tag_tag_id, buffer_ip_tag_port, buffer_ip_tag_address,
-            constraints=None,
+            self, n_neurons, spike_times, machine_time_step, spikes_per_second,
+            ring_buffer_sigma, timescale_factor, buffer_ip_tag_tag_id,
+            buffer_ip_tag_port, buffer_ip_tag_address,
             max_on_chip_memory_usage_for_recording_in_bytes=None,
             max_on_chip_memory_usage_for_spikes_in_bytes=None,
             no_buffers_for_recording=constants.NO_BUFFERS_FOR_TRANSMITTING,
-            label="SpikeSourceArray"):
+            constraints=None, label="SpikeSourceArray"):
         """
         Creates a new SpikeSourceArray Object.
         """
         AbstractSpikeSource.__init__(
             self, label=label, n_neurons=n_neurons, constraints=constraints,
             max_atoms_per_core=SpikeSourceArray._model_based_max_atoms_per_core,
-            machine_time_step=machine_time_step, tag=buffer_ip_tag_tag_id,
+            machine_time_step=machine_time_step,
+            timescale_factor=timescale_factor, tag=buffer_ip_tag_tag_id,
             port=buffer_ip_tag_port, address=buffer_ip_tag_address,
             max_on_chip_memory_usage_for_recording=
             max_on_chip_memory_usage_for_recording_in_bytes, strip_sdp=True)
-        #set supers
-        AbstractBufferReceivablePartitionableVertex.__init__(self)
-
-=======
-    _model_based_max_atoms_per_core = 256
-
-    def __init__(self, n_neurons, spike_times, machine_time_step,
-                 spikes_per_second, ring_buffer_sigma,
-                 timescale_factor, constraints=None, label="SpikeSourceArray"):
-        """
-        Creates a new SpikeSourceArray Object.
-        """
-        AbstractSpikeSource.__init__(self, label=label, n_neurons=n_neurons,
-                                     constraints=constraints,
-                                     max_atoms_per_core=SpikeSourceArray.
-                                     _model_based_max_atoms_per_core,
-                                     machine_time_step=machine_time_step,
-                                     timescale_factor=timescale_factor)
->>>>>>> 8c233c3f
         self._spike_times = spike_times
         self._max_on_chip_memory_usage_for_spikes = \
             max_on_chip_memory_usage_for_spikes_in_bytes
@@ -107,13 +78,9 @@
         1) Official PyNN format - single list that is used for all neurons
         2) SpiNNaker format - list of lists, one per neuron
         """
-<<<<<<< HEAD
         buffer_collection = BufferCollection()
         no_buffers = 0
         number_of_spikes_transmitted = 0
-=======
-        spike_dict = defaultdict(list)
->>>>>>> 8c233c3f
         if isinstance(self._spike_times[0], list):
             # This is in SpiNNaker 'list of lists' format:
             for neuron in range(vertex_slice.lo_atom,
@@ -121,7 +88,6 @@
                 for timeStamp in sorted(self._spike_times[neuron]):
                     time_stamp_in_ticks = \
                         int((timeStamp * 1000.0) / self._machine_time_step)
-<<<<<<< HEAD
                     if not buffer_collection.contains_key(time_stamp_in_ticks):
                         no_buffers += 1
                     #add to buffer collection
@@ -150,90 +116,6 @@
 
     def _reserve_memory_regions(self, spec, setup_sz, spike_region_size,
                                 spike_hist_buff_sz):
-=======
-                    spike_dict[time_stamp_in_ticks].append(neuron)
-        else:
-            # This is in official PyNN format, all neurons use the same list:
-            neuron_list = list(range(vertex_slice.lo_atom, vertex_slice.hi_atom + 1))
-            for timeStamp in self._spike_times:
-                time_stamp_in_ticks = \
-                    int((timeStamp * 1000.0) / self._machine_time_step)
-
-                spike_dict[time_stamp_in_ticks].extend(neuron_list)
-
-        return spike_dict
-
-    @staticmethod
-    def get_spike_block_row_length(n_atoms):
-        return int(math.ceil(n_atoms / constants.BITS_PER_WORD))
-
-    @staticmethod
-    def get_spike_region_bytes(spike_block_row_length, no_active_timesteps):
-        return spike_block_row_length * no_active_timesteps * 4
-
-    def get_spike_buffer_size(self, vert_slice):
-        """
-        Gets the size of the spike buffer for a range of neurons and time steps
-        """
-        if not self._record:
-            return 0
-
-        if self._no_machine_time_steps is None:
-            return 0
-
-        out_spike_spikes = \
-            int(ceil((vert_slice.hi_atom - vert_slice.lo_atom + 1) / 32.0)) * 4
-        return self.get_recording_region_size(out_spike_spikes)
-
-    @staticmethod
-    def get_block_index_bytes(no_active_timesteps):
-        return (constants.BLOCK_INDEX_HEADER_WORDS + (no_active_timesteps
-                * constants.BLOCK_INDEX_ROW_WORDS)) * 4
-
-    def process_spike_array_info(self, subvertex, graph_mapper):
-        """
-        Parse python definitons of the required spike arrays and construct
-        both the spike blocks, containing lists of spike IDs for each time step,
-        and the index table, which gives the address in memory to access
-        the spike block for the current time step.
-        """
-        vertex_slice = graph_mapper.get_subvertex_slice(subvertex)
-        spike_dict = self.get_spikes_per_timestep(vertex_slice)
-
-        # Dict spikeDict now has entries based on timeStamp and each entry
-        # is a list of neurons firing at that time.
-        # Get keys in time order:
-        time_keys = spike_dict.keys()
-        time_keys.sort()
-
-        # Calculate how big the spike rows will be:
-        n_atoms = (vertex_slice.hi_atom - vertex_slice.lo_atom) + 1
-        spike_block_row_length = \
-            self.get_spike_block_row_length(n_atoms)
-        spike_region_size = self.get_spike_region_bytes(spike_block_row_length,
-                                                        len(time_keys))
-
-        # Create a new tableEntry for each unique time stamp, then
-        # build a spike Block, tracking its size:
-        table_entries = list()
-        spike_blocks = list()
-        spike_block_start_addr = 0
-        for timeStamp in time_keys:
-            current_spike_block = list()
-            # Create tableEntry:
-            table_entries.append([timeStamp, spike_block_start_addr])
-            # Construct spikeBlock:
-            list_of_spike_indices = spike_dict[timeStamp]
-            for spikeIndex in list_of_spike_indices:
-                current_spike_block.append(spikeIndex - vertex_slice.lo_atom)
-            # Add the spike block for this time step to the spike blocks list:
-            spike_blocks.append(current_spike_block)
-            spike_block_start_addr += spike_block_row_length
-        return n_atoms, table_entries, spike_blocks, spike_region_size
-
-    def reserve_memory_regions(self, spec, setup_sz, block_index_region_size,
-                               spike_region_size, spike_hist_buff_sz):
->>>>>>> 8c233c3f
         """
         *** Modified version of same routine in models.py These could be
         combined to form a common routine, perhaps by passing a list of
@@ -307,75 +189,7 @@
         spec.write_value(data=self._threshold_for_reporting_bytes_written)
         spec.write_value(data=self._tag)
 
-<<<<<<< HEAD
     def get_spikes(self, txrx, placements, graph_mapper, buffer_manager,
-=======
-    def write_block_index_region(self, spec, placement,
-                                 num_neurons, table_entries):
-        """
-        Spike block index table. Gives address of each block of spikes.
-        numNeurons is the total number of spike sources to be modelled.
-        tableEntries is a list of the entries, each of which consists of:
-        struct {
-            uint32 timeStamp          # In simulation ticks
-            uint32 addressOfBlockWord # Relative to start of spikeDataRegion
-        } entry
-
-        """
-        spec.switch_write_focus(
-            region=self._SPIKE_SOURCE_REGIONS.BLOCK_INDEX_REGION.value)
-        # Word 0 is the key (x, y, p) for this core:
-        chip_x, chip_y, chip_p = placement.x, placement.y, placement.p
-        population_identity = \
-            packet_conversions.get_key_from_coords(chip_x, chip_y, chip_p)
-        spec.write_value(data=population_identity)
-
-        # Word 1 is the total number of 'neurons' (i.e. spike sources) in
-        # the pynn_population.py:
-        spec.write_value(data=num_neurons)
-
-        # Word 2 is the total number of entries in this table of indices:
-        num_entries = len(table_entries)
-        spec.write_value(data=num_entries)
-
-        # Write individual entries:
-        for entry in table_entries:
-            time_stamp = entry[0]   # Time in ticks when this block is used
-            address = entry[1]   # Address into spikeBlock region
-            spec.write_value(data=time_stamp)
-            spec.write_value(data=address)
-        return
-
-    def write_spike_data_region(self, spec, num_neurons, spike_blocks):
-        """
-        Spike data blocks.
-        Blocks given in list spikeBlocks.
-        Each block is a list of the indices of 'neurons' that should
-        fire this tick of the simulation clock. they are converted
-        into bit vectors of length ceil(numNeurons/32) words, in
-        which the bit position is the neuron index and a '1' in a given
-        position means that neuron fires this tick.
-        """
-        spec.switch_write_focus(
-            region=self._SPIKE_SOURCE_REGIONS.SPIKE_DATA_REGION.value)
-        vector_len = int(math.ceil(num_neurons / 32.0))
-        for block in spike_blocks:
-            spike_bit_vectors = [0] * vector_len
-            # Process this block of spike indices, setting a bit corresponding
-            # to this index for each spiking neuron source:
-            for index in block:
-                word_num = index >> 5
-                bit_num = index & 0x1F
-                or_mask = 1 << bit_num
-
-                # Set the target bit:
-                spike_bit_vectors[word_num] |= or_mask
-            # Write this to spikeBlock region:
-            for i in range(vector_len):
-                spec.write_value(data=spike_bit_vectors[i])
-
-    def get_spikes(self, txrx, placements, graph_mapper,
->>>>>>> 8c233c3f
                    compatible_output=False):
         # Use standard behaviour to read spikes
         return self._get_spikes(
@@ -443,19 +257,7 @@
         data_writer.close()
 
     def get_binary_file_name(self):
-<<<<<<< HEAD
-        # Rebuild executable name
-        common_binary_path = os.path.join(config.get("SpecGeneration",
-                                                     "common_binary_folder"))
-
-#        binary_name = os.path.join(common_binary_path,
-#                                   'spike_source_array.aplx')
-        binary_name = os.path.join(common_binary_path,
-                                   'reverse_iptag_multicast_source.aplx')
-        return binary_name
-=======
         return "spike_source_array.aplx"
->>>>>>> 8c233c3f
 
     #inhirrted from partitionable vertex
     def get_cpu_usage_for_atoms(self, vertex_slice, graph):
@@ -530,7 +332,6 @@
         :return:
         """
         return 0
-<<<<<<< HEAD
 
     def create_subvertex(self, resources_required, vertex_slice, label=None,
                          additional_constraints=list()):
@@ -570,10 +371,4 @@
 
         :return:
         """
-=======
-        #n_atoms = (vertex_slice.hi_atom - vertex_slice.lo_atom) + 1
-        #return (44 + (16 * 4)) * n_atoms
-
-    def is_recordable(self):
->>>>>>> 8c233c3f
         return True