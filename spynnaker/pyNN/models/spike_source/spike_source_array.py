--- conflicted
+++ resolved
@@ -506,11 +506,7 @@
             return getattr(self, key)
         raise Exception("Population {} does not have parameter {}".format(
             self, key))
-<<<<<<< HEAD
-
-=======
             
->>>>>>> dde3ade4
     def set_value(self, key, value):
         """ Set a property of the overall model
         :param key: the name of the param to change
@@ -518,11 +514,6 @@
         """
         if hasattr(self, key):
             setattr(self, key, value)
-<<<<<<< HEAD
-            return
-        raise Exception("Type {} does not have parameter {}".format(
-            self._model_name, key))
-=======
             if key != "spike_times":
                 self._change_requires_mapping = True
             return
@@ -538,5 +529,4 @@
             send_buffers = dict()
             send_buffers[self._SPIKE_SOURCE_REGIONS.SPIKE_DATA_REGION.value] = \
                 self._get_spike_send_buffer(vertex_slice)
-            partitioned_vertex.send_buffers = send_buffers
->>>>>>> dde3ade4
+            partitioned_vertex.send_buffers = send_buffers