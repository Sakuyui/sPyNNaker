# spynnaker imports
from spynnaker.pyNN.utilities import constants
from spynnaker.pyNN.models.common.eieio_spike_recorder \
    import EIEIOSpikeRecorder
from spynnaker.pyNN.models.common.abstract_spike_recordable \
    import AbstractSpikeRecordable
from spynnaker.pyNN.utilities.conf import config
from spynnaker.pyNN.models.spike_source.spike_source_array_partitioned_vertex\
    import SpikeSourceArrayPartitionedVertex

# spinn front end common imports
<<<<<<< HEAD
from spinn_front_end_common.interface.buffer_management.storage_objects.\
    end_buffering_state import EndBufferingState
from spinn_front_end_common.interface.buffer_management.storage_objects\
    .buffered_sending_region import BufferedSendingRegion
=======
from spinn_front_end_common.interface.buffer_management.storage_objects\
    .buffered_sending_region import BufferedSendingRegion
from spinn_front_end_common.abstract_models.\
    abstract_provides_outgoing_edge_constraints import \
    AbstractProvidesOutgoingEdgeConstraints
>>>>>>> b8bde34c
from spinn_front_end_common.abstract_models.abstract_data_specable_vertex \
    import AbstractDataSpecableVertex
from spinn_front_end_common.utilities.exceptions import ConfigurationException
from spinn_front_end_common.utilities import constants as \
    front_end_common_constants
from spinn_front_end_common.abstract_models.\
    abstract_outgoing_edge_same_contiguous_keys_restrictor import \
    OutgoingEdgeSameContiguousKeysRestrictor
from spinn_front_end_common.abstract_models.\
    abstract_provides_outgoing_edge_constraints import \
    AbstractProvidesOutgoingEdgeConstraints

# pacman imports
from pacman.model.partitionable_graph.abstract_partitionable_vertex \
    import AbstractPartitionableVertex
from pacman.model.constraints.tag_allocator_constraints\
    .tag_allocator_require_iptag_constraint\
    import TagAllocatorRequireIptagConstraint
<<<<<<< HEAD
from pacman.model.partitionable_graph.\
    receive_buffers_to_host_partitionable_vertex import \
    ReceiveBuffersToHostPartitionableVertex
=======
from pacman.model.constraints.key_allocator_constraints\
    .key_allocator_contiguous_range_constraint \
    import KeyAllocatorContiguousRangeContraint
>>>>>>> b8bde34c

# dsg imports
from data_specification.data_specification_generator\
    import DataSpecificationGenerator

# general imports
from enum import Enum
import logging
import sys
import math

logger = logging.getLogger(__name__)

# Space in case the buffering ends up pushing more packets than required
_RECORD_OVERALLOCATION = 2000


class SpikeSourceArray(
        AbstractDataSpecableVertex, AbstractPartitionableVertex,
<<<<<<< HEAD
        AbstractSpikeRecordable, AbstractProvidesOutgoingEdgeConstraints,
        ReceiveBuffersToHostPartitionableVertex):
    """
    model for play back of spikes
=======
        AbstractSpikeRecordable, AbstractProvidesOutgoingEdgeConstraints):
    """ Model for play back of spikes
>>>>>>> b8bde34c
    """

    _CONFIGURATION_REGION_SIZE = 36

    # limited to the n of the x,y,p,n key format
    _model_based_max_atoms_per_core = sys.maxint

    _SPIKE_SOURCE_REGIONS = Enum(
        value="_SPIKE_SOURCE_REGIONS",
        names=[('SYSTEM_REGION', 0),
               ('CONFIGURATION_REGION', 1),
               ('SPIKE_DATA_REGION', 2),
               ('SPIKE_DATA_RECORDED_REGION', 3),
               ('BUFFERING_OUT_STATE', 4)])

    _N_POPULATION_RECORDING_REGIONS = 1

    def __init__(
            self, n_neurons, spike_times, machine_time_step, timescale_factor,
            port=None, tag=None, ip_address=None, board_address=None,
            max_on_chip_memory_usage_for_spikes_in_bytes=None,
            space_before_notification=640,
            constraints=None, label="SpikeSourceArray"):
        if ip_address is None:
            ip_address = config.get("Buffers", "receive_buffer_host")
        if port is None:
            port = config.getint("Buffers", "receive_buffer_port")

        AbstractDataSpecableVertex.__init__(
            self, machine_time_step=machine_time_step,
            timescale_factor=timescale_factor)
        AbstractPartitionableVertex.__init__(
            self, n_atoms=n_neurons, label=label,
            max_atoms_per_core=self._model_based_max_atoms_per_core,
            constraints=constraints)
        AbstractSpikeRecordable.__init__(self)

        ReceiveBuffersToHostPartitionableVertex.__init__(self, ip_address, port)

        self._spike_times = spike_times
        self._max_on_chip_memory_usage_for_spikes = \
            max_on_chip_memory_usage_for_spikes_in_bytes
        self._space_before_notification = space_before_notification

        self.add_constraint(TagAllocatorRequireIptagConstraint(
            ip_address, port, strip_sdp=True, board_address=board_address,
            tag_id=tag))

        if self._max_on_chip_memory_usage_for_spikes is None:
            self._max_on_chip_memory_usage_for_spikes = \
                front_end_common_constants.MAX_SIZE_OF_BUFFERED_REGION_ON_CHIP

        # check the values do not conflict with chip memory limit
        if self._max_on_chip_memory_usage_for_spikes < 0:
            raise ConfigurationException(
                "The memory usage on chip is either beyond what is supportable"
                " on the spinnaker board being supported or you have requested"
                " a negative value for a memory usage. Please correct and"
                " try again")

        if (self._max_on_chip_memory_usage_for_spikes <
                self._space_before_notification):
            self._space_before_notification =\
                self._max_on_chip_memory_usage_for_spikes

        # Keep track of any previously generated buffers
        self._send_buffers = dict()
        self._spike_recording_region_size = None

        # handle recording
        self._spike_recorder = EIEIOSpikeRecorder(machine_time_step)

<<<<<<< HEAD
        # handle outgoing constraints
        self._outgoing_edge_key_restrictor = \
            OutgoingEdgeSameContiguousKeysRestrictor()

=======
>>>>>>> b8bde34c
    @property
    def spike_times(self):
        return self._spike_times

    @spike_times.setter
    def spike_times(self, spike_times):
        self._spike_times = spike_times

    def is_recording_spikes(self):
        return self._spike_recorder.record

    def set_recording_spikes(self):
        # already doing buffering in, therefore is already set up also for
        # buffering out i.e. setting twice iptags might be catastrophic
        # self.set_buffering_output()
        self._spike_recorder.record = True

    def get_spikes(self, placements, graph_mapper, buffer_manager):
        return self._spike_recorder.get_spikes(
            self.label, buffer_manager,
            self._SPIKE_SOURCE_REGIONS.SPIKE_DATA_RECORDED_REGION.value,
            self._SPIKE_SOURCE_REGIONS.BUFFERING_OUT_STATE.value,
            placements, graph_mapper, self)

    @property
    def model_name(self):
        """ A string representing a label for this class.
        """
        return "SpikeSourceArray"

    @staticmethod
    def set_model_max_atoms_per_core(new_value):
        """

        :param new_value:
        :return:
        """
        SpikeSourceArray._model_based_max_atoms_per_core = new_value

    def create_subvertex(self, vertex_slice, resources_required, label=None,
                         constraints=list()):
        """ Creates a partitioned vertex from a partitionable vertex
        :param vertex_slice: the slice of partitionable atoms that the new \
                partitioned vertex will contain
        :param resources_required: the resources used by the partitioned vertex
        :param label: the label of the partitioned vertex
        :param constraints: extra constraints added to the partitioned vertex
        :return: a partitioned vertex
        :rtype: SpikeSourceArrayPartitionedVertex
        """
        # map region id to the send buffer for this partitioned vertex
        send_buffer = dict()
        send_buffer[self._SPIKE_SOURCE_REGIONS.SPIKE_DATA_REGION.value] =\
            self._get_spike_send_buffer(vertex_slice)

        # create and return the partitioned vertex
        return SpikeSourceArrayPartitionedVertex(
            send_buffer, resources_required, label, constraints)

    def _get_spike_send_buffer(self, vertex_slice):
        """
        spikeArray is a list with one entry per 'neuron'. The entry for
        one neuron is a list of times (in ms) when the neuron fires.
        We need to transpose this 'matrix' and get a list of firing neuron
        indices for each time tick:
        List can come in two formats (both now supported):
        1) Official PyNN format - single list that is used for all neurons
        2) SpiNNaker format - list of lists, one per neuron
        """
        send_buffer = None
        key = (vertex_slice.lo_atom, vertex_slice.hi_atom)
        if key not in self._send_buffers:
            send_buffer = BufferedSendingRegion(
                self._max_on_chip_memory_usage_for_spikes)
            if hasattr(self._spike_times[0], "__len__"):

                # This is in SpiNNaker 'list of lists' format:
                for neuron in range(vertex_slice.lo_atom,
                                    vertex_slice.hi_atom + 1):
                    for timeStamp in sorted(self._spike_times[neuron]):
                        time_stamp_in_ticks = int(
                            math.ceil((timeStamp * 1000.0) /
                                      self._machine_time_step))
                        send_buffer.add_key(time_stamp_in_ticks,
                                            neuron - vertex_slice.lo_atom)
            else:

                # This is in official PyNN format, all neurons use the
                # same list:
                neuron_list = range(vertex_slice.n_atoms)
                for timeStamp in sorted(self._spike_times):
                    time_stamp_in_ticks = int(
                        math.ceil((timeStamp * 1000.0) /
                                  self._machine_time_step))

                    # add to send_buffer collection
                    send_buffer.add_keys(time_stamp_in_ticks, neuron_list)

            self._send_buffers[key] = send_buffer
        else:
            send_buffer = self._send_buffers[key]
        return send_buffer

    def _reserve_memory_regions(
            self, spec, spike_region_size, recorded_region_size):
        """ Reserve memory for the system, indices and spike data regions.
            The indices region will be copied to DTCM by the executable.
        """
        spec.reserve_memory_region(
            region=self._SPIKE_SOURCE_REGIONS.SYSTEM_REGION.value,
            size=(constants.DATA_SPECABLE_BASIC_SETUP_INFO_N_WORDS * 4) + 8,
            label='systemInfo')

        spec.reserve_memory_region(
            region=self._SPIKE_SOURCE_REGIONS.CONFIGURATION_REGION.value,
            size=self._CONFIGURATION_REGION_SIZE, label='configurationRegion')

        spec.reserve_memory_region(
            region=self._SPIKE_SOURCE_REGIONS.SPIKE_DATA_REGION.value,
            size=spike_region_size, label='SpikeDataRegion', empty=True)

        if self._spike_recorder.record:
            spec.reserve_memory_region(
                region=(self._SPIKE_SOURCE_REGIONS
                        .SPIKE_DATA_RECORDED_REGION.value),
                size=recorded_region_size + 4, label="RecordedSpikeDataRegion",
                empty=True)
            spec.reserve_memory_region(
                region=self._SPIKE_SOURCE_REGIONS.BUFFERING_OUT_STATE.value,
                size=EndBufferingState.size_of_region(
                    self._N_POPULATION_RECORDING_REGIONS),
                label='bufOutState',
                empty=True)

    def _write_setup_info(self, spec, spike_buffer_region_size, ip_tags,
                          total_recording_region_size):
        """
        Write information used to control the simulation and gathering of
        results. Currently, this means the flag word used to signal whether
        information on neuron firing and neuron potential is either stored
        locally in a buffer or passed out of the simulation for storage/display
        as the simulation proceeds.

        The format of the information is as follows:
        Word 0: Flags selecting data to be gathered during simulation.
            Bit 0: Record spike history
            Bit 1: Record neuron potential
            Bit 2: Record gsyn values
            Bit 3: Reserved
            Bit 4: Output spike history on-the-fly
            Bit 5: Output neuron potential
            Bit 6: Output spike rate
        """
        self._write_basic_setup_info(
            spec, self._SPIKE_SOURCE_REGIONS.SYSTEM_REGION.value)

        ip_tag = iter(ip_tags).next()

        # write flag for recording
        if self._spike_recorder.record:
            value = 1 | 0xBEEF0000
            spec.write_value(data=value)
            spec.write_value(data=ip_tag.tag)
            spec.write_value(data=(total_recording_region_size + 4))
        else:
            spec.write_value(data=0)
            spec.write_value(data=0)
            spec.write_value(data=0)

        spec.switch_write_focus(
            region=self._SPIKE_SOURCE_REGIONS.CONFIGURATION_REGION.value)

        # write config for reverse ip tag
        # NOTE
        # as the packets are formed in the buffers, and that its a spike source
        # array, and shouldn't have injected packets, no config should be
        # required for it to work. the packet format will override these anyhow
        # END NOTE
        spec.write_value(data=0)  # prefix value
        spec.write_value(data=0)  # prefix
        spec.write_value(data=0)  # key left shift
        spec.write_value(data=0)  # add key check
        spec.write_value(data=0)  # key for transmitting
        spec.write_value(data=0)  # mask for transmitting

        # write config for buffers
        spec.write_value(data=spike_buffer_region_size)
        spec.write_value(data=self._space_before_notification)

        ip_tag = iter(ip_tags).next()
        spec.write_value(data=ip_tag.tag)

    # inherited from dataspecable vertex
    def generate_data_spec(
            self, subvertex, placement, subgraph, graph, routing_info,
            hostname, graph_mapper, report_folder, ip_tags, reverse_ip_tags,
            write_text_specs, application_run_time_folder):
        """
        Model-specific construction of the data blocks necessary to build a
        single SpikeSource Array on one core.
        :param subvertex:
        :param placement:
        :param subgraph:
        :param graph:
        :param routing_info:
        :param hostname:
        :param graph_mapper:
        :param report_folder:
        :param ip_tags:
        :param reverse_ip_tags:
        :param write_text_specs:
        :param application_run_time_folder:
        :return:
        """
        data_writer, report_writer = \
            self.get_data_spec_file_writers(
                placement.x, placement.y, placement.p, hostname, report_folder,
                write_text_specs, application_run_time_folder)

        spec = DataSpecificationGenerator(data_writer, report_writer)

        spec.comment("\n*** Spec for SpikeSourceArray Instance ***\n\n")

        # ###################################################################
        # Reserve SDRAM space for memory areas:
        spec.comment("\nReserving memory space for spike data region:\n\n")
        vertex_slice = graph_mapper.get_subvertex_slice(subvertex)
        spike_buffer = self._get_spike_send_buffer(vertex_slice)
        recording_size = (spike_buffer.total_region_size + 4 +
                          _RECORD_OVERALLOCATION)

        self._reserve_memory_regions(spec, spike_buffer.buffer_size,
                                     recording_size)

        self._write_setup_info(
            spec, spike_buffer.buffer_size, ip_tags, recording_size)

        subvertex.set_routing_infos(routing_info)

        # End-of-Spec:
        spec.end_specification()
        data_writer.close()

        # tell the subvertex its region size
        subvertex.region_size = recording_size

        return [data_writer.filename]

    def get_binary_file_name(self):
        """

        :return:
        """
        return "reverse_iptag_multicast_source.aplx"

    # inherited from partitionable vertex
    def get_cpu_usage_for_atoms(self, vertex_slice, graph):
        """

        :param vertex_slice:
        :param graph:
        :return:
        """
        return 0

    def get_sdram_usage_for_atoms(self, vertex_slice, graph):
        """ calculates the total SDRAM usage of the spike source array. If \
            the memory requirement is beyond what is deemed to be the usage\
            of the processor, then it executes a buffered format.

        :param vertex_slice: the slice of atoms this partitioned vertex will
        represent from the partitionable vertex
        :param graph: the partitionable graph which contains the high level
        objects
        :return:
        """
        send_buffer = self._get_spike_send_buffer(vertex_slice)
        send_size = send_buffer.buffer_size
        record_size = 0
        if self._spike_recorder.record:
            record_size = (send_buffer.total_region_size + 4 +
                           _RECORD_OVERALLOCATION)
        return (
            (constants.DATA_SPECABLE_BASIC_SETUP_INFO_N_WORDS * 4) +
            SpikeSourceArray._CONFIGURATION_REGION_SIZE + send_size +
            record_size)

    def get_dtcm_usage_for_atoms(self, vertex_slice, graph):
        """

        :param vertex_slice:
        :param graph:
        :return:
        """
        return 0

    def get_outgoing_edge_constraints(self, partitioned_edge, graph_mapper):
        """
        gets the constraints for edges going out of this vertex
        :param partitioned_edge: the partitioned edge that leaves this vertex
        :param graph_mapper: the graph mapper object
        :return: list of constraints
        """
<<<<<<< HEAD
        return self._outgoing_edge_key_restrictor.get_outgoing_edge_constraints(
            partitioned_edge, graph_mapper)
=======
        return [KeyAllocatorContiguousRangeContraint()]
>>>>>>> b8bde34c

    def is_data_specable(self):
        """
        helper method for isinstance
        :return:
        """
        return True

    def get_value(self, key):
        """ Get a property of the overall model
        """
        if hasattr(self, key):
            return getattr(self, key)
        raise Exception("Population {} does not have parameter {}".format(
            self, key))

    def set_value(self, key, value):
        """ Set a property of the overall model
        :param key: the name of the param to change
        :param value: the value of the parameter to change
        """
        if hasattr(self, key):
            setattr(self, key, value)
            return
        raise Exception("Type {} does not have parameter {}".format(
            self._model_name, key))

    def get_buffered_regions_list(self):
        """
        Returns the list of regions used for output buffering

        :return: list of Enum from _SPIKE_SOURCE_REGIONS
        """
        list_of_regions_buffering = list()
        if self.is_recording_spikes():
            list_of_regions_buffering.append(
                self._SPIKE_SOURCE_REGIONS.SPIKE_DATA_RECORDED_REGION.value)
        return list_of_regions_buffering<|MERGE_RESOLUTION|>--- conflicted
+++ resolved
@@ -9,29 +9,18 @@
     import SpikeSourceArrayPartitionedVertex
 
 # spinn front end common imports
-<<<<<<< HEAD
 from spinn_front_end_common.interface.buffer_management.storage_objects.\
     end_buffering_state import EndBufferingState
-from spinn_front_end_common.interface.buffer_management.storage_objects\
-    .buffered_sending_region import BufferedSendingRegion
-=======
 from spinn_front_end_common.interface.buffer_management.storage_objects\
     .buffered_sending_region import BufferedSendingRegion
 from spinn_front_end_common.abstract_models.\
     abstract_provides_outgoing_edge_constraints import \
     AbstractProvidesOutgoingEdgeConstraints
->>>>>>> b8bde34c
 from spinn_front_end_common.abstract_models.abstract_data_specable_vertex \
     import AbstractDataSpecableVertex
 from spinn_front_end_common.utilities.exceptions import ConfigurationException
 from spinn_front_end_common.utilities import constants as \
     front_end_common_constants
-from spinn_front_end_common.abstract_models.\
-    abstract_outgoing_edge_same_contiguous_keys_restrictor import \
-    OutgoingEdgeSameContiguousKeysRestrictor
-from spinn_front_end_common.abstract_models.\
-    abstract_provides_outgoing_edge_constraints import \
-    AbstractProvidesOutgoingEdgeConstraints
 
 # pacman imports
 from pacman.model.partitionable_graph.abstract_partitionable_vertex \
@@ -39,15 +28,12 @@
 from pacman.model.constraints.tag_allocator_constraints\
     .tag_allocator_require_iptag_constraint\
     import TagAllocatorRequireIptagConstraint
-<<<<<<< HEAD
 from pacman.model.partitionable_graph.\
     receive_buffers_to_host_partitionable_vertex import \
     ReceiveBuffersToHostPartitionableVertex
-=======
 from pacman.model.constraints.key_allocator_constraints\
     .key_allocator_contiguous_range_constraint \
     import KeyAllocatorContiguousRangeContraint
->>>>>>> b8bde34c
 
 # dsg imports
 from data_specification.data_specification_generator\
@@ -67,15 +53,9 @@
 
 class SpikeSourceArray(
         AbstractDataSpecableVertex, AbstractPartitionableVertex,
-<<<<<<< HEAD
         AbstractSpikeRecordable, AbstractProvidesOutgoingEdgeConstraints,
         ReceiveBuffersToHostPartitionableVertex):
-    """
-    model for play back of spikes
-=======
-        AbstractSpikeRecordable, AbstractProvidesOutgoingEdgeConstraints):
     """ Model for play back of spikes
->>>>>>> b8bde34c
     """
 
     _CONFIGURATION_REGION_SIZE = 36
@@ -148,13 +128,6 @@
         # handle recording
         self._spike_recorder = EIEIOSpikeRecorder(machine_time_step)
 
-<<<<<<< HEAD
-        # handle outgoing constraints
-        self._outgoing_edge_key_restrictor = \
-            OutgoingEdgeSameContiguousKeysRestrictor()
-
-=======
->>>>>>> b8bde34c
     @property
     def spike_times(self):
         return self._spike_times
@@ -458,12 +431,7 @@
         :param graph_mapper: the graph mapper object
         :return: list of constraints
         """
-<<<<<<< HEAD
-        return self._outgoing_edge_key_restrictor.get_outgoing_edge_constraints(
-            partitioned_edge, graph_mapper)
-=======
         return [KeyAllocatorContiguousRangeContraint()]
->>>>>>> b8bde34c
 
     def is_data_specable(self):
         """
