# Copyright (c) 2022 The University of Manchester
#
# Licensed under the Apache License, Version 2.0 (the "License");
# you may not use this file except in compliance with the License.
# You may obtain a copy of the License at
#
#     https://www.apache.org/licenses/LICENSE-2.0
#
# Unless required by applicable law or agreed to in writing, software
# distributed under the License is distributed on an "AS IS" BASIS,
# WITHOUT WARRANTIES OR CONDITIONS OF ANY KIND, either express or implied.
# See the License for the specific language governing permissions and
# limitations under the License.
<<<<<<< HEAD
=======
from __future__ import annotations
import numpy
from typing import cast, TYPE_CHECKING
>>>>>>> 8c7b0d6b
from spinn_utilities.overrides import overrides
from pacman.utilities.utility_calls import get_keys
from spinn_front_end_common.utility_models import (
    ReverseIPTagMulticastSourceMachineVertex)
from spynnaker.pyNN.data.spynnaker_data_view import SpynnakerDataView
if TYPE_CHECKING:
    from .spike_source_array_vertex import SpikeSourceArrayVertex


class SpikeSourceArrayMachineVertex(ReverseIPTagMulticastSourceMachineVertex):
    """
    Extended to add colour.
    """

    @property
    def _pop_vertex(self) -> SpikeSourceArrayVertex:
        return cast('SpikeSourceArrayVertex', self.app_vertex)

    @overrides(
        ReverseIPTagMulticastSourceMachineVertex.get_n_keys_for_partition)
    def get_n_keys_for_partition(self, partition_id: str) -> int:
        n_keys = super().get_n_keys_for_partition(partition_id)
        n_colours = 2 ** self._pop_vertex.n_colour_bits
        return n_keys * n_colours

    @overrides(ReverseIPTagMulticastSourceMachineVertex._fill_send_buffer_1d)
    def _fill_send_buffer_1d(self, key_base: int):
        first_time_step = SpynnakerDataView.get_first_machine_time_step()
        end_time_step = SpynnakerDataView.get_current_run_timesteps()
        if first_time_step == end_time_step:
            return
<<<<<<< HEAD
        keys = get_keys(
            key_base, self.vertex_slice, self.app_vertex.n_colour_bits)
        colour_mask = (2 ** self.app_vertex.n_colour_bits) - 1
=======
        if self._send_buffer_times is None or self._send_buffer is None:
            return
        keys = get_field_based_keys(
            key_base, self.vertex_slice, self._pop_vertex.n_colour_bits)
        key_list = numpy.array(
            [keys[atom] for atom in range(self.vertex_slice.n_atoms)])
        colour_mask = (2 ** self._pop_vertex.n_colour_bits) - 1
>>>>>>> 8c7b0d6b
        for tick in sorted(self._send_buffer_times):
            if self._is_in_range(tick, first_time_step, end_time_step):
                self._send_buffer.add_keys(
                    tick, keys + (tick & colour_mask))

    @overrides(ReverseIPTagMulticastSourceMachineVertex._fill_send_buffer_2d)
    def _fill_send_buffer_2d(self, key_base: int):
        first_time_step = SpynnakerDataView.get_first_machine_time_step()
        end_time_step = SpynnakerDataView.get_current_run_timesteps()
        if first_time_step == end_time_step:
            return
<<<<<<< HEAD
        keys = get_keys(
            key_base, self.vertex_slice, self.app_vertex.n_colour_bits)
        colour_mask = (2 ** self.app_vertex.n_colour_bits) - 1
=======
        if self._send_buffer_times is None or self._send_buffer is None:
            return
        keys = get_field_based_keys(
            key_base, self.vertex_slice, self._pop_vertex.n_colour_bits)
        colour_mask = (2 ** self._pop_vertex.n_colour_bits) - 1
>>>>>>> 8c7b0d6b
        for atom in range(self.vertex_slice.n_atoms):
            for tick in sorted(self._send_buffer_times[atom]):
                if self._is_in_range(tick, first_time_step, end_time_step):
                    self._send_buffer.add_key(
                        tick, keys[atom] + (tick & colour_mask))<|MERGE_RESOLUTION|>--- conflicted
+++ resolved
@@ -11,12 +11,8 @@
 # WITHOUT WARRANTIES OR CONDITIONS OF ANY KIND, either express or implied.
 # See the License for the specific language governing permissions and
 # limitations under the License.
-<<<<<<< HEAD
-=======
 from __future__ import annotations
-import numpy
 from typing import cast, TYPE_CHECKING
->>>>>>> 8c7b0d6b
 from spinn_utilities.overrides import overrides
 from pacman.utilities.utility_calls import get_keys
 from spinn_front_end_common.utility_models import (
@@ -48,19 +44,11 @@
         end_time_step = SpynnakerDataView.get_current_run_timesteps()
         if first_time_step == end_time_step:
             return
-<<<<<<< HEAD
-        keys = get_keys(
-            key_base, self.vertex_slice, self.app_vertex.n_colour_bits)
-        colour_mask = (2 ** self.app_vertex.n_colour_bits) - 1
-=======
         if self._send_buffer_times is None or self._send_buffer is None:
             return
-        keys = get_field_based_keys(
+        keys = get_keys(
             key_base, self.vertex_slice, self._pop_vertex.n_colour_bits)
-        key_list = numpy.array(
-            [keys[atom] for atom in range(self.vertex_slice.n_atoms)])
         colour_mask = (2 ** self._pop_vertex.n_colour_bits) - 1
->>>>>>> 8c7b0d6b
         for tick in sorted(self._send_buffer_times):
             if self._is_in_range(tick, first_time_step, end_time_step):
                 self._send_buffer.add_keys(
@@ -72,17 +60,11 @@
         end_time_step = SpynnakerDataView.get_current_run_timesteps()
         if first_time_step == end_time_step:
             return
-<<<<<<< HEAD
-        keys = get_keys(
-            key_base, self.vertex_slice, self.app_vertex.n_colour_bits)
-        colour_mask = (2 ** self.app_vertex.n_colour_bits) - 1
-=======
         if self._send_buffer_times is None or self._send_buffer is None:
             return
-        keys = get_field_based_keys(
+        keys = get_keys(
             key_base, self.vertex_slice, self._pop_vertex.n_colour_bits)
         colour_mask = (2 ** self._pop_vertex.n_colour_bits) - 1
->>>>>>> 8c7b0d6b
         for atom in range(self.vertex_slice.n_atoms):
             for tick in sorted(self._send_buffer_times[atom]):
                 if self._is_in_range(tick, first_time_step, end_time_step):
