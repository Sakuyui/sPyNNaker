# Copyright (c) 2022 The University of Manchester
#
# Licensed under the Apache License, Version 2.0 (the "License");
# you may not use this file except in compliance with the License.
# You may obtain a copy of the License at
#
#     https://www.apache.org/licenses/LICENSE-2.0
#
# Unless required by applicable law or agreed to in writing, software
# distributed under the License is distributed on an "AS IS" BASIS,
# WITHOUT WARRANTIES OR CONDITIONS OF ANY KIND, either express or implied.
# See the License for the specific language governing permissions and
# limitations under the License.
from spinn_utilities.overrides import overrides
from pacman.utilities.utility_calls import get_keys
from spinn_front_end_common.utility_models import (
    ReverseIPTagMulticastSourceMachineVertex)
from spynnaker.pyNN.data.spynnaker_data_view import SpynnakerDataView


class SpikeSourceArrayMachineVertex(ReverseIPTagMulticastSourceMachineVertex):
    """
    Extended to add colour.
    """

    @overrides(
        ReverseIPTagMulticastSourceMachineVertex.get_n_keys_for_partition)
    def get_n_keys_for_partition(self, partition_id):
        n_keys = super().get_n_keys_for_partition(partition_id)
        n_colours = 2 ** self.app_vertex.n_colour_bits
        return n_keys * n_colours

    @overrides(ReverseIPTagMulticastSourceMachineVertex._fill_send_buffer_1d)
    def _fill_send_buffer_1d(self, key_base):
        first_time_step = SpynnakerDataView.get_first_machine_time_step()
        end_time_step = SpynnakerDataView.get_current_run_timesteps()
        if first_time_step == end_time_step:
            return
<<<<<<< HEAD
        keys = get_keys(
            key_base, self._vertex_slice, self.app_vertex.n_colour_bits)
=======
        keys = get_field_based_keys(
            key_base, self.vertex_slice, self.app_vertex.n_colour_bits)
        key_list = numpy.array(
            [keys[atom] for atom in range(self.vertex_slice.n_atoms)])
>>>>>>> 05473564
        colour_mask = (2 ** self.app_vertex.n_colour_bits) - 1
        for tick in sorted(self._send_buffer_times):
            if self._is_in_range(tick, first_time_step, end_time_step):
                self._send_buffer.add_keys(
                    tick, keys + (tick & colour_mask))

    @overrides(ReverseIPTagMulticastSourceMachineVertex._fill_send_buffer_2d)
    def _fill_send_buffer_2d(self, key_base):
        first_time_step = SpynnakerDataView.get_first_machine_time_step()
        end_time_step = SpynnakerDataView.get_current_run_timesteps()
        if first_time_step == end_time_step:
            return
<<<<<<< HEAD
        keys = get_keys(
            key_base, self._vertex_slice, self.app_vertex.n_colour_bits)
=======
        keys = get_field_based_keys(
            key_base, self.vertex_slice, self.app_vertex.n_colour_bits)
>>>>>>> 05473564
        colour_mask = (2 ** self.app_vertex.n_colour_bits) - 1
        for atom in range(self.vertex_slice.n_atoms):
            for tick in sorted(self._send_buffer_times[atom]):
                if self._is_in_range(tick, first_time_step, end_time_step):
                    self._send_buffer.add_key(
                        tick, keys[atom] + (tick & colour_mask))<|MERGE_RESOLUTION|>--- conflicted
+++ resolved
@@ -36,15 +36,8 @@
         end_time_step = SpynnakerDataView.get_current_run_timesteps()
         if first_time_step == end_time_step:
             return
-<<<<<<< HEAD
         keys = get_keys(
-            key_base, self._vertex_slice, self.app_vertex.n_colour_bits)
-=======
-        keys = get_field_based_keys(
             key_base, self.vertex_slice, self.app_vertex.n_colour_bits)
-        key_list = numpy.array(
-            [keys[atom] for atom in range(self.vertex_slice.n_atoms)])
->>>>>>> 05473564
         colour_mask = (2 ** self.app_vertex.n_colour_bits) - 1
         for tick in sorted(self._send_buffer_times):
             if self._is_in_range(tick, first_time_step, end_time_step):
@@ -57,13 +50,8 @@
         end_time_step = SpynnakerDataView.get_current_run_timesteps()
         if first_time_step == end_time_step:
             return
-<<<<<<< HEAD
         keys = get_keys(
-            key_base, self._vertex_slice, self.app_vertex.n_colour_bits)
-=======
-        keys = get_field_based_keys(
             key_base, self.vertex_slice, self.app_vertex.n_colour_bits)
->>>>>>> 05473564
         colour_mask = (2 ** self.app_vertex.n_colour_bits) - 1
         for atom in range(self.vertex_slice.n_atoms):
             for tick in sorted(self._send_buffer_times[atom]):
