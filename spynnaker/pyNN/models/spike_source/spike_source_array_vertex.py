--- conflicted
+++ resolved
@@ -43,17 +43,6 @@
         self.__model_name = "SpikeSourceArray"
         self.__model = model
 
-<<<<<<< HEAD
-        config = globals_variables.get_simulator().config
-        self.__ip_address = ip_address
-        if ip_address is None:
-            self.__ip_address = config.get("Buffers", "receive_buffer_host")
-        self.__port = port
-        if port is None:
-            self.__port = helpful_functions.read_config_int(
-                config, "Buffers", "receive_buffer_port")
-=======
->>>>>>> 351cfd31
         if spike_times is None:
             spike_times = []
         self._spike_times = spike_times
@@ -62,61 +51,14 @@
         super(SpikeSourceArrayVertex, self).__init__(
             n_keys=n_neurons, label=label, constraints=constraints,
             max_atoms_per_core=max_atoms_per_core,
-<<<<<<< HEAD
-            board_address=board_address,
-            receive_port=None, receive_tag=None,
-            virtual_key=None, prefix=None, prefix_type=None, check_keys=False,
-            send_buffer_times=spike_times,
-            send_buffer_partition_id=constants.SPIKE_PARTITION_ID,
-            send_buffer_max_space=max_on_chip_memory_usage_for_spikes_in_bytes,
-            send_buffer_space_before_notify=space_before_notification,
-            buffer_notification_ip_address=self.__ip_address,
-            buffer_notification_port=self.__port,
-            buffer_notification_tag=tag)
-
-        # handle recording
-        self.__spike_recorder = EIEIOSpikeRecorder()
-        self.__spike_recorder_buffer_size = spike_recorder_buffer_size
-        self.__buffer_size_before_receive = buffer_size_before_receive
-
-        # Keep track of any previously generated buffers
-        self.__send_buffers = dict()
-        self.__spike_recording_region_size = None
-        self.__machine_vertices = list()
-
-        # used for reset and rerun
-        self.__requires_mapping = True
-        self.__last_runtime_position = 0
-
-        self.__max_on_chip_memory_usage_for_spikes = \
-            max_on_chip_memory_usage_for_spikes_in_bytes
-        self.__space_before_notification = space_before_notification
-        if self.__max_on_chip_memory_usage_for_spikes is None:
-            self.__max_on_chip_memory_usage_for_spikes = \
-                MAX_SIZE_OF_BUFFERED_REGION_ON_CHIP
-
-        # check the values do not conflict with chip memory limit
-        if self.__max_on_chip_memory_usage_for_spikes < 0:
-            raise exceptions.ConfigurationException(
-                "The memory usage on chip is either beyond what is supportable"
-                " on the spinnaker board being supported or you have requested"
-                " a negative value for a memory usage. Please correct and"
-                " try again")
-
-        if (self.__max_on_chip_memory_usage_for_spikes <
-                self.__space_before_notification):
-            self.__space_before_notification =\
-                self.__max_on_chip_memory_usage_for_spikes
-=======
             send_buffer_times=_send_buffer_times(spike_times, time_step),
             send_buffer_partition_id=constants.SPIKE_PARTITION_ID)
 
         # handle recording
-        self._spike_recorder = EIEIOSpikeRecorder()
+        self.__spike_recorder = EIEIOSpikeRecorder()
 
         # used for reset and rerun
-        self._requires_mapping = True
->>>>>>> 351cfd31
+        self.__requires_mapping = True
 
     @property
     @overrides(AbstractChangableAfterRun.requires_mapping)
@@ -156,17 +98,9 @@
         if indexes is not None:
             logger.warning("Indexes currently not supported for "
                            "SpikeSourceArray so being ignored")
-<<<<<<< HEAD
-        self.enable_recording(
-            self.__spike_recorder_buffer_size,
-            self.__buffer_size_before_receive)
+        self.enable_recording(new_state)
         self.__requires_mapping = not self.__spike_recorder.record
         self.__spike_recorder.record = new_state
-=======
-        self.enable_recording(new_state)
-        self._requires_mapping = not self._spike_recorder.record
-        self._spike_recorder.record = new_state
->>>>>>> 351cfd31
 
     @overrides(AbstractSpikeRecordable.get_spikes_sampling_interval)
     def get_spikes_sampling_interval(self):
