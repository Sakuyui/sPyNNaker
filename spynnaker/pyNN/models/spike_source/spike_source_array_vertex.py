# Copyright (c) 2017-2019 The University of Manchester
#
# This program is free software: you can redistribute it and/or modify
# it under the terms of the GNU General Public License as published by
# the Free Software Foundation, either version 3 of the License, or
# (at your option) any later version.
#
# This program is distributed in the hope that it will be useful,
# but WITHOUT ANY WARRANTY; without even the implied warranty of
# MERCHANTABILITY or FITNESS FOR A PARTICULAR PURPOSE.  See the
# GNU General Public License for more details.
#
# You should have received a copy of the GNU General Public License
# along with this program.  If not, see <http://www.gnu.org/licenses/>.

import logging
import numpy
from spinn_utilities.log import FormatAdapter
from spinn_utilities.overrides import overrides
from spinn_utilities.ranged import RangedListOfList
from spinn_front_end_common.utility_models import ReverseIpTagMultiCastSource
from spynnaker.pyNN.data import SpynnakerDataView
from spynnaker.pyNN.models.common import (
    AbstractSpikeRecordable, EIEIOSpikeRecorder, SimplePopulationSettable)
from spynnaker.pyNN.utilities import constants
from spynnaker.pyNN.models.abstract_models import SupportsStructure
from pyNN.space import Grid2D, Grid3D

logger = FormatAdapter(logging.getLogger(__name__))


def _as_numpy_ticks(times, time_step):
    return numpy.ceil(
        numpy.floor(numpy.array(times) * 1000.0) / time_step).astype("int64")


def _send_buffer_times(spike_times, time_step):
    # Convert to ticks
    if len(spike_times) and hasattr(spike_times[0], "__len__"):
        data = []
        for times in spike_times:
            data.append(_as_numpy_ticks(times, time_step))
        return data
    else:
        return _as_numpy_ticks(spike_times, time_step)


class SpikeSourceArrayVertex(
        ReverseIpTagMultiCastSource, AbstractSpikeRecordable,
<<<<<<< HEAD
        SimplePopulationSettable):
=======
        SimplePopulationSettable, AbstractChangableAfterRun,
        SupportsStructure):
>>>>>>> 804cc0dd
    """ Model for play back of spikes
    """

    SPIKE_RECORDING_REGION_ID = 0

    def __init__(
            self, n_neurons, spike_times, constraints, label,
            max_atoms_per_core, model, splitter):
        # pylint: disable=too-many-arguments
        self.__model_name = "SpikeSourceArray"
        self.__model = model
        if spike_times is None:
            spike_times = []
        self._spike_times = spike_times
        time_step = self.get_spikes_sampling_interval()

        super().__init__(
            n_keys=n_neurons, label=label, constraints=constraints,
            max_atoms_per_core=max_atoms_per_core,
            send_buffer_times=_send_buffer_times(spike_times, time_step),
            send_buffer_partition_id=constants.SPIKE_PARTITION_ID,
            splitter=splitter)

        # handle recording
        self.__spike_recorder = EIEIOSpikeRecorder()

<<<<<<< HEAD
=======
        # used for reset and rerun
        self.__requires_mapping = True

        self.__structure = None

    @overrides(SupportsStructure.set_structure)
    def set_structure(self, structure):
        self.__structure = structure

    @property
    @overrides(ReverseIpTagMultiCastSource.atoms_shape)
    def atoms_shape(self):
        if isinstance(self.__structure, (Grid2D, Grid3D)):
            return self.__structure.calculate_size(self.n_atoms)
        return super(ReverseIpTagMultiCastSource, self).atoms_shape

    @property
    @overrides(AbstractChangableAfterRun.requires_mapping)
    def requires_mapping(self):
        return self.__requires_mapping

    @overrides(AbstractChangableAfterRun.mark_no_changes)
    def mark_no_changes(self):
        self.__requires_mapping = False

>>>>>>> 804cc0dd
    @property
    def spike_times(self):
        """ The spike times of the spike source array
        """
        return list(self._spike_times)

    def _to_early_spikes_single_list(self, spike_times):
        """
        Checks if there is one or more spike_times before the current time

        Logs a warning for the first oen found

        :param iterable(int spike_times:
        """
        current_time = SpynnakerDataView.get_current_run_time_ms()
        for i in range(len(spike_times)):
            if spike_times[i] < current_time:
                logger.warning(
                    "SpikeSourceArray {} has spike_times that are lower than "
                    "the current time {} For example {} - "
                    "these will be ignored.".format(
                        self, current_time, float(spike_times[i])))
                return

    def _check_spikes_double_list(self, spike_times):
        """
        Checks if there is one or more spike_times before the current time

        Logs a warning for the first oen found

        :param iterable(iterable(int) spike_times:
        """
        current_time = SpynnakerDataView.get_current_run_time_ms()
        for neuron_id in range(0, self.n_atoms):
            id_times = spike_times[neuron_id]
            for i in range(len(id_times)):
                if id_times[i] < current_time:
                    logger.warning(
                       "SpikeSourceArray {} has spike_times that are lower "
                       "than the current time {} For example {} - "
                       "these will be ignored.".format(
                            self, current_time, float(id_times[i])))
                    return

    @spike_times.setter
    def spike_times(self, spike_times):
        """ Set the spike source array's spike times. Not an extend, but an\
            actual change

        """
        time_step = self.get_spikes_sampling_interval()
        # warn the user if they are asking for a spike time out of range
        if spike_times:  # in case of empty list do not check
            if hasattr(spike_times[0], '__iter__'):
                self._check_spikes_double_list(spike_times)
            else:
                self._to_early_spikes_single_list(spike_times)
        self.send_buffer_times = _send_buffer_times(spike_times, time_step)
        self._spike_times = spike_times

    @overrides(AbstractSpikeRecordable.is_recording_spikes)
    def is_recording_spikes(self):
        return self.__spike_recorder.record

    @overrides(AbstractSpikeRecordable.set_recording_spikes)
    def set_recording_spikes(
            self, new_state=True, sampling_interval=None, indexes=None):
        if sampling_interval is not None:
            logger.warning("Sampling interval currently not supported for "
                           "SpikeSourceArray so being ignored")
        if indexes is not None:
            logger.warning("Indexes currently not supported for "
                           "SpikeSourceArray so being ignored")
        self.enable_recording(new_state)
        if self.__spike_recorder.record:
            SpynnakerDataView.set_requires_mapping()
        self.__spike_recorder.record = new_state

    @overrides(AbstractSpikeRecordable.get_spikes_sampling_interval)
    def get_spikes_sampling_interval(self):
        return SpynnakerDataView.get_simulation_time_step_us()

    @overrides(AbstractSpikeRecordable.get_spikes)
    def get_spikes(self):
        return self.__spike_recorder.get_spikes(
            self.label, 0, self,
            lambda vertex:
                vertex.virtual_key
                if vertex.virtual_key is not None
                else 0)

    @overrides(AbstractSpikeRecordable.clear_spike_recording)
    def clear_spike_recording(self):
        buffer_manager = SpynnakerDataView.get_buffer_manager()
        for machine_vertex in self.machine_vertices:
            placement = SpynnakerDataView.get_placement_of_vertex(
                machine_vertex)
            buffer_manager.clear_recorded_data(
                placement.x, placement.y, placement.p,
                SpikeSourceArrayVertex.SPIKE_RECORDING_REGION_ID)

    def describe(self):
        """ Returns a human-readable description of the cell or synapse type.

        The output may be customised by specifying a different template\
        together with an associated template engine\
        (see :py:mod:`pyNN.descriptions`).

        If template is None, then a dictionary containing the template\
        context will be returned.
        """

        parameters = dict()
        for parameter_name in self.__model.default_parameters:
            parameters[parameter_name] = self.get_value(parameter_name)

        context = {
            "name": self.__model_name,
            "default_parameters": self.__model.default_parameters,
            "default_initial_values": self.__model.default_parameters,
            "parameters": parameters,
        }
        return context

    @overrides(SimplePopulationSettable.set_value_by_selector)
    def set_value_by_selector(self, selector, key, value):
        if key == "spike_times":
            old_values = self.get_value(key)
            if isinstance(old_values, RangedListOfList):
                ranged_list = old_values
            else:
                # Keep all the setting stuff in one place by creating a
                # RangedListofLists
                ranged_list = RangedListOfList(
                    size=self.n_atoms, value=old_values)
            ranged_list.set_value_by_selector(
                selector, value, ranged_list.is_list(value, self.n_atoms))
            self.set_value(key, ranged_list)
        else:
            SimplePopulationSettable.set_value_by_selector(
                self, selector, key, value)<|MERGE_RESOLUTION|>--- conflicted
+++ resolved
@@ -47,12 +47,7 @@
 
 class SpikeSourceArrayVertex(
         ReverseIpTagMultiCastSource, AbstractSpikeRecordable,
-<<<<<<< HEAD
-        SimplePopulationSettable):
-=======
-        SimplePopulationSettable, AbstractChangableAfterRun,
-        SupportsStructure):
->>>>>>> 804cc0dd
+        SimplePopulationSettable, SupportsStructure):
     """ Model for play back of spikes
     """
 
@@ -79,13 +74,6 @@
         # handle recording
         self.__spike_recorder = EIEIOSpikeRecorder()
 
-<<<<<<< HEAD
-=======
-        # used for reset and rerun
-        self.__requires_mapping = True
-
-        self.__structure = None
-
     @overrides(SupportsStructure.set_structure)
     def set_structure(self, structure):
         self.__structure = structure
@@ -97,16 +85,6 @@
             return self.__structure.calculate_size(self.n_atoms)
         return super(ReverseIpTagMultiCastSource, self).atoms_shape
 
-    @property
-    @overrides(AbstractChangableAfterRun.requires_mapping)
-    def requires_mapping(self):
-        return self.__requires_mapping
-
-    @overrides(AbstractChangableAfterRun.mark_no_changes)
-    def mark_no_changes(self):
-        self.__requires_mapping = False
-
->>>>>>> 804cc0dd
     @property
     def spike_times(self):
         """ The spike times of the spike source array
