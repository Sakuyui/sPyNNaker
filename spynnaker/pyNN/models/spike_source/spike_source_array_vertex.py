--- conflicted
+++ resolved
@@ -52,11 +52,7 @@
 
     def __init__(
             self, n_neurons, spike_times, constraints, label,
-<<<<<<< HEAD
-            max_atoms_per_core, model, splitter_object):
-=======
             max_atoms_per_core, model, splitter):
->>>>>>> d3649b1c
         # pylint: disable=too-many-arguments
         self.__model_name = "SpikeSourceArray"
         self.__model = model
@@ -71,11 +67,7 @@
             max_atoms_per_core=max_atoms_per_core,
             send_buffer_times=_send_buffer_times(spike_times, time_step),
             send_buffer_partition_id=constants.SPIKE_PARTITION_ID,
-<<<<<<< HEAD
-            splitter_object=splitter_object)
-=======
             splitter=splitter)
->>>>>>> d3649b1c
 
         # handle recording
         self.__spike_recorder = EIEIOSpikeRecorder()
