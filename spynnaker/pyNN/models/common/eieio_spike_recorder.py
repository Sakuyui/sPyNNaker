# Copyright (c) 2017-2019 The University of Manchester
#
# This program is free software: you can redistribute it and/or modify
# it under the terms of the GNU General Public License as published by
# the Free Software Foundation, either version 3 of the License, or
# (at your option) any later version.
#
# This program is distributed in the hope that it will be useful,
# but WITHOUT ANY WARRANTY; without even the implied warranty of
# MERCHANTABILITY or FITNESS FOR A PARTICULAR PURPOSE.  See the
# GNU General Public License for more details.
#
# You should have received a copy of the GNU General Public License
# along with this program.  If not, see <http://www.gnu.org/licenses/>.

import logging
import struct
from spinn_utilities.log import FormatAdapter
<<<<<<< HEAD
from spynnaker.pyNN.data import SpynnakerDataView
from spynnaker.pyNN.utilities.neo_buffer_database import NeoBufferDatabase
=======
>>>>>>> 36987e29

logger = FormatAdapter(logging.getLogger(__name__))
_TWO_WORDS = struct.Struct("<II")


class EIEIOSpikeRecorder(object):
    """ Records spikes using EIEIO format
    """
    __slots__ = [
        "__record"]

    def __init__(self):
        self.__record = False

    @property
    def record(self):
        """
        :rtype: bool
        """
        return self.__record

    @record.setter
    def record(self, new_state):
        """ Old method assumed to be spikes """
        self.__record = new_state

    def set_recording(self, new_state, sampling_interval=None):
        """
        :param new_state: bool
        :param sampling_interval: not supported functionality
        """
        if sampling_interval is not None:
            logger.warning("Sampling interval currently not supported for "
                           "SpikeSourceArray so being ignored")
<<<<<<< HEAD
        self.__record = new_state

    def write_spike_metadata(
            self, region, application_vertex, base_key_function,
            n_colour_bits, population):
        """
         Write the metadata to retrieve spikes based on just the data

        :param int region: local region this vertex will write to
        :param ApplicationVertex application_vertex:
            vertex which will supply the data
        :param method base_key_function: Function to calculate the base key
        :param int n_colour_bits:
            The number of colour bits sent by this vertex.
        :param ~spynnaker.pyNN.models.populations.Population population:
            the population to record for
        """
        with NeoBufferDatabase() as db:
            vertices = application_vertex.machine_vertices
            for vertex in vertices:
                vertex.update_virtual_key()
                db.write_eieio_spikes_metadata(
                    vertex, "spikes", region, population,
                    SpynnakerDataView.get_simulation_time_step_ms(),
                    base_key_function(vertex), n_colour_bits)
=======
        self.__record = new_state
>>>>>>> 36987e29
<|MERGE_RESOLUTION|>--- conflicted
+++ resolved
@@ -16,11 +16,6 @@
 import logging
 import struct
 from spinn_utilities.log import FormatAdapter
-<<<<<<< HEAD
-from spynnaker.pyNN.data import SpynnakerDataView
-from spynnaker.pyNN.utilities.neo_buffer_database import NeoBufferDatabase
-=======
->>>>>>> 36987e29
 
 logger = FormatAdapter(logging.getLogger(__name__))
 _TWO_WORDS = struct.Struct("<II")
@@ -55,32 +50,4 @@
         if sampling_interval is not None:
             logger.warning("Sampling interval currently not supported for "
                            "SpikeSourceArray so being ignored")
-<<<<<<< HEAD
-        self.__record = new_state
-
-    def write_spike_metadata(
-            self, region, application_vertex, base_key_function,
-            n_colour_bits, population):
-        """
-         Write the metadata to retrieve spikes based on just the data
-
-        :param int region: local region this vertex will write to
-        :param ApplicationVertex application_vertex:
-            vertex which will supply the data
-        :param method base_key_function: Function to calculate the base key
-        :param int n_colour_bits:
-            The number of colour bits sent by this vertex.
-        :param ~spynnaker.pyNN.models.populations.Population population:
-            the population to record for
-        """
-        with NeoBufferDatabase() as db:
-            vertices = application_vertex.machine_vertices
-            for vertex in vertices:
-                vertex.update_virtual_key()
-                db.write_eieio_spikes_metadata(
-                    vertex, "spikes", region, population,
-                    SpynnakerDataView.get_simulation_time_step_ms(),
-                    base_key_function(vertex), n_colour_bits)
-=======
-        self.__record = new_state
->>>>>>> 36987e29
+        self.__record = new_state