# Copyright (c) 2017-2019 The University of Manchester
#
# This program is free software: you can redistribute it and/or modify
# it under the terms of the GNU General Public License as published by
# the Free Software Foundation, either version 3 of the License, or
# (at your option) any later version.
#
# This program is distributed in the hope that it will be useful,
# but WITHOUT ANY WARRANTY; without even the implied warranty of
# MERCHANTABILITY or FITNESS FOR A PARTICULAR PURPOSE.  See the
# GNU General Public License for more details.
#
# You should have received a copy of the GNU General Public License
# along with this program.  If not, see <http://www.gnu.org/licenses/>.
import itertools
import logging
import math
import numpy
from spinn_utilities.log import FormatAdapter
from spinn_utilities.progress_bar import ProgressBar
from pacman.model.resources.variable_sdram import VariableSDRAM
from data_specification.enums import DataType
from spinn_front_end_common.utilities.exceptions import ConfigurationException
from spinn_front_end_common.utilities.constants import (
    BYTES_PER_WORD, BITS_PER_WORD)
from spinn_front_end_common.utilities.globals_variables import (
    machine_time_step_ms)

logger = FormatAdapter(logging.getLogger(__name__))


class _ReadOnlyDict(dict):
    def __readonly__(self, *args, **kwargs):  # pylint: disable=unused-argument
        raise RuntimeError("Cannot modify ReadOnlyDict")

    __setitem__ = __readonly__
    __delitem__ = __readonly__
    pop = __readonly__
    popitem = __readonly__
    clear = __readonly__
    update = __readonly__
    setdefault = __readonly__
    del __readonly__


def get_sampling_interval(sampling_rate):
    """ Return the current sampling interval given a sampling rate

    :param float sampling_rate: The sampling rate in time steps
    :return: Sampling interval in microseconds
    :rtype: float
    """
    return sampling_rate * machine_time_step_ms()


class NeuronRecorder(object):
    __slots__ = [
        "__indexes",
        "__n_neurons",
        "__sampling_rates",
        "__data_types",
        "__bitfield_variables",
        "__per_timestep_variables",
        "__per_timestep_datatypes",
        "__per_timestep_recording",
        "__events_per_core_variables",
        "__events_per_core_datatypes",
        "__events_per_core_recording",
        "__events_per_ts",
        "__region_ids",
        "__offset_added"]

    _N_BYTES_FOR_TIMESTAMP = BYTES_PER_WORD
    _N_BYTES_PER_RATE = BYTES_PER_WORD
    _N_BYTES_PER_ENUM = BYTES_PER_WORD

    #: size of a index in terms of position into recording array
    _N_BYTES_PER_INDEX = DataType.UINT16.size  # currently uint16

    #: size of the counter for spike recording
    _N_BYTES_PER_COUNT = BYTES_PER_WORD

    #: size of the increment for spike recording
    _N_BYTES_PER_INCREMENT = BYTES_PER_WORD
    _N_BYTES_PER_SIZE = BYTES_PER_WORD

    # sampling temporal value size (how many ticks between recordings)
    _N_CPU_CYCLES_PER_NEURON = 8
    _N_BYTES_PER_POINTER = BYTES_PER_WORD
    _SARK_BLOCK_SIZE = 2 * BYTES_PER_WORD  # Seen in sark.c

    #: size of the counter for outstanding recording
    _N_BYTES_PER_OUTSTANDING_RECORDING = BYTES_PER_WORD

    #: number of items types (currently non-bitfield and bitfield)
    _N_ITEM_TYPES = 2

    #: flag for spikes
    SPIKES = "spikes"

    #: packets-per-timestep
    PACKETS = "packets-per-timestep"

    #: packets-per-timestep data type
    PACKETS_TYPE = DataType.UINT32

    #: rewiring
    REWIRING = "rewiring"

    #: rewiring data type
    REWIRING_TYPE = DataType.UINT32

    #: max_rewires
    MAX_REWIRES = "max_rewires"

    #: number of words per rewiring entry
    REWIRING_N_WORDS = 2

    #: rewiring: shift values to decode recorded value
    _PRE_ID_SHIFT = 9
    _POST_ID_SHIFT = 1
    _POST_ID_FACTOR = 2 ** 8
    _FIRST_BIT = 1

    _MAX_RATE = 2 ** 32 - 1  # To allow a unit32_t to be used to store the rate

    def __init__(
            self, allowed_variables, data_types, bitfield_variables,
            n_neurons, per_timestep_variables, per_timestep_datatypes,
            events_per_core_variables, events_per_core_datatypes):
        """
        :param list(str) allowed_variables:
        :param list(str) data_types:
        :param list(str) bitfield_variables:
        :param int n_neurons:
        """
        self.__sampling_rates = dict()
        self.__indexes = dict()
        self.__data_types = data_types
        self.__n_neurons = n_neurons
        self.__bitfield_variables = bitfield_variables

        self.__per_timestep_variables = per_timestep_variables
        self.__per_timestep_datatypes = per_timestep_datatypes
        self.__per_timestep_recording = set()

        self.__events_per_core_variables = events_per_core_variables
        self.__events_per_core_datatypes = events_per_core_datatypes
        self.__events_per_core_recording = set()
        self.__events_per_ts = dict()
        self.__events_per_ts[self.MAX_REWIRES] = 0  # record('all')

        # Get info on variables like these
        for variable in itertools.chain(allowed_variables, bitfield_variables):
            self.__sampling_rates[variable] = 0
            self.__indexes[variable] = None

        # Get region ids for all variables
        self.__region_ids = dict()
        for region_id, variable in enumerate(itertools.chain(
                    allowed_variables, bitfield_variables,
                    events_per_core_variables, per_timestep_variables)):
            self.__region_ids[variable] = region_id

        self.__offset_added = False

    def add_region_offset(self, offset):
        """ Add an offset to the regions.  Used when there are multiple\
            recorders on a single core

        :param int offset: The offset to add
        """
        if not self.__offset_added:
            self.__region_ids = dict(
                (var, region + offset)
                for var, region in self.__region_ids.items())

        self.__offset_added = True

    def _count_recording_per_slice(
            self, variable, vertex_slice):
        """
        :param str variable:
        :param ~pacman.model.graphs.common.Slice vertex_slice:
        :rtype: int or None
        """
        if variable not in self.__sampling_rates:
            return None
        if self.__sampling_rates[variable] == 0:
            return 0
        if self.__indexes[variable] is None:
            return vertex_slice.n_atoms
        return sum(vertex_slice.lo_atom <= index <= vertex_slice.hi_atom
                   for index in self.__indexes[variable])

<<<<<<< HEAD
    def _neurons_recording(self, variable, vertex_slice, atoms_shape):
=======
    def _max_recording_per_slice(self, variable, n_atoms):
        """
        """
        if variable not in self.__sampling_rates:
            return None
        if self.__sampling_rates[variable] == 0:
            return 0
        if self.__indexes[variable] is None:
            return n_atoms
        indices = self.__indexes[variable]
        max_index = numpy.amax(indices)
        existence = numpy.zeros(max_index + 1)
        existence[indices] = 1
        splits = numpy.arange(n_atoms, max_index + 1, n_atoms)
        split_array = numpy.array_split(existence, splits)
        return max([numpy.sum(s) for s in split_array])

    def _neurons_recording(self, variable, vertex_slice):
>>>>>>> e92a9721
        """
        :param str variable:
        :param ~pacman.model.graphs.common.Slice vertex_slice:
        :param tuple(int) atoms_shape:
        :rtype: iterable(int)
        """
        if self.__sampling_rates[variable] == 0:
            return []
        if self.__indexes[variable] is None:
            return vertex_slice.get_raster_ids(atoms_shape)
        indexes = self.__indexes[variable]
        return [
            i for i in vertex_slice.get_raster_ids(atoms_shape)
            if i in indexes]

    def get_neuron_sampling_interval(self, variable):
        """ Return the current sampling interval for this variable

        :param str variable: PyNN name of the variable
        :return: Sampling interval in microseconds
        :rtype: float
        """
        if variable in self.__per_timestep_variables:
            return get_sampling_interval(1)
        return get_sampling_interval(self.__sampling_rates[variable])

    def _convert_placement_matrix_data(
            self, row_data, n_rows, data_row_length, n_neurons, data_type):

        surplus_bytes = self._N_BYTES_FOR_TIMESTAMP
        var_data = (row_data[:, surplus_bytes:].reshape(
            n_rows * data_row_length))
        placement_data = data_type.decode_array(var_data).reshape(
            n_rows, n_neurons)
        return placement_data

    @staticmethod
    def _process_missing_data(
            missing_str, placement, expected_rows, n_neurons, times,
            sampling_rate, label, placement_data, region):
        missing_str += "({}, {}, {}); ".format(
            placement.x, placement.y, placement.p)
        # Start the fragment for this slice empty
        fragment = numpy.empty((expected_rows, n_neurons))
        for i in range(0, expected_rows):
            time = i * sampling_rate
            # Check if there is data for this time step
            local_indexes = numpy.where(times == time)
            if len(local_indexes[0]) == 1:
                fragment[i] = placement_data[local_indexes[0]]
            elif len(local_indexes[0]) > 1:
                fragment[i] = placement_data[local_indexes[0][0]]
                logger.warning(
                    "Population {} has multiple recorded data for time {}"
                    " in region {} ", label, time, region)
            else:
                # Set row to nan
                fragment[i] = numpy.full(n_neurons, numpy.nan)
        return fragment

    def _get_placement_matrix_data(
            self, placements, vertex, region, buffer_manager, expected_rows,
            missing_str, sampling_rate, label, data_type, n_per_timestep):
        """ processes a placement for matrix data

        :param ~pacman.model.placements.Placements placements:
            the placements object
        :param ~pacman.model.graphs.machine.MachineVertex vertex:
            the vertex to read from
        :param int region: the recording region id
        :param ~.BufferManager buffer_manager: the buffer manager
        :param int expected_rows:
            how many rows the tools think should be recorded
        :param str missing_str: string for reporting missing stuff
        :param int sampling_rate: the rate of sampling
        :param str label: the vertex label.
        :return: placement data
        :rtype: ~numpy.ndarray
        """

        placement = placements.get_placement_of_vertex(vertex)
        if n_per_timestep == 0:
            return None

        # for buffering output info is taken form the buffer manager
        record_raw, missing_data = buffer_manager.get_data_by_placement(
            placement, region)
        record_length = len(record_raw)

        # If there is no data, return empty for all timesteps
        if record_length == 0:
            return numpy.zeros((expected_rows, n_per_timestep),
                               dtype="float64")

        # There is one column for time and one for each neuron recording
        data_row_length = n_per_timestep * data_type.size
        full_row_length = data_row_length + self._N_BYTES_FOR_TIMESTAMP
        n_rows = record_length // full_row_length
        row_data = numpy.asarray(record_raw, dtype="uint8").reshape(
            n_rows, full_row_length)
        placement_data = self._convert_placement_matrix_data(
            row_data, n_rows, data_row_length, n_per_timestep, data_type)

        # If everything is there, return it
        if not missing_data and n_rows == expected_rows:
            return placement_data

        # Got data but its missing bits, so get times
        time_bytes = (
            row_data[:, 0: self._N_BYTES_FOR_TIMESTAMP].reshape(
                n_rows * self._N_BYTES_FOR_TIMESTAMP))
        times = time_bytes.view("<i4").reshape(n_rows, 1)

        # process data from core for missing data
        placement_data = self._process_missing_data(
            missing_str, placement, expected_rows, n_per_timestep, times,
            sampling_rate, label, placement_data, region)
        return placement_data

    def __read_data(
            self, label, buffer_manager, placements, application_vertex,
            sampling_rate, data_type, variable, n_machine_time_steps):
        vertices = (
            application_vertex.splitter.machine_vertices_for_recording(
                variable))
        region = self.__region_ids[variable]
        missing_str = ""
        pop_level_data = None
        sampling_interval = get_sampling_interval(sampling_rate)

        progress = ProgressBar(
            vertices, "Getting {} for {}".format(variable, label))

        indexes = []
        for i, vertex in enumerate(progress.over(vertices)):
            expected_rows = int(
                math.ceil(n_machine_time_steps / sampling_rate))

            n_items_per_timestep = 1
            if variable in self.__sampling_rates:
                neurons = self._neurons_recording(
                    variable, vertex.vertex_slice,
                    application_vertex.atoms_shape)
                n_items_per_timestep = len(neurons)
                indexes.extend(neurons)
            else:
                indexes.append(i)
            placement_data = self._get_placement_matrix_data(
                placements, vertex, region, buffer_manager, expected_rows,
                missing_str, sampling_rate, label, data_type,
                n_items_per_timestep)

            if placement_data is not None:
                # append to the population data
                if pop_level_data is None:
                    pop_level_data = placement_data
                else:
                    # Add the slice fragment on axis 1
                    # which is IDs/channel_index
                    pop_level_data = numpy.append(
                        pop_level_data, placement_data, axis=1)

        # warn user of missing data
        if len(missing_str) > 0:
            logger.warning(
                "Population {} is missing recorded data in region {} from the"
                " following cores: {}", label, region, missing_str)

        indexes = numpy.array(indexes)
        order = numpy.argsort(indexes)
        return pop_level_data[:, order], indexes[order], sampling_interval

    def get_matrix_data(
            self, label, buffer_manager, placements,
            application_vertex, variable, n_machine_time_steps):
        """ Read a data mapped to time and neuron IDs from the SpiNNaker\
            machine and converts to required data types with scaling if needed.

        :param str label: vertex label
        :param buffer_manager: the manager for buffered data
        :type buffer_manager:
            ~spinn_front_end_common.interface.buffer_management.BufferManager
        :param ~pacman.model.placements.Placements placements:
            the placements object
        :param application_vertex:
        :type application_vertex:
            ~pacman.model.graphs.application.ApplicationVertex
        :param str variable: PyNN name for the variable (`V`, `gsy_inh`, etc.)
        :param int n_machine_time_steps:
        :return: (data, recording_indices, sampling_interval)
        :rtype: tuple(~numpy.ndarray, ~numpy.ndarray, float)
        """
        if variable in self.__bitfield_variables:
            msg = ("Variable {} is not supported by get_matrix_data, use "
                   "get_spikes(...)").format(variable)
            raise ConfigurationException(msg)
        if variable in self.__events_per_core_variables:
            msg = ("Variable {} is not supported by get_matrix_data, use "
                   "get_events(...)").format(variable)
            raise ConfigurationException(msg)
        if variable in self.__per_timestep_variables:
            sampling_rate = 1
            data_type = self.__per_timestep_datatypes[variable]
        else:
            sampling_rate = self.__sampling_rates[variable]
            data_type = self.__data_types[variable]
        return self.__read_data(
            label, buffer_manager, placements, application_vertex,
            sampling_rate, data_type, variable, n_machine_time_steps)

    def get_spikes(
            self, label, buffer_manager, placements, application_vertex,
            variable):
        """ Read spikes mapped to time and neuron IDs from the SpiNNaker\
            machine.

        :param str label: vertex label
        :param buffer_manager: the manager for buffered data
        :type buffer_manager:
            ~spinn_front_end_common.interface.buffer_management.BufferManager
        :param ~pacman.model.placements.Placements placements:
            the placements object
        :param application_vertex:
        :type application_vertex:
            ~pacman.model.graphs.application.ApplicationVertex
        :param str variable:
        :return:
        :rtype: ~numpy.ndarray(tuple(int,int))
        """
        if variable not in self.__bitfield_variables:
            msg = "Variable {} is not supported, use get_matrix_data".format(
                variable)
            raise ConfigurationException(msg)

        spike_times = list()
        spike_ids = list()

        vertices = (
            application_vertex.splitter.machine_vertices_for_recording(
                variable))
        missing_str = ""
        progress = ProgressBar(vertices, "Getting spikes for {}".format(label))
        for vertex in progress.over(vertices):
            placement = placements.get_placement_of_vertex(vertex)
            vertex_slice = vertex.vertex_slice

            neurons = numpy.array(self._neurons_recording(
                variable, vertex_slice, application_vertex.atoms_shape))
            neurons_recording = len(neurons)
            if neurons_recording == 0:
                continue

            # Read the spikes
            n_words = int(math.ceil(neurons_recording / BITS_PER_WORD))
            n_bytes = n_words * BYTES_PER_WORD
            n_words_with_timestamp = n_words + 1

            # for buffering output info is taken form the buffer manager
            region = self.__region_ids[variable]
            record_raw, data_missing = buffer_manager.get_data_by_placement(
                    placement, region)
            if data_missing:
                missing_str += "({}, {}, {}); ".format(
                    placement.x, placement.y, placement.p)
            if len(record_raw) > 0:
                raw_data = (
                    numpy.asarray(record_raw, dtype="uint8").view(
                        dtype="<i4")).reshape([-1, n_words_with_timestamp])
            else:
                raw_data = record_raw
            if len(raw_data) > 0:
                record_time = raw_data[:, 0] * machine_time_step_ms()
                spikes = raw_data[:, 1:].byteswap().view("uint8")
                bits = numpy.fliplr(numpy.unpackbits(spikes).reshape(
                    (-1, 32))).reshape((-1, n_bytes * 8))
                time_indices, local_indices = numpy.where(bits == 1)
                if self.__indexes[variable] is None:
                    indices = neurons[local_indices]
                    times = record_time[time_indices].reshape((-1))
                    spike_ids.extend(indices)
                    spike_times.extend(times)
                else:
                    for time_indice, local in zip(time_indices, local_indices):
                        if local < neurons_recording:
                            spike_ids.append(neurons[local])
                            spike_times.append(record_time[time_indice])

        if len(missing_str) > 0:
            logger.warning(
                "Population {} is missing spike data in region {} from the"
                " following cores: {}", label, region, missing_str)

        if len(spike_ids) == 0:
            return numpy.zeros((0, 2), dtype="float")

        result = numpy.column_stack((spike_ids, spike_times))
        return result[numpy.lexsort((spike_times, spike_ids))]

    def get_events(
            self, label, buffer_manager, placements,
            application_vertex, variable):
        """ Read events mapped to time and neuron IDs from the SpiNNaker\
            machine.

        :param str label: vertex label
        :param buffer_manager: the manager for buffered data
        :type buffer_manager:
            ~spinn_front_end_common.interface.buffer_management.BufferManager
        :param ~pacman.model.placements.Placements placements:
            the placements object
        :param application_vertex:
        :type application_vertex:
            ~pacman.model.graphs.application.ApplicationVertex
        :param str variable:
        :return:
        :rtype: ~numpy.ndarray(tuple(int,int,int,int))
        """
        if variable == self.REWIRING:
            return self._get_rewires(
                label, buffer_manager, placements, application_vertex,
                variable)
        else:
            # Unspecified event variable
            msg = (
                "Variable {} is not supported. Supported event variables are: "
                "{}".format(variable, self.get_event_recordable_variables()))
            raise ConfigurationException(msg)

    def _get_rewires(
            self, label, buffer_manager, placements, application_vertex,
            variable):
        """ Read rewires mapped to time and neuron IDs from the SpiNNaker\
            machine.

        :param str label: vertex label
        :param buffer_manager: the manager for buffered data
        :type buffer_manager:
            ~spinn_front_end_common.interface.buffer_management.BufferManager
        :param ~pacman.model.placements.Placements placements:
            the placements object
        :param application_vertex:
        :type application_vertex:
            ~pacman.model.graphs.application.ApplicationVertex
        :param str variable:
        :return:
        :rtype: ~numpy.ndarray(tuple(int,int,int,int))
        """
        rewire_times = list()
        rewire_values = list()
        rewire_postids = list()
        rewire_preids = list()

        vertices = (
            application_vertex.splitter.machine_vertices_for_recording(
                variable))
        missing_str = ""
        progress = ProgressBar(
            vertices, "Getting rewires for {}".format(label))
        for vertex in progress.over(vertices):
            placement = placements.get_placement_of_vertex(vertex)
            vertex_slice = vertex.vertex_slice

            neurons = list(
                range(vertex_slice.lo_atom, vertex_slice.hi_atom + 1))
            neurons_recording = len(neurons)
            if neurons_recording == 0:
                continue

            # for buffering output info is taken form the buffer manager
            region = self.__region_ids[variable]
            record_raw, data_missing = buffer_manager.get_data_by_placement(
                    placement, region)
            if data_missing:
                missing_str += "({}, {}, {}); ".format(
                    placement.x, placement.y, placement.p)
            if len(record_raw) > 0:
                raw_data = (
                    numpy.asarray(record_raw, dtype="uint8").view(
                        dtype="<i4")).reshape([-1, self.REWIRING_N_WORDS])
            else:
                raw_data = record_raw

            if len(raw_data) > 0:
                record_time = raw_data[:, 0] * machine_time_step_ms()
                rewires_raw = raw_data[:, 1:]
                rew_length = len(rewires_raw)
                # rewires is 0 (elimination) or 1 (formation) in the first bit
                rewires = [rewires_raw[i][0] & self._FIRST_BIT
                           for i in range(rew_length)]
                # the post-neuron ID is stored in the next 8 bytes
                post_ids = [((int(rewires_raw[i]) >> self._POST_ID_SHIFT) %
                            self._POST_ID_FACTOR) + vertex_slice.lo_atom
                            for i in range(rew_length)]
                # the pre-neuron ID is stored in the remaining 23 bytes
                pre_ids = [int(rewires_raw[i]) >> self._PRE_ID_SHIFT
                           for i in range(rew_length)]

                rewire_values.extend(rewires)
                rewire_postids.extend(post_ids)
                rewire_preids.extend(pre_ids)
                rewire_times.extend(record_time)

        if len(missing_str) > 0:
            logger.warning(
                "Population {} is missing rewiring data in region {} from the"
                " following cores: {}", label, region, missing_str)

        if len(rewire_values) == 0:
            return numpy.zeros((0, 4), dtype="float")

        result = numpy.column_stack(
            (rewire_times, rewire_preids, rewire_postids, rewire_values))
        return result[numpy.lexsort(
            (rewire_values, rewire_postids, rewire_preids, rewire_times))]

    def get_recordable_variables(self):
        """
        :rtype: iterable(str)
        """
        variables = list(self.__sampling_rates.keys())
        variables.extend(self.__events_per_core_variables)
        variables.extend(self.__per_timestep_variables)
        return variables

    def get_event_recordable_variables(self):
        """
        :rtype: iterable(str)
        """
        variables = list(self.__events_per_core_variables)
        return variables

    def is_recording(self, variable):
        """
        :param str variable:
        :rtype: bool
        """
        try:
            return self.__sampling_rates[variable] > 0
        except KeyError:
            if (variable in self.__events_per_core_recording or
                    variable in self.__per_timestep_recording):
                return True
        return False

    def is_recordable(self, variable):
        """ Identify if the given variable can be recorded

        :param str variable: The variable to check for
        :rtype: bool
        """
        return (variable in self.__sampling_rates or
                variable in self.__per_timestep_variables or
                variable in self.__events_per_core_variables)

    @property
    def recording_variables(self):
        """
        :rtype: list(str)
        """
        results = list()
        for variable, rate in self.__sampling_rates.items():
            if rate > 0:
                results.append(variable)
        for variable in self.__events_per_core_variables:
            if variable in self.__events_per_core_recording:
                results.append(variable)
        for variable in self.__per_timestep_variables:
            if variable in self.__per_timestep_recording:
                results.append(variable)
        return results

    @property
    def recorded_region_ids(self):
        """
        :rtype: list(int)
        """
        results = list()
        for variable, rate in self.__sampling_rates.items():
            if rate > 0:
                results.append(self.__region_ids[variable])
        # events per core regions come after normal regions
        for variable in self.__events_per_core_variables:
            if variable in self.__events_per_core_recording:
                results.append(self.__region_ids[variable])
        # Per timestep regions come next
        for variable in self.__per_timestep_variables:
            if variable in self.__per_timestep_recording:
                results.append(self.__region_ids[variable])
        return results

    def _is_recording(self, variable, vertex_slice):
        """
        :param str variable:
        :param ~pacman.model.graphs.common.Slice vertex_slice:
        :rtype: bool
        """
        # event per core and per_timestep variables are not recorded by slice,
        # so True if present
        if variable in self.__events_per_core_recording:
            return True
        if variable in self.__per_timestep_recording:
            return True
        if self.__sampling_rates[variable] == 0:
            return False
        if self.__indexes[variable] is None:
            return True
        indexes = self.__indexes[variable]
        for index in range(vertex_slice.lo_atom, vertex_slice.hi_atom+1):
            if index in indexes:
                return True
        return False

    def recorded_ids_by_slice(self, vertex_slice):
        """
        :param ~pacman.model.graphs.common.Slice vertex_slice:
        :rtype: list(int)
        """
        variables = [
            self.__region_ids[variable]
            for variable in self.__sampling_rates
            if self._is_recording(variable, vertex_slice)]
        # event per core variables are always defined, but the region is
        # declared after the other variables
        variables.extend([
            self.__region_ids[variable]
            for variable in self.__events_per_core_variables
            if variable in self.__events_per_core_recording])
        # per-timestep variables are always defined, but the region is declared
        # after the other variables
        variables.extend([
            self.__region_ids[variable]
            for variable in self.__per_timestep_variables
            if variable in self.__per_timestep_recording])
        return variables

    def _compute_rate(self, sampling_interval):
        """ Convert a sampling interval into a rate. \
            Remember, machine time step is in nanoseconds

        :param int sampling_interval: interval between samples in microseconds
        :return: rate
        :rtype: int
        """
        if sampling_interval is None:
            return 1

        step = machine_time_step_ms()
        rate = int(sampling_interval / step)
        if sampling_interval != rate * step:
            msg = "sampling_interval {} is not an an integer multiple of the "\
                  "simulation timestep {}".format(sampling_interval, step)
            raise ConfigurationException(msg)
        if rate > self._MAX_RATE:
            msg = "sampling_interval {} higher than max allowed which is {}" \
                  "".format(sampling_interval, step * self._MAX_RATE)
            raise ConfigurationException(msg)
        return rate

    def check_indexes(self, indexes):
        """
        :param list(int) indexes:
        """
        if indexes is None:
            return

        if len(indexes) == 0:
            raise ConfigurationException("Empty indexes list")

        found = False
        warning = None
        for index in indexes:
            if index < 0:
                raise ConfigurationException(
                    "Negative indexes are not supported")
            elif index >= self.__n_neurons:
                warning = "Ignoring indexes greater than population size."
            else:
                found = True
            if warning is not None:
                logger.warning(warning)
        if not found:
            raise ConfigurationException(
                "All indexes larger than population size")

    def __check_per_timestep_params(
            self, variable, sampling_interval, indexes):
        """ Check if certain parameters have been provided for a per-timestep
            variable and if so, raise an Exception

        :param str variable:
        :param int sampling_interval:
        :param iterable(int) indexes:
        """
        if sampling_interval is not None:
            raise Exception(
                "Variable {} does not support a sampling interval".format(
                    variable))
        if indexes is not None:
            raise Exception(
                "Variable {} can only be recorded on the whole population"
                .format(variable))

    def __check_events_per_core_params(
            self, variable, sampling_interval, indexes):
        """ Check if certain parameters have been provided for an
            events-per-core variable and if so, raise an Exception

        :param str variable:
        :param int sampling_interval:
        :param iterable(int) indexes:
        """
        if sampling_interval is not None:
            raise Exception(
                "Variable {} does not support a sampling interval".format(
                    variable))
        if indexes is not None:
            raise Exception(
                "Variable {} can only be recorded on the whole population"
                .format(variable))

    def _turn_off_recording(self, variable, sampling_interval, remove_indexes):
        """
        :param str variable:
        :param int sampling_interval:
        :param iterable(int) remove_indexes:
        """
        # If a per-timestep variable, remove it and return
        if variable in self.__per_timestep_variables:
            if variable in self.__per_timestep_recording:
                self.__per_timestep_recording.remove(variable)
            return

        # If an events-per-core variable, remove it and return
        if variable in self.__events_per_core_variables:
            if variable in self.__events_per_core_recording:
                self.__events_per_core_recording.remove(variable)
            return

        if self.__sampling_rates[variable] == 0:
            # Already off so ignore other parameters
            return

        if remove_indexes is None:
            # turning all off so ignoring sampling interval
            self.__sampling_rates[variable] = 0
            self.__indexes[variable] = None
            return

        # No good reason to specify_interval when turning off
        if sampling_interval is not None:
            rate = self._compute_rate(sampling_interval)
            # But if they do make sure it is the same as before
            if rate != self.__sampling_rates[variable]:
                raise ConfigurationException(
                    "Illegal sampling_interval parameter while turning "
                    "off recording")

        if self.__indexes[variable] is None:
            # start with all indexes
            self.__indexes[variable] = range(self.__n_neurons)

        # remove the indexes not recording
        self.__indexes[variable] = \
            [index for index in self.__indexes[variable]
                if index not in remove_indexes]

        # Check is at least one index still recording
        if len(self.__indexes[variable]) == 0:
            self.__sampling_rates[variable] = 0
            self.__indexes[variable] = None

    def _check_complete_overwrite(self, variable, indexes):
        """
        :param str variable:
        :param iterable(int) indexes:
        """
        if indexes is None:
            # overwriting all OK!
            return
        if self.__indexes[variable] is None:
            if set(range(self.__n_neurons)).issubset(set(indexes)):
                # overwriting all previous so OK!
                return
        else:
            if set(self.__indexes[variable]).issubset(set(indexes)):
                # overwriting all previous so OK!
                return
        raise ConfigurationException(
            "Current implementation does not support multiple "
            "sampling_intervals for {} on one population.".format(
                variable))

    def _turn_on_recording(self, variable, sampling_interval, indexes):
        """
        :param str variable:
        :param int sampling_interval:
        :param iterable(int) indexes:
        """
        # If a per-timestep variable, update
        if variable in self.__per_timestep_variables:
            self.__check_per_timestep_params(
                variable, sampling_interval, indexes)
            self.__per_timestep_recording.add(variable)
            return

        # If an events-per-core variable, update
        if variable in self.__events_per_core_variables:
            self.__check_events_per_core_params(
                variable, sampling_interval, indexes)
            self.__events_per_core_recording.add(variable)
            return

        rate = self._compute_rate(sampling_interval)
        if self.__sampling_rates[variable] == 0:
            # Previously not recording so OK
            self.__sampling_rates[variable] = rate
        elif rate != self.__sampling_rates[variable]:
            self._check_complete_overwrite(variable, indexes)
        # else rate not changed so no action

        if indexes is None:
            # previous recording indexes does not matter as now all (None)
            self.__indexes[variable] = None
        else:
            # make sure indexes is not a generator like range
            indexes = list(indexes)
            self.check_indexes(indexes)
            if self.__indexes[variable] is not None:
                # merge the two indexes
                indexes = self.__indexes[variable] + indexes
            # Avoid duplicates and keep in numerical order
            self.__indexes[variable] = list(set(indexes))
            self.__indexes[variable].sort()

    def set_recording(self, variable, new_state, sampling_interval=None,
                      indexes=None):
        """
        :param str variable: PyNN variable name
        :param bool new_state:
        :param int sampling_interval:
        :param iterable(int) indexes:
        """
        if variable == "all":
            for key in self.__sampling_rates.keys():
                self.set_recording(key, new_state, sampling_interval, indexes)
            for var in self.__events_per_core_variables:
                # Skip the unsupported items for an events-per-core variable
                self.set_recording(var, new_state)
            for var in self.__per_timestep_variables:
                # Skip the unsupported items for a per-timestep variable
                self.set_recording(var, new_state)
        elif (variable in self.__sampling_rates or
                variable in self.__per_timestep_variables or
                variable in self.__events_per_core_variables):
            if new_state:
                self._turn_on_recording(variable, sampling_interval, indexes)
            else:
                self._turn_off_recording(variable, sampling_interval, indexes)
        else:
            raise ConfigurationException("Variable {} is not supported".format(
                variable))

    def get_region_sizes(self, vertex_slice, n_machine_time_steps):
        """ Get the sizes of the regions for the variables, whether they are
            recorded or not, with those that are not having a size of 0

        :param ~pacman.model.graphs.commmon.Slice vertex_slice:
        :param int n_machine_time_steps:
        :rtype: list(int)
        """
        values = list()
        for variable in itertools.chain(
                self.__sampling_rates, self.__events_per_core_variables,
                self.__per_timestep_variables):
            values.append(self.get_buffered_sdram(
                variable, vertex_slice, n_machine_time_steps))
        return values

    def write_neuron_recording_region(
            self, spec, neuron_recording_region, vertex_slice):
        """ recording data specification

        :param ~data_specification.DataSpecificationGenerator spec: dsg spec
        :param int neuron_recording_region: the recording region
        :param ~pacman.model.graphs.common.Slice vertex_slice:
            the vertex slice
        :rtype: None
        """
        spec.switch_write_focus(neuron_recording_region)

        # Write the number of variables and bitfields (ignore per-timestep)
        n_vars = len(self.__sampling_rates) - len(self.__bitfield_variables)
        spec.write_value(data=n_vars)
        spec.write_value(data=len(self.__bitfield_variables))

        # Write the recording data
        recording_data = self._get_data(vertex_slice)
        spec.write_array(recording_data)

    def _get_buffered_sdram_per_record(self, variable, n_neurons):
        """ Return the SDRAM used per record

        :param str variable: PyNN variable name
        :param ~pacman.model.graphs.common.Slice vertex_slice:
        :return:
        :rtype: int
        """
        if variable in self.__per_timestep_variables:
            if variable not in self.__per_timestep_recording:
                return 0
            size = self.__per_timestep_datatypes[variable].size
            return self._N_BYTES_FOR_TIMESTAMP + size
        if variable in self.__events_per_core_variables:
            if variable not in self.__events_per_core_recording:
                return 0
            size = self.__events_per_core_datatypes[variable].size
            return self.__events_per_ts[self.MAX_REWIRES] * (
                self._N_BYTES_FOR_TIMESTAMP + size)
        if n_neurons == 0:
            return 0
        if variable in self.__bitfield_variables:
            # Overflow can be ignored as it is not save if in an extra word
            out_spike_words = int(math.ceil(n_neurons / BITS_PER_WORD))
            out_spike_bytes = out_spike_words * BYTES_PER_WORD
            return self._N_BYTES_FOR_TIMESTAMP + out_spike_bytes
        else:
            size = self.__data_types[variable].size
            return self._N_BYTES_FOR_TIMESTAMP + (n_neurons * size)

    def get_buffered_sdram_per_record(
            self, variable, vertex_slice):
        """ Return the SDRAM used per record

        :param str variable: PyNN variable name
        :param ~pacman.model.graphs.common.Slice vertex_slice:
        :return:
        :rtype: int
        """
        n_neurons = self._count_recording_per_slice(variable, vertex_slice)
        return self._get_buffered_sdram_per_record(variable, n_neurons)

    def get_max_buffered_sdram_per_record(self, variable, n_atoms):
        """ Return the SDRAM used per record

        :param str variable: PyNN variable name
        :param ~pacman.model.graphs.common.Slice vertex_slice:
        :return:
        :rtype: int
        """
        n_neurons = self._max_recording_per_slice(variable, n_atoms)
        return self._get_buffered_sdram_per_record(variable, n_neurons)

    def get_buffered_sdram_per_timestep(
            self, variable, vertex_slice):
        """ Return the SDRAM used per timestep.

        In the case where sampling is used it returns the average\
        for recording and none recording based on the recording rate

        :param str variable: PyNN variable name
        :param ~pacman.model.graphs.common.Slice vertex_slice:
        :return:
        :rtype: int
        """
        if variable in self.__per_timestep_variables:
            if variable not in self.__per_timestep_recording:
                return 0
            rate = 1
        elif variable in self.__events_per_core_variables:
            if variable not in self.__events_per_core_recording:
                return 0
            rate = 1
        else:
            rate = self.__sampling_rates[variable]
            if rate == 0:
                return 0

        data_size = self.get_buffered_sdram_per_record(variable, vertex_slice)
        if rate == 1:
            return data_size
        else:
            return data_size // rate

    def get_sampling_overflow_sdram(self, vertex_slice):
        """ Get the extra SDRAM that should be reserved if using per_timestep

        This is the extra that must be reserved if per_timestep is an average\
        rather than fixed for every timestep.

        When sampling the average * time_steps may not be quite enough.\
        This returns the extra space in the worst case\
        where time_steps is a multiple of sampling rate + 1,\
        and recording is done in the first and last time_step

        :param ~pacman.model.graphs.common.Slice vertex_slice:
        :return: Highest possible overflow needed
        :rtype: int
        """
        # No need to consider per-timestep variables here as they won't
        # overflow
        overflow = 0
        for variable, rate in self.__sampling_rates.items():
            # If rate is 0 no recording so no overflow
            # If rate is 1 there is no overflow as average is exact
            if rate > 1:
                data_size = self.get_buffered_sdram_per_record(
                    variable, vertex_slice)
                overflow += data_size // rate * (rate - 1)
        return overflow

    def get_buffered_sdram(
            self, variable, vertex_slice, n_machine_time_steps):
        """ Returns the SDRAM used for this many time steps for a variable

        If required the total is rounded up so the space will always fit

        :param str variable: The PyNN variable name to get buffered sdram of
        :param ~pacman.model.graphs.common.Slice vertex_slice:
        :param int n_machine_time_steps:
            how many machine time steps to run for
        :return: data size
        :rtype: int
        """
        # Per timestep variables can't be done at a specific rate
        if variable in self.__per_timestep_variables:
            item = self.get_buffered_sdram_per_record(variable, vertex_slice)
            return item * n_machine_time_steps

        # Events per core variables depend on the max rewires possible
        # (this is already taken into consideration in per_record calculation)
        if variable in self.__events_per_core_variables:
            item = self.get_buffered_sdram_per_record(variable, vertex_slice)
            return item * n_machine_time_steps

        rate = self.__sampling_rates[variable]
        if rate == 0:
            return 0
        data_size = self.get_buffered_sdram_per_record(variable, vertex_slice)
        records = n_machine_time_steps // rate
        if n_machine_time_steps % rate > 0:
            records = records + 1
        return data_size * records

    @staticmethod
    def __n_bytes_to_n_words(n_bytes):
        """
        :param int n_bytes:
        :rtype: int
        """
        return (n_bytes + (BYTES_PER_WORD - 1)) // BYTES_PER_WORD

    def get_metadata_sdram_usage_in_bytes(self, n_atoms):
        """ Get the SDRAM usage of the metadata for recording

        :param ~pacman.model.graphs.common.Slice vertex_slice:
        :rtype: int
        """
        # This calculates the size of the metadata only; thus no reference to
        # per-timestep variables which have no metadata
<<<<<<< HEAD
        n_indices = self.__ceil_n_indices(vertex_slice.n_atoms)
        n_bytes_for_indices = n_indices * self._N_BYTES_PER_INDEX
=======
        n_words_for_n_neurons = self.__n_bytes_to_n_words(n_atoms)
        n_bytes_for_n_neurons = n_words_for_n_neurons * BYTES_PER_WORD
>>>>>>> e92a9721
        var_bytes = (
            (self._N_BYTES_PER_RATE + self._N_BYTES_PER_SIZE +
             self._N_BYTES_PER_ENUM + n_bytes_for_indices) *
            (len(self.__sampling_rates) - len(self.__bitfield_variables)))
        bitfield_bytes = (
            (self._N_BYTES_PER_RATE + self._N_BYTES_PER_SIZE +
             n_bytes_for_indices) *
            len(self.__bitfield_variables))
        return ((self._N_ITEM_TYPES * DataType.UINT32.size) + var_bytes +
                bitfield_bytes)

<<<<<<< HEAD
=======
    def _get_fixed_sdram_usage(self, n_atoms):
        """
        :param ~pacman.model.graphs.common.Slice vertex_slice:
        :rtype: int
        """
        fixed_sdram = 0
        # Recording rate for each neuron
        fixed_sdram += self._N_BYTES_PER_RATE
        # Number of recording neurons
        fixed_sdram += self._N_BYTES_PER_INDEX
        # index_parameters one per neuron
        # even if not recording as also act as a gate
        fixed_sdram += self._N_BYTES_PER_INDEX * n_atoms
        return fixed_sdram

>>>>>>> e92a9721
    def get_variable_sdram_usage(self, vertex_slice):
        """
        :param ~pacman.model.graphs.common.Slice vertex_slice:
        :rtype: ~pacman.model.resources.VariableSDRAM
        """
        fixed_sdram = 0
        per_timestep_sdram = 0
        for variable in self.__sampling_rates:
            rate = self.__sampling_rates[variable]
<<<<<<< HEAD
=======
            fixed_sdram += self._get_fixed_sdram_usage(vertex_slice.n_atoms)
>>>>>>> e92a9721
            if rate > 0:
                fixed_sdram += self._SARK_BLOCK_SIZE
                per_record = self.get_buffered_sdram_per_record(
                    variable, vertex_slice)
                if rate == 1:
                    # Add size for one record as recording every timestep
                    per_timestep_sdram += per_record
                else:
                    # Get the average cost per timestep
                    average_per_timestep = per_record / rate
                    per_timestep_sdram += average_per_timestep
                    # Add the rest once to fixed for worst case
                    fixed_sdram += (per_record - average_per_timestep)
        for variable in self.__per_timestep_recording:
            per_timestep_sdram += self.get_buffered_sdram_per_record(
                variable, vertex_slice)
        for variable in self.__events_per_core_recording:
            per_timestep_sdram += self.get_buffered_sdram_per_record(
                variable, vertex_slice)
        return VariableSDRAM(fixed_sdram, per_timestep_sdram)

    def get_max_variable_sdram_usage(self, n_atoms):
        """
        :param ~pacman.model.graphs.common.Slice vertex_slice:
        :rtype: ~pacman.model.resources.VariableSDRAM
        """
        fixed_sdram = 0
        per_timestep_sdram = 0
        for variable in self.__sampling_rates:
            rate = self.__sampling_rates[variable]
            fixed_sdram += self._get_fixed_sdram_usage(n_atoms)
            if rate > 0:
                fixed_sdram += self._SARK_BLOCK_SIZE
                per_record = self.get_max_buffered_sdram_per_record(
                    variable, n_atoms)
                if rate == 1:
                    # Add size for one record as recording every timestep
                    per_timestep_sdram += per_record
                else:
                    # Get the average cost per timestep
                    average_per_timestep = per_record / rate
                    per_timestep_sdram += average_per_timestep
                    # Add the rest once to fixed for worst case
                    fixed_sdram += (per_record - average_per_timestep)
        for variable in self.__per_timestep_recording:
            per_timestep_sdram += self.get_max_buffered_sdram_per_record(
                variable, n_atoms)
        for variable in self.__events_per_core_recording:
            per_timestep_sdram += self.get_max_buffered_sdram_per_record(
                variable, n_atoms)
        return VariableSDRAM(fixed_sdram, per_timestep_sdram)

    def get_dtcm_usage_in_bytes(self, n_atoms):
        """
        :param ~pacman.model.graphs.common.Slice vertex_slice:
        :rtype: int
        """
        # Note: Per-timestep variables uses no DTCM
        # *_rate + n_neurons_recording_* + *_indexes
        usage = self.get_metadata_sdram_usage_in_bytes(n_atoms)

        # *_count + *_increment
        usage += (len(self.__sampling_rates) * (
            self._N_BYTES_PER_POINTER + self._N_BYTES_PER_COUNT +
            self._N_BYTES_PER_INCREMENT))

        # out_spikes, *_values
        for variable in self.__sampling_rates:
            if variable in self.__bitfield_variables:
                out_spike_words = int(math.ceil(n_atoms / BITS_PER_WORD))
                out_spike_bytes = out_spike_words * BYTES_PER_WORD
                usage += self._N_BYTES_FOR_TIMESTAMP + out_spike_bytes
            else:
                size = self.__data_types[variable].size
                usage += self._N_BYTES_FOR_TIMESTAMP + (n_atoms * size)

        # *_size
        usage += len(self.__sampling_rates) * self._N_BYTES_PER_SIZE

        # n_recordings_outstanding
        usage += self._N_BYTES_PER_OUTSTANDING_RECORDING
        return usage

    def get_n_cpu_cycles(self, n_neurons):
        """
        :param int n_neurons:
        :rtype: int
        """
        return n_neurons * self._N_CPU_CYCLES_PER_NEURON * \
            len(self.recording_variables)

    def __ceil_n_indices(self, n_neurons):
        """ The number of indices rounded up to a whole number of words

        :param int n_neurons: The number of neurons to account for
        :rtype: int
        """
        # Assumes that BYTES_PER_WORD is divisible by _N_BYTES_PER_INDEX
        n_bytes = n_neurons * self._N_BYTES_PER_INDEX
        ceil_bytes = int(math.ceil(n_bytes / BYTES_PER_WORD)) * BYTES_PER_WORD
        return ceil_bytes // self._N_BYTES_PER_INDEX

    def __add_indices(self, data, variable, rate, n_recording, vertex_slice):
        """
        :param list(~numpy.ndarray) data:
        :param str variable:
        :param int rate:
        :param int n_recording:
        :param ~pacman.model.graphs.common.Slice vertex_slice:
        """
        n_indices = self.__ceil_n_indices(vertex_slice.n_atoms)
        if rate == 0:
            data.append(numpy.zeros(n_indices, dtype="uint16").view("uint32"))
        elif self.__indexes[variable] is None:
            data.append(numpy.arange(n_indices, dtype="uint16").view("uint32"))
        else:
            indexes = self.__indexes[variable]
            local_index = 0
            local_indexes = list()
            for index in range(n_indices):
                if index + vertex_slice.lo_atom in indexes:
                    local_indexes.append(local_index)
                    local_index += 1
                else:
                    # write to one beyond recording range
                    local_indexes.append(n_recording)
            data.append(
                numpy.array(local_indexes, dtype="uint16").view("uint32"))

    def _get_data(self, vertex_slice):
        """
        :param ~pacman.model.graphs.common.Slice vertex_slice:
        :rtype: ~numpy.ndarray
        """
        # There is no data here for per-timestep variables by design
        data = list()
        for variable in self.__sampling_rates:
            # Do bitfields afterwards
            if variable in self.__bitfield_variables:
                continue
            rate = self.__sampling_rates[variable]
            n_recording = self._count_recording_per_slice(
                variable, vertex_slice)
            dtype = self.__data_types[variable]
            data.append(numpy.array(
                [rate, n_recording, dtype.size], dtype="uint32"))
            self.__add_indices(data, variable, rate, n_recording, vertex_slice)

        for variable in self.__bitfield_variables:
            rate = self.__sampling_rates[variable]
            n_recording = self._count_recording_per_slice(
                variable, vertex_slice)
            data.append(numpy.array([rate, n_recording], dtype="uint32"))
            self.__add_indices(data, variable, rate, n_recording, vertex_slice)

        return numpy.concatenate(data)

    def set_max_rewires_per_ts(self, max_rewires_per_ts):
        """
        :param int max_rewires_per_ts: the maximum rewires per timestep
        """
        self.__events_per_ts[self.MAX_REWIRES] = max_rewires_per_ts

    @property
    def _indexes(self):  # for testing only
        return _ReadOnlyDict(self.__indexes)<|MERGE_RESOLUTION|>--- conflicted
+++ resolved
@@ -193,9 +193,6 @@
         return sum(vertex_slice.lo_atom <= index <= vertex_slice.hi_atom
                    for index in self.__indexes[variable])
 
-<<<<<<< HEAD
-    def _neurons_recording(self, variable, vertex_slice, atoms_shape):
-=======
     def _max_recording_per_slice(self, variable, n_atoms):
         """
         """
@@ -213,8 +210,7 @@
         split_array = numpy.array_split(existence, splits)
         return max([numpy.sum(s) for s in split_array])
 
-    def _neurons_recording(self, variable, vertex_slice):
->>>>>>> e92a9721
+    def _neurons_recording(self, variable, vertex_slice, atoms_shape):
         """
         :param str variable:
         :param ~pacman.model.graphs.common.Slice vertex_slice:
@@ -1174,13 +1170,8 @@
         """
         # This calculates the size of the metadata only; thus no reference to
         # per-timestep variables which have no metadata
-<<<<<<< HEAD
-        n_indices = self.__ceil_n_indices(vertex_slice.n_atoms)
+        n_indices = self.__ceil_n_indices(n_atoms)
         n_bytes_for_indices = n_indices * self._N_BYTES_PER_INDEX
-=======
-        n_words_for_n_neurons = self.__n_bytes_to_n_words(n_atoms)
-        n_bytes_for_n_neurons = n_words_for_n_neurons * BYTES_PER_WORD
->>>>>>> e92a9721
         var_bytes = (
             (self._N_BYTES_PER_RATE + self._N_BYTES_PER_SIZE +
              self._N_BYTES_PER_ENUM + n_bytes_for_indices) *
@@ -1192,24 +1183,6 @@
         return ((self._N_ITEM_TYPES * DataType.UINT32.size) + var_bytes +
                 bitfield_bytes)
 
-<<<<<<< HEAD
-=======
-    def _get_fixed_sdram_usage(self, n_atoms):
-        """
-        :param ~pacman.model.graphs.common.Slice vertex_slice:
-        :rtype: int
-        """
-        fixed_sdram = 0
-        # Recording rate for each neuron
-        fixed_sdram += self._N_BYTES_PER_RATE
-        # Number of recording neurons
-        fixed_sdram += self._N_BYTES_PER_INDEX
-        # index_parameters one per neuron
-        # even if not recording as also act as a gate
-        fixed_sdram += self._N_BYTES_PER_INDEX * n_atoms
-        return fixed_sdram
-
->>>>>>> e92a9721
     def get_variable_sdram_usage(self, vertex_slice):
         """
         :param ~pacman.model.graphs.common.Slice vertex_slice:
@@ -1219,10 +1192,6 @@
         per_timestep_sdram = 0
         for variable in self.__sampling_rates:
             rate = self.__sampling_rates[variable]
-<<<<<<< HEAD
-=======
-            fixed_sdram += self._get_fixed_sdram_usage(vertex_slice.n_atoms)
->>>>>>> e92a9721
             if rate > 0:
                 fixed_sdram += self._SARK_BLOCK_SIZE
                 per_record = self.get_buffered_sdram_per_record(
@@ -1253,7 +1222,7 @@
         per_timestep_sdram = 0
         for variable in self.__sampling_rates:
             rate = self.__sampling_rates[variable]
-            fixed_sdram += self._get_fixed_sdram_usage(n_atoms)
+            # fixed_sdram += self._get_fixed_sdram_usage(n_atoms)
             if rate > 0:
                 fixed_sdram += self._SARK_BLOCK_SIZE
                 per_record = self.get_max_buffered_sdram_per_record(
