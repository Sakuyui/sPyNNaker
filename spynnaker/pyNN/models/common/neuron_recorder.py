from __future__ import division
from collections import OrderedDict
import logging
import math
import numpy

from spinn_utilities.progress_bar import ProgressBar
from data_specification.enums import DataType
from spynnaker.pyNN.models.common import compute_interval, compute_rate, \
    global_parameter
from spinn_front_end_common.utilities import exceptions as fec_excceptions

logger = logging.getLogger(__name__)


class NeuronRecorder(object):
    N_BYTES_PER_NEURON = 4
    N_BYTES_FOR_TIMESTAMP = 4
    N_CPU_CYCLES_PER_NEURON = 4

    def __init__(self, allowed_variables, n_neurons):
        self._sampling_rates = OrderedDict()
        self._n_neurons = n_neurons
        for variable in allowed_variables:
            self._sampling_rates[variable] = 0

    def n_neurons_recording(self, variable, vertex_slice):
        return vertex_slice.n_atoms

    def neurons_recording(self, variable, vertex_slice):
        return range(vertex_slice.lo_atom, vertex_slice.hi_atom + 1)

    def get_neuron_sampling_interval(self, variable):
        """
        Returns the current sampling interval for this variable
        :param variable: PyNN name of the variable
        :return: Sampling interval in micro seconds
        """
        return compute_interval(self._sampling_rates[variable])

    def get_matrix_data(
            self, label, buffer_manager, region, placements, graph_mapper,
            application_vertex, variable, n_machine_time_steps):
        """ method for reading a uint32 mapped to time and neuron ids from\
        the SpiNNaker machine

        :param label: vertex label
        :param buffer_manager: the manager for buffered data
        :param region: the dsg region id used for this data
        :param placements: the placements object
        :param graph_mapper: the mapping between application and machine\
            vertices
        :param application_vertex:
        :param variable: PyNN name for the variable (V, gsy_ihn ect
        :type variable: str
        :param n_machine_time_steps:
        :return:
        """
        vertices = graph_mapper.get_machine_vertices(application_vertex)
        progress = ProgressBar(
                vertices, "Getting {} for {}".format(variable, label))
        sampling_interval = self._sampling_rates[variable]
        expected_rows = int(math.ceil(
            n_machine_time_steps / sampling_interval))
        missing_str = ""
        data = None
        indexes = []
        for vertex in progress.over(vertices):
            placement = placements.get_placement_of_vertex(vertex)
            vertex_slice = graph_mapper.get_slice(vertex)
            neurons = self.neurons_recording(variable, vertex_slice)
            n_neurons = len(neurons)
            indexes.extend(neurons)
            # for buffering output info is taken form the buffer manager
            neuron_param_region_data_pointer, missing_data = \
                buffer_manager.get_data_for_vertex(
                    placement, region)
            record_raw = neuron_param_region_data_pointer.read_all()
            record_length = len(record_raw)
            row_length = (n_neurons + 1) * self.N_BYTES_PER_NEURON
            # There is one column for time and one for each neuron recording
            n_rows = record_length // row_length
            # Converts bytes to ints and make a matrix
            record = (numpy.asarray(record_raw, dtype="uint8").
                      view(dtype="<i4")).reshape((n_rows, (n_neurons + 1)))
            # Check if you have the expected data
            if missing_data or n_rows != expected_rows:
                missing_str += "({}, {}, {}); ".format(
                    placement.x, placement.y, placement.p)
                # Start the fragment for this slice empty
                fragment = numpy.empty((expected_rows, n_neurons))
                for i in xrange(0, expected_rows):
                    time = i * sampling_interval
                    # Check if there is data for this timestep
                    indexes = numpy.where(record[:, 0] == time)
                    if len(indexes[0]) > 0:
                        # Set row to data for that timestep
                        fragment[i] = record[indexes[0][0], 1:]
                    else:
                        # Set row to nan
                        fragment[i] = numpy.full(n_neurons, numpy.nan)
            else:
                # Just cut the timestamps off to get the fragment
                fragment = (record[:, 1:] / float(DataType.S1615.scale))
            if data is None:
                data = fragment
            else:
                # Add the slice fragment on axis 1 which is ids/ channel_index
                data = numpy.append(data, fragment, axis=1)
        return (data, indexes, sampling_interval)

    def get_recordable_variables(self):
        return self._sampling_rates.keys()

    def is_recording(self, variable):
        return self._sampling_rates[variable] > 0

    @property
    def recording_variables(self):
        results = list()
        for key in self._sampling_rates:
            if self.is_recording(key):
                results.append(key)
        return results

    def set_recording(self, variable, new_state, sampling_interval=None):
        if variable == "all":
            for key in self._sampling_rates.keys():
                self.set_recording(key, new_state, sampling_interval)
        elif variable in self._sampling_rates:
            if new_state:
<<<<<<< HEAD
                if sampling_interval is None:
                    # Record every tick
                    self._sampling_rates[variable] = 1
                else:
                    step = globals_variables.get_simulator().\
                               machine_time_step / 1000
                    rate = int(sampling_interval / step)
                    if sampling_interval != rate * step:
                        msg = "sampling_interval {} is not an an integer " \
                              "multiple of the simulation timestep {}" \
                              "".format(sampling_interval, step)
                        raise fec_excceptions.ConfigurationException(msg)
                    if rate > MAX_RATE:
                        msg = "sampling_interval {} higher than max allowed " \
                              "which is {}" \
                              "".format(sampling_interval, step * MAX_RATE)
                        raise fec_excceptions.ConfigurationException(msg)
                    self._sampling_rates[variable] = rate
=======
                self._sampling_rates[variable] = \
                    compute_rate(sampling_interval)
>>>>>>> 55f8ecbb
            else:
                self._sampling_rates[variable] = 0
        else:
            msg = "Variable {} is not supported ".format(variable)
            raise fec_excceptions.ConfigurationException(msg)

    def _count_recording_per_slice(self, variable, slice):
        if self._sampling_rates[variable] == 0:
            return 0
        return slice.n_atoms

    def get_buffered_sdram_per_timestep(self, variable, slice):
        """
        Returns the sdram used per timestep

        In the case where sampling is used it returns the average
        for recording and none recording based on the recording rate

        :param variable:
        :param slice:
        :return:
        """
        neuron_count = self._count_recording_per_slice(variable, slice)
        if neuron_count == 0:
            return 0
        rate = self._sampling_rates[variable]
        data_size = self.N_BYTES_PER_NEURON * neuron_count
        return (data_size + self.N_BYTES_FOR_TIMESTAMP) / rate

    def get_extra_buffered_sdram(self, variable, slice):
        """
        Returns the maximun extra sdram where sampling is used.

        The assumpt here is that the there has been a previous run which stop
        just before the recording timestep.

        Then it is run for one timestep so a whole row of data must fit.
        This method returns the cost for a whole row
        minus the average returned by get_buffered_sdram_per_timestep

        :param variable:
        :param slice:
        :return:
        """
        rate = self._sampling_rates[variable]
        if rate <= 1:
            # No sampling so get_buffered_sdram_per_timestep was correct
            return 0
        neuron_count = self._count_recording_per_slice(variable, slice)
        data_size = self.N_BYTES_PER_NEURON * neuron_count
        return (data_size + self.N_BYTES_FOR_TIMESTAMP) / rate * (rate - 1)

    def get_dtcm_usage_in_bytes(self):
        return self.N_BYTES_PER_NEURON * len(self.recording_variables)

    def get_n_cpu_cycles(self, n_neurons):
        return n_neurons * self.N_CPU_CYCLES_PER_NEURON * \
                len(self.recording_variables)

    def get_sdram_usage_for_global_parameters_in_bytes(self):
        return len(self._sampling_rates) * 4

    def get_global_parameters(self, slice):
        params = []
        for variable in self._sampling_rates:
            params.append(global_parameter(self._sampling_rates[variable]))
        return params

    def get_indexes_for_slice(self, variable, slice):
        neuron_count = self._count_recording_per_slice(variable, slice)
        indexes = numpy.empty(slice.n_atoms)
        index = 0
        for neuron in xrange(slice.lo_atom, slice.hi_atom+1):
            if self._sampling_rates[variable] > 0:
                indexes[neuron-slice.lo_atom] = index
                index += 1
            else:
                indexes[neuron-slice.lo_atom] = neuron_count
        return indexes<|MERGE_RESOLUTION|>--- conflicted
+++ resolved
@@ -129,29 +129,8 @@
                 self.set_recording(key, new_state, sampling_interval)
         elif variable in self._sampling_rates:
             if new_state:
-<<<<<<< HEAD
-                if sampling_interval is None:
-                    # Record every tick
-                    self._sampling_rates[variable] = 1
-                else:
-                    step = globals_variables.get_simulator().\
-                               machine_time_step / 1000
-                    rate = int(sampling_interval / step)
-                    if sampling_interval != rate * step:
-                        msg = "sampling_interval {} is not an an integer " \
-                              "multiple of the simulation timestep {}" \
-                              "".format(sampling_interval, step)
-                        raise fec_excceptions.ConfigurationException(msg)
-                    if rate > MAX_RATE:
-                        msg = "sampling_interval {} higher than max allowed " \
-                              "which is {}" \
-                              "".format(sampling_interval, step * MAX_RATE)
-                        raise fec_excceptions.ConfigurationException(msg)
-                    self._sampling_rates[variable] = rate
-=======
                 self._sampling_rates[variable] = \
                     compute_rate(sampling_interval)
->>>>>>> 55f8ecbb
             else:
                 self._sampling_rates[variable] = 0
         else:
