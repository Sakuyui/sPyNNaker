from __future__ import division
from collections import OrderedDict
import logging
import math
import numpy
from six import iteritems, raise_from
from six.moves import range, xrange

from data_specification.enums import DataType
from spinn_front_end_common.utilities.exceptions import ConfigurationException
from spinn_front_end_common.utilities import globals_variables
from spinn_utilities.index_is_value import IndexIsValue
from spinn_utilities.progress_bar import ProgressBar
from spynnaker.pyNN.models.neural_properties import NeuronParameter

logger = logging.getLogger(__name__)

SPIKES = "spikes"


class NeuronRecorder(object):
    N_BYTES_FOR_TIMESTAMP = 4
    N_BYTES_PER_VALUE = 4
    N_BYTES_PER_RATE = 4  # uint32
    N_BYTES_PER_INDEX = 1  # currently uint8
    N_BYTES_PER_SIZE = 4
    N_CPU_CYCLES_PER_NEURON = 8
    N_BYTES_PER_WORD = 4
    N_BYTES_PER_POINTER = 4
    MAX_RATE = 2 ** 32 - 1  # To allow a unit32_t to be used to store the rate

    def __init__(self, allowed_variables, n_neurons):
        self._sampling_rates = OrderedDict()
        self._indexes = dict()
        self._n_neurons = n_neurons
        for variable in allowed_variables:
            self._sampling_rates[variable] = 0
            self._indexes[variable] = None

    def _count_recording_per_slice(self, variable, vertex_slice):
        if self._sampling_rates[variable] == 0:
            return 0
        if self._indexes[variable] is None:
            return vertex_slice.n_atoms
        return sum(vertex_slice.lo_atom <= index <= vertex_slice.hi_atom
                   for index in self._indexes[variable])

    def _neurons_recording(self, variable, vertex_slice):
        if self._sampling_rates[variable] == 0:
            return []
        if self._indexes[variable] is None:
            return range(vertex_slice.lo_atom, vertex_slice.hi_atom+1)
        recording = []
        indexes = self._indexes[variable]
        for index in xrange(vertex_slice.lo_atom, vertex_slice.hi_atom+1):
            if index in indexes:
                recording.append(index)
        return recording

    def get_neuron_sampling_interval(self, variable):
        """ Returns the current sampling interval for this variable

        :param variable: PyNN name of the variable
        :return: Sampling interval in micro seconds
        """
        step = globals_variables.get_simulator().machine_time_step / 1000
        return self._sampling_rates[variable] * step

    def get_matrix_data(
            self, label, buffer_manager, region, placements, graph_mapper,
            application_vertex, variable, n_machine_time_steps):
        """ method for reading a uint32 mapped to time and neuron ids from\
            the SpiNNaker machine

        :param label: vertex label
        :param buffer_manager: the manager for buffered data
        :param region: the dsg region id used for this data
        :param placements: the placements object
        :param graph_mapper: \
            the mapping between application and machine vertices
        :param application_vertex:
        :param variable: PyNN name for the variable (V, gsy_inh etc.)
        :type variable: str
        :param n_machine_time_steps:
        :return:
        """
        if variable == SPIKES:
            msg = "Variable {} is not supported use get_spikes".format(SPIKES)
            raise ConfigurationException(msg)
        vertices = graph_mapper.get_machine_vertices(application_vertex)
        progress = ProgressBar(
            vertices, "Getting {} for {}".format(variable, label))
        sampling_rate = self._sampling_rates[variable]
        expected_rows = int(math.ceil(
            n_machine_time_steps / sampling_rate))
        missing_str = ""
        data = None
        indexes = []
        for vertex in progress.over(vertices):
            placement = placements.get_placement_of_vertex(vertex)
            vertex_slice = graph_mapper.get_slice(vertex)
            neurons = self._neurons_recording(variable, vertex_slice)
            n_neurons = len(neurons)
            if n_neurons == 0:
                continue
            indexes.extend(neurons)
            # for buffering output info is taken form the buffer manager
            neuron_param_region_data_pointer, missing_data = \
                buffer_manager.get_data_for_vertex(
                    placement, region)
            record_raw = neuron_param_region_data_pointer.read_all()
            record_length = len(record_raw)

            row_length = self.N_BYTES_FOR_TIMESTAMP + \
                n_neurons * self.N_BYTES_PER_VALUE

            # There is one column for time and one for each neuron recording
            n_rows = record_length // row_length
            # Converts bytes to ints and make a matrix
            record = (numpy.asarray(record_raw, dtype="uint8").
                      view(dtype="<i4")).reshape((n_rows, (n_neurons + 1)))
            # Check if you have the expected data
            if not missing_data and n_rows == expected_rows:
                # Just cut the timestamps off to get the fragment
                fragment = (record[:, 1:] / float(DataType.S1615.scale))
            else:
                missing_str += "({}, {}, {}); ".format(
                    placement.x, placement.y, placement.p)
                # Start the fragment for this slice empty
                fragment = numpy.empty((expected_rows, n_neurons))
                for i in xrange(0, expected_rows):
                    time = i * sampling_rate
                    # Check if there is data for this timestep
                    local_indexes = numpy.where(record[:, 0] == time)
                    if len(local_indexes[0]) > 0:
                        # Set row to data for that timestep
                        fragment[i] = (record[local_indexes[0], 1:] /
                                       float(DataType.S1615.scale))
                    else:
                        # Set row to nan
                        fragment[i] = numpy.full(n_neurons, numpy.nan)
            if data is None:
                data = fragment
            else:
                # Add the slice fragment on axis 1 which is ids/ channel_index
                data = numpy.append(data, fragment, axis=1)
        if len(missing_str) > 0:
            logger.warn(
                "Population {} is missing recorded data in region {} from the"
                " following cores: {}".format(label, region, missing_str))
        sampling_interval = self.get_neuron_sampling_interval(variable)
        return (data, indexes, sampling_interval)

    def get_spikes(
            self, label, buffer_manager, region, placements, graph_mapper,
            application_vertex, machine_time_step):

        spike_times = list()
        spike_ids = list()
        ms_per_tick = machine_time_step / 1000.0

        vertices = graph_mapper.get_machine_vertices(application_vertex)
        missing_str = ""
        progress = ProgressBar(vertices,
                               "Getting spikes for {}".format(label))
        for vertex in progress.over(vertices):
            placement = placements.get_placement_of_vertex(vertex)
            vertex_slice = graph_mapper.get_slice(vertex)

            if self._indexes[SPIKES] is None:
                neurons_recording = vertex_slice.n_atoms
            else:
                neurons_recording = sum(
                    (index >= vertex_slice.lo_atom and
                     index <= vertex_slice.hi_atom)
                    for index in self._indexes[SPIKES])
                if neurons_recording == 0:
                    continue
                if neurons_recording < vertex_slice.n_atoms:
                    # For spikes the overflow position is also returned
                    neurons_recording += 1
            # Read the spikes
            n_words = int(math.ceil(neurons_recording / 32.0))
            n_bytes = n_words * self.N_BYTES_PER_WORD
            n_words_with_timestamp = n_words + 1

            # for buffering output info is taken form the buffer manager
            neuron_param_region_data_pointer, data_missing = \
                buffer_manager.get_data_for_vertex(
                    placement, region)
            if data_missing:
                missing_str += "({}, {}, {}); ".format(
                    placement.x, placement.y, placement.p)
            record_raw = neuron_param_region_data_pointer.read_all()
            raw_data = (numpy.asarray(record_raw, dtype="uint8").
                        view(dtype="<i4")).reshape(
                [-1, n_words_with_timestamp])
            if len(raw_data) > 0:
                record_time = raw_data[:, 0] * float(ms_per_tick)
                spikes = raw_data[:, 1:].byteswap().view("uint8")
                bits = numpy.fliplr(numpy.unpackbits(spikes).reshape(
                    (-1, 32))).reshape((-1, n_bytes * 8))
                time_indices, local_indices = numpy.where(bits == 1)
                if self._indexes[SPIKES] is None:
                    indices = local_indices + vertex_slice.lo_atom
                    times = record_time[time_indices].reshape((-1))
                    spike_ids.extend(indices)
                    spike_times.extend(times)
                else:
                    neurons = self._neurons_recording(SPIKES, vertex_slice)
                    n_neurons = len(neurons)
                    for time_indice, local in zip(time_indices, local_indices):
                        if local < n_neurons:
                            spike_ids.append(neurons[local])
                            spike_times.append(record_time[time_indice])

        if len(missing_str) > 0:
            logger.warn(
                "Population {} is missing spike data in region {} from the"
                " following cores: {}".format(label, region, missing_str))

        if len(spike_ids) == 0:
            return numpy.zeros((0, 2), dtype="float")

        result = numpy.column_stack((spike_ids, spike_times))
        return result[numpy.lexsort((spike_times, spike_ids))]

    def get_recordable_variables(self):
        return self._sampling_rates.keys()

    def is_recording(self, variable):
        try:
            return self._sampling_rates[variable] > 0
        except KeyError as e:
            msg = "Variable {} is not supported. Supported variables are {}" \
                  "".format(variable, self.get_recordable_variables())
            raise_from(ConfigurationException(msg), e)

    @property
    def recording_variables(self):
        results = list()
        for key in self._sampling_rates:
            if self.is_recording(key):
                results.append(key)
        return results

    def _compute_rate(self, sampling_interval):
        """ Converts a sampling interval into a rate

        Remember machine time step is in nano seconds

        :param sampling_interval: interval between samples in micro seconds
        :return: rate
        """
        if sampling_interval is None:
            return 1

        step = globals_variables.get_simulator().machine_time_step / 1000
        rate = int(sampling_interval / step)
        if sampling_interval != rate * step:
            msg = "sampling_interval {} is not an an integer multiple of the "\
                  "simulation timestep {}".format(sampling_interval, step)
            raise ConfigurationException(msg)
        if rate > self.MAX_RATE:
            msg = "sampling_interval {} higher than max allowed which is {}" \
                  "".format(sampling_interval, step * self.MAX_RATE)
            raise ConfigurationException(msg)
        return rate

    def check_indexes(self, indexes):
        if indexes is None:
            return

        if len(indexes) == 0:
            raise ConfigurationException("Empty indexes list")

        found = False
        warning = None
        for index in indexes:
            if index < 0:
                raise ConfigurationException(
                    "Negative indexes are not supported")
            elif index >= self._n_neurons:
                warning = "Ignoring indexes greater than population size."
            else:
                found = True
            if warning is not None:
                logger.warning(warning)
        if not found:
            raise ConfigurationException(
                "All indexes larger than population size")

    def _turn_off_recording(self, variable, sampling_interval, remove_indexes):
        if self._sampling_rates[variable] == 0:
            # Already off so ignore other parameters
            return

        if remove_indexes is None:
            # turning all off so ignoring sampling interval
            self._sampling_rates[variable] = 0
            self._indexes[variable] = None
            return

        # No good reason to specify_interval when turning off
        if sampling_interval is not None:
            rate = self._compute_rate(sampling_interval)
            # But if they do make sure it is the same as before
            if rate != self._sampling_rates[variable]:
                raise ConfigurationException(
                    "Illegal sampling_interval parameter while turning "
                    "off recording")

        if self._indexes[variable] is None:
            # start with all indexes
            self._indexes[variable] = range(self._n_neurons)

        # remove the indexes not recording
        self._indexes[variable] = \
            [index for index in self._indexes[variable]
                if index not in remove_indexes]

        # Check is at least one index still recording
        if len(self._indexes[variable]) == 0:
            self._sampling_rates[variable] = 0
            self._indexes[variable] = None

    def _check_complete_overwrite(self, variable, indexes):
        if indexes is None:
            # overwriting all OK!
            return
        if self._indexes[variable] is None:
            if set(set(range(self._n_neurons))).issubset(set(indexes)):
                # overwriting all previous so OK!
                return
        else:
            if set(self._indexes[variable]).issubset(set(indexes)):
                # overwriting all previous so OK!
                return
        msg = "Current implementation does not support multiple " \
              "sampling_intervals for {} on one population. " \
            .format(variable)
        raise fec_excceptions.ConfigurationException(msg)

    def _turn_on_recording(self, variable, sampling_interval, indexes):

        rate = self._compute_rate(sampling_interval)
        if self._sampling_rates[variable] == 0:
            # Previously not recording so ok
            self._sampling_rates[variable] = rate
        elif rate != self._sampling_rates[variable]:
<<<<<<< HEAD
            self._check_complete_overwrite(variable, indexes)
=======
            msg = "Current implementation does not support multiple " \
                  "sampling_intervals for {} on one population. ".format(
                      variable)
            raise ConfigurationException(msg)
>>>>>>> 64a46cfc
        # else rate not changed so no action

        if indexes is None:
            # previous recording indexes does not matter as now all (None)
            self._indexes[variable] = None
        else:
            self.check_indexes(indexes)
            if self._indexes[variable] is None:
                # just use the new indexes
                self._indexes[variable] = indexes
            else:
                # merge the two indexes
                self._indexes[variable] = \
                    list(set(self._indexes[variable] + indexes))
                self._indexes[variable].sort()

    def set_recording(self, variable, new_state, sampling_interval=None,
                      indexes=None):
        if variable == "all":
            for key in self._sampling_rates.keys():
                self.set_recording(key, new_state, sampling_interval, indexes)
        elif variable in self._sampling_rates:
            if new_state:
                self._turn_on_recording(variable, sampling_interval, indexes)
            else:
                self._turn_off_recording(variable, sampling_interval, indexes)
        else:
            raise ConfigurationException("Variable {} is not supported".format(
                variable))

    def get_buffered_sdram_per_record(self, variable, vertex_slice):
        """ Returns the sdram used per record

        :param variable:
        :param vertex_slice:
        :return:
        """
        n_neurons = self._count_recording_per_slice(variable, vertex_slice)
        if n_neurons == 0:
            return 0
        if variable == SPIKES:
            if n_neurons < vertex_slice.n_atoms:
                # Indexing is used rather than gating to determine recording
                # Non recoding neurons write to an extra slot
                n_neurons += 1
            out_spike_words = int(math.ceil(n_neurons / 32.0))
            out_spike_bytes = out_spike_words * self.N_BYTES_PER_WORD
            return self.N_BYTES_FOR_TIMESTAMP + out_spike_bytes
        else:
            return self.N_BYTES_FOR_TIMESTAMP + \
                        n_neurons * self.N_BYTES_PER_VALUE

    def get_buffered_sdram_per_timestep(self, variable, vertex_slice):
        """ Returns the sdram used per timestep

        In the case where sampling is used it returns the average\
        for recording and none recording based on the recording rate

        :param variable:
        :param vertex_slice:
        :return:
        """
        rate = self._sampling_rates[variable]
        if rate == 0:
            return 0

        data_size = self.get_buffered_sdram_per_record(variable, vertex_slice)
        if rate == 1:
            return data_size
        else:
            return data_size // rate

    def get_sampling_overflow_sdram(self, vertex_slice):
        """ Gets the extra sdram that should be reserved if using per_timestep

        This is the extra that must be reserved if per_timestep is an average\
        rather than fixed for every timestep.

        When sampling the average * time_steps may not be quite enough.\
        This returns the extra space in the worst case\
        where time_steps is a multiple of sampling rate + 1,\
        and recording is done in the first and last time_step

        :param vertex_slice:
        :return: Highest possible overflow needed
        """
        overflow = 0
        for variable, rate in iteritems(self._sampling_rates):
            # If rate is 0 no recording so no overflow
            # If rate is 1 there is no overflow as average is exact
            if rate > 1:
                data_size = self.get_buffered_sdram_per_record(
                    variable,  vertex_slice)
                overflow += data_size // rate * (rate - 1)
        return overflow

    def get_buffered_sdram(self, variable, vertex_slice, n_machine_time_steps):
        """ Returns the sdram used per timestep

        In the case where sampling is used it returns the average\
        for recording and none recording based on the recording rate

        :param variable:
        :param vertex_slice:
        :return:
        """
        rate = self._sampling_rates[variable]
        if rate == 0:
            return 0
        data_size = self.get_buffered_sdram_per_record(variable, vertex_slice)
        records = n_machine_time_steps // rate
        if n_machine_time_steps % rate > 0:
            records = records + 1
        return data_size * records

    def get_sdram_usage_for_global_parameters_in_bytes(self):
        return len(self._sampling_rates) * \
               (self.N_BYTES_PER_RATE + self.N_BYTES_PER_INDEX)

    def get_sdram_usage_per_neuron_in_bytes(self):
        """ Gets the sdram usage for indexing and other controls

        :return:
        """
        return len(self._sampling_rates) * self.N_BYTES_PER_INDEX

    def get_dtcm_usage_in_bytes(self, vertex_slice):
        total_neurons = vertex_slice.hi_atom - vertex_slice.lo_atom + 1
        # global_record_params_t
        usage = self.get_sdram_usage_for_global_parameters_in_bytes()
        # indexes_t
        usage += self.get_sdram_usage_per_neuron_in_bytes() * total_neurons
        # *_index + *_increment
        usage += len(self._sampling_rates) * self.N_BYTES_PER_POINTER * 2
        # out_spikes voltages inputs_excitatory inputs_inhibitory
        for variable in self._sampling_rates:
            n_neurons = self._count_recording_per_slice(variable, vertex_slice)
            if variable == SPIKES:
                out_spike_words = int(math.ceil(n_neurons / 32.0))
                out_spike_bytes = out_spike_words * self.N_BYTES_PER_WORD
                usage += self.N_BYTES_FOR_TIMESTAMP + out_spike_bytes
            else:
                usage += self.N_BYTES_FOR_TIMESTAMP + \
                         n_neurons * self.N_BYTES_PER_VALUE
        # sizes
        usage += len(self._sampling_rates) * self.N_BYTES_PER_SIZE
        # random_backoff  time_between_spikes expected_time
        # n_recordings_outstanding
        usage += self.N_BYTES_PER_WORD * 4
        return usage

    def get_n_cpu_cycles(self, n_neurons):
        return n_neurons * self.N_CPU_CYCLES_PER_NEURON * \
                len(self.recording_variables)

    def get_global_parameters(self, vertex_slice):
        params = []
        for variable in self._sampling_rates:
            params.append(NeuronParameter(
                self._sampling_rates[variable], DataType.UINT32))
        for variable in self._sampling_rates:
            n_recording = self._count_recording_per_slice(
                variable, vertex_slice)
            params.append(NeuronParameter(n_recording, DataType.UINT8))
        return params

    def get_index_parameters(self, vertex_slice):
        params = []
        for variable in self._sampling_rates:
            if self._sampling_rates[variable] <= 0:
                local_indexes = 0
            elif self._indexes[variable] is None:
                local_indexes = IndexIsValue()
            else:
                local_indexes = []
                n_recording = sum(
                    vertex_slice.lo_atom <= index <= vertex_slice.hi_atom
                    for index in self._indexes[variable])
                indexes = self._indexes[variable]
                local_index = 0
                for index in xrange(
                        vertex_slice.lo_atom, vertex_slice.hi_atom+1):
                    if index in indexes:
                        local_indexes.append(local_index)
                        local_index += 1
                    else:
                        # write to one beyond recording range
                        local_indexes.append(n_recording)
            params.append(NeuronParameter(local_indexes, DataType.UINT8))
        return params

    def get_size_of_global_parameters(self, vertex_slice):
        total_neurons = vertex_slice.hi_atom - vertex_slice.lo_atom + 1
        # global_record_params_t
        usage = self.get_sdram_usage_for_global_parameters_in_bytes()
        # indexes_t
        usage += self.get_sdram_usage_per_neuron_in_bytes() * total_neurons
        return usage<|MERGE_RESOLUTION|>--- conflicted
+++ resolved
@@ -348,14 +348,7 @@
             # Previously not recording so ok
             self._sampling_rates[variable] = rate
         elif rate != self._sampling_rates[variable]:
-<<<<<<< HEAD
             self._check_complete_overwrite(variable, indexes)
-=======
-            msg = "Current implementation does not support multiple " \
-                  "sampling_intervals for {} on one population. ".format(
-                      variable)
-            raise ConfigurationException(msg)
->>>>>>> 64a46cfc
         # else rate not changed so no action
 
         if indexes is None:
