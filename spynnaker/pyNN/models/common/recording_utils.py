# Copyright (c) 2017-2019 The University of Manchester
#
# This program is free software: you can redistribute it and/or modify
# it under the terms of the GNU General Public License as published by
# the Free Software Foundation, either version 3 of the License, or
# (at your option) any later version.
#
# This program is distributed in the hope that it will be useful,
# but WITHOUT ANY WARRANTY; without even the implied warranty of
# MERCHANTABILITY or FITNESS FOR A PARTICULAR PURPOSE.  See the
# GNU General Public License for more details.
#
# You should have received a copy of the GNU General Public License
# along with this program.  If not, see <http://www.gnu.org/licenses/>.

<<<<<<< HEAD
import logging
import os
=======
from __future__ import division
>>>>>>> ad3a5111
import struct
import numpy
from spinn_front_end_common.utilities.helpful_functions import (
    locate_memory_region_for_placement)
from spinn_front_end_common.utilities.constants import BYTES_PER_WORD
from spynnaker.pyNN.exceptions import MemReadException

_RECORDING_COUNT = struct.Struct("<I")


def get_recording_region_size_in_bytes(
        n_machine_time_steps, bytes_per_timestep):
    """ Get the size of a recording region in bytes.

    :param int n_machine_time_steps:
    :param int bytes_per_timestep:
    :rtype: int
    """
    if n_machine_time_steps is None:
        raise Exception(
            "Cannot record this parameter without a fixed run time")
    return ((n_machine_time_steps * bytes_per_timestep) +
            (n_machine_time_steps * BYTES_PER_WORD))


def get_data(transceiver, placement, region, region_size):
    """ Get the recorded data from a region.

    :param ~spinnman.transceiver.Transceiver transceiver:
    :param ~pacman.model.placements.Placement placement:
    :param int region:
    :param int region_size:
    :rtype: tuple(bytearray, int)
    """

    region_base_address = locate_memory_region_for_placement(
        placement, region, transceiver)
    number_of_bytes_written = _RECORDING_COUNT.unpack_from(
        transceiver.read_memory(
            placement.x, placement.y, region_base_address,
            BYTES_PER_WORD))[0]

    # Subtract 4 for the word representing the size itself
    expected_size = region_size - BYTES_PER_WORD
    if number_of_bytes_written > expected_size:
        raise MemReadException(
            "Expected {} bytes but read {}".format(
                expected_size, number_of_bytes_written))

    return (
        transceiver.read_memory(
            placement.x, placement.y, region_base_address + BYTES_PER_WORD,
            number_of_bytes_written),
        number_of_bytes_written)


def pull_off_cached_lists(no_loads, cache_file):
    """ Extracts numpy based data from a file

    :param int no_loads: the number of numpy elements in the file
    :param ~io.FileIO cache_file: the file to extract from
    :return: The extracted data
    :rtype: ~numpy.ndarray
    """
    cache_file.seek(0)
    if no_loads == 1:
        values = numpy.load(cache_file)
        # Seek to the end of the file (for windows compatibility)
        cache_file.seek(0, os.SEEK_END)
        return values
    elif no_loads == 0:
        return []

    lists = list()
    for _ in range(0, no_loads):
        lists.append(numpy.load(cache_file))
    # Seek to the end of the file (for windows compatibility)
    cache_file.seek(0, os.SEEK_END)
    return numpy.concatenate(lists)


def needs_buffering(buffer_max, space_needed, enable_buffered_recording):
    """
    :param int buffer_max:
    :param int space_needed:
    :param bool enable_buffered_recording:
    :rtype: bool
    """
    if space_needed == 0:
        return False
    if not enable_buffered_recording:
        return False
    if buffer_max < space_needed:
        return True
    return False


def get_buffer_sizes(buffer_max, space_needed, enable_buffered_recording):
    """
    :param int buffer_max:
    :param int space_needed:
    :param bool enable_buffered_recording:
    :rtype: int
    """
    if space_needed == 0:
        return 0
    if not enable_buffered_recording:
        return space_needed
    if buffer_max < space_needed:
        return buffer_max
    return space_needed


def make_missing_string(missing):
    """
    :param iterable(~pacman.model.placements.Placement) missing:
    :rtype: str
    """
    missing_str = ""
    separator = ""
    for placement in missing:
        missing_str += "{}({}, {}, {})".format(
            separator, placement.x, placement.y, placement.p)
        separator = "; "
    return missing_str<|MERGE_RESOLUTION|>--- conflicted
+++ resolved
@@ -13,12 +13,7 @@
 # You should have received a copy of the GNU General Public License
 # along with this program.  If not, see <http://www.gnu.org/licenses/>.
 
-<<<<<<< HEAD
-import logging
 import os
-=======
-from __future__ import division
->>>>>>> ad3a5111
 import struct
 import numpy
 from spinn_front_end_common.utilities.helpful_functions import (
