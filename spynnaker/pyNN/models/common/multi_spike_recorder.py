from spinn_utilities.progress_bar import ProgressBar

from spynnaker.pyNN.models.common import recording_utils

import math
import numpy
import logging
import struct

logger = logging.getLogger(__name__)
_TWO_WORDS = struct.Struct("<II")


class MultiSpikeRecorder(object):
    __slots__ = [
        "_record"]

    def __init__(self):
        self._record = False

    @property
    def record(self):
        return self._record

    @record.setter
    def record(self, record):
        self._record = record

    def get_sdram_usage_in_bytes(
            self, n_neurons, spikes_per_timestep, n_machine_time_steps):
        if not self._record:
            return 0

        out_spike_bytes = int(math.ceil(n_neurons / 32.0)) * 4
        return recording_utils.get_recording_region_size_in_bytes(
            n_machine_time_steps, out_spike_bytes * spikes_per_timestep)

    def get_dtcm_usage_in_bytes(self):
        if not self._record:
            return 0
        return 4

    def get_n_cpu_cycles(self, n_neurons):
        if not self._record:
            return 0
        return n_neurons * 4

    def get_spikes(
            self, label, buffer_manager, region,
            placements, graph_mapper, application_vertex, machine_time_step):
        # pylint: disable=too-many-arguments
        spike_times = list()
        spike_ids = list()
        ms_per_tick = machine_time_step / 1000.0

        vertices = graph_mapper.get_machine_vertices(application_vertex)
        missing = []
        progress = ProgressBar(
            vertices, "Getting spikes for {}".format(label))
        for vertex in progress.over(vertices):
            placement = placements.get_placement_of_vertex(vertex)
            vertex_slice = graph_mapper.get_slice(vertex)

            # Read the spikes from the buffer manager
            neuron_param_region, data_missing = \
                buffer_manager.get_data_for_vertex(placement, region)
            if data_missing:
<<<<<<< HEAD
                missing.append(placement)
            self._process_spike_data(
                vertex_slice, ms_per_tick,
                int(math.ceil(vertex_slice.n_atoms / 32.0)),
                neuron_param_region.read_all(), spike_ids, spike_times)
=======
                missing_str += "({}, {}, {}); ".format(x, y, p)
            raw_data = neuron_param_region_data_pointer.read_all()
            offset = 0
            while offset < len(raw_data):
                time, n_blocks = _TWO_WORDS.unpack_from(raw_data, offset)
                offset += _TWO_WORDS.size
                spike_data = numpy.frombuffer(
                    raw_data, dtype="uint8",
                    count=n_bytes_per_block * n_blocks, offset=offset)
                offset += n_bytes_per_block * n_blocks
                spikes = spike_data.view("<i4").byteswap().view("uint8")
                bits = numpy.fliplr(numpy.unpackbits(spikes).reshape(
                    (-1, 32))).reshape((-1, n_bytes_per_block * 8))
                indices = numpy.nonzero(bits)[1]
                times = numpy.repeat([time * ms_per_tick], len(indices))
                indices = indices + lo_atom
                spike_ids.append(indices)
                spike_times.append(times)

        if len(missing_str) > 0:
            logger.warning(
                "Population {} is missing spike data in region {} from the"
                " following cores: {}".format(label, region, missing_str))

        if len(spike_ids) > 0:
            spike_ids = numpy.hstack(spike_ids)
            spike_times = numpy.hstack(spike_times)
            result = numpy.dstack((spike_ids, spike_times))[0]
            return result[numpy.lexsort((spike_times, spike_ids))]
>>>>>>> c6645032

        if missing:
            logger.warn(
                "Population %s is missing spike data in region %s from the"
                " following cores: %s", label, region,
                recording_utils.make_missing_string(missing))

        if not spike_ids:
            return numpy.zeros((0, 2))

        spike_ids = numpy.hstack(spike_ids)
        spike_times = numpy.hstack(spike_times)
        result = numpy.dstack((spike_ids, spike_times))[0]
        return result[numpy.lexsort((spike_times, spike_ids))]

    @staticmethod
    def _process_spike_data(
            vertex_slice, ms_per_tick, n_words, raw_data, spike_ids,
            spike_times):
        # pylint: disable=too-many-arguments
        n_bytes_per_block = n_words * 4
        offset = 0
        while offset < len(raw_data):
            time, n_blocks = _TWO_WORDS.unpack_from(raw_data, offset)
            offset += _TWO_WORDS.size
            spike_data = numpy.frombuffer(
                raw_data, dtype="uint8",
                count=n_bytes_per_block * n_blocks, offset=offset)
            offset += n_bytes_per_block * n_blocks

            spikes = spike_data.view("<i4").byteswap().view("uint8")
            bits = numpy.fliplr(numpy.unpackbits(spikes).reshape(
                (-1, 32))).reshape((-1, n_bytes_per_block * 8))
            indices = numpy.nonzero(bits)[1]
            times = numpy.repeat([time * ms_per_tick], len(indices))
            indices = indices + vertex_slice.lo_atom
            spike_ids.append(indices)
            spike_times.append(times)<|MERGE_RESOLUTION|>--- conflicted
+++ resolved
@@ -1,4 +1,5 @@
 from spinn_utilities.progress_bar import ProgressBar
+from spinn_utilities.log import FormatAdapter
 
 from spynnaker.pyNN.models.common import recording_utils
 
@@ -7,7 +8,7 @@
 import logging
 import struct
 
-logger = logging.getLogger(__name__)
+logger = FormatAdapter(logging.getLogger(__name__))
 _TWO_WORDS = struct.Struct("<II")
 
 
@@ -65,48 +66,16 @@
             neuron_param_region, data_missing = \
                 buffer_manager.get_data_for_vertex(placement, region)
             if data_missing:
-<<<<<<< HEAD
                 missing.append(placement)
             self._process_spike_data(
                 vertex_slice, ms_per_tick,
                 int(math.ceil(vertex_slice.n_atoms / 32.0)),
                 neuron_param_region.read_all(), spike_ids, spike_times)
-=======
-                missing_str += "({}, {}, {}); ".format(x, y, p)
-            raw_data = neuron_param_region_data_pointer.read_all()
-            offset = 0
-            while offset < len(raw_data):
-                time, n_blocks = _TWO_WORDS.unpack_from(raw_data, offset)
-                offset += _TWO_WORDS.size
-                spike_data = numpy.frombuffer(
-                    raw_data, dtype="uint8",
-                    count=n_bytes_per_block * n_blocks, offset=offset)
-                offset += n_bytes_per_block * n_blocks
-                spikes = spike_data.view("<i4").byteswap().view("uint8")
-                bits = numpy.fliplr(numpy.unpackbits(spikes).reshape(
-                    (-1, 32))).reshape((-1, n_bytes_per_block * 8))
-                indices = numpy.nonzero(bits)[1]
-                times = numpy.repeat([time * ms_per_tick], len(indices))
-                indices = indices + lo_atom
-                spike_ids.append(indices)
-                spike_times.append(times)
 
-        if len(missing_str) > 0:
+        if missing:
             logger.warning(
                 "Population {} is missing spike data in region {} from the"
-                " following cores: {}".format(label, region, missing_str))
-
-        if len(spike_ids) > 0:
-            spike_ids = numpy.hstack(spike_ids)
-            spike_times = numpy.hstack(spike_times)
-            result = numpy.dstack((spike_ids, spike_times))[0]
-            return result[numpy.lexsort((spike_times, spike_ids))]
->>>>>>> c6645032
-
-        if missing:
-            logger.warn(
-                "Population %s is missing spike data in region %s from the"
-                " following cores: %s", label, region,
+                " following cores: {}", label, region,
                 recording_utils.make_missing_string(missing))
 
         if not spike_ids:
