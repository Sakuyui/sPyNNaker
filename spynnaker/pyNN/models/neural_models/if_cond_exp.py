from spynnaker.pyNN.utilities import constants
from spynnaker.pyNN.models.abstract_models.abstract_population_vertex import \
    AbstractPopulationVertex
from data_specification.enums.data_type import DataType
from spynnaker.pyNN.models.abstract_models.abstract_model_components.abstract_exp_population_vertex \
    import AbstractExponentialPopulationVertex
from spynnaker.pyNN.models.abstract_models.abstract_model_components.abstract_integrate_and_fire_properties \
    import AbstractIntegrateAndFireProperties
from spynnaker.pyNN.models.neural_properties.neural_parameter \
    import NeuronParameter
<<<<<<< HEAD
from spynnaker.pyNN.models.abstract_models.abstract_model_components.abstract_conductive_vertex \
    import AbstractConductiveVertex
=======
from spynnaker.pyNN.models.abstract_models.abstract_conductance_vertex \
    import AbstractConductanceVertex
>>>>>>> 8c233c3f


class IFConductanceExponentialPopulation(AbstractExponentialPopulationVertex,
                                         AbstractConductanceVertex,
                                         AbstractIntegrateAndFireProperties,
                                         AbstractPopulationVertex):

    CORE_APP_IDENTIFIER = constants.IF_CONDUCTIVE_EXP_CORE_APPLICATION_ID
    _model_based_max_atoms_per_core = 256

    # noinspection PyPep8Naming
<<<<<<< HEAD
    def __init__(
            self, n_neurons, machine_time_step, buffer_ip_tag_tag_id,
            buffer_ip_tag_port, buffer_ip_tag_address, constraints=None,
            label=None, tau_m=20, cm=1.0, e_rev_E=0.0, e_rev_I=-70.0,
            v_rest=-65.0, v_reset=-65.0, v_thresh=-50.0, tau_syn_E=5.0,
            tau_syn_I=5.0, tau_refrac=0.1, i_offset=0, v_init=None):
=======
    def __init__(self, n_neurons, machine_time_step, timescale_factor,
                 spikes_per_second, ring_buffer_sigma, constraints=None,
                 label=None, tau_m=20, cm=1.0, e_rev_E=0.0, e_rev_I=-70.0,
                 v_rest=-65.0, v_reset=-65.0, v_thresh=-50.0, tau_syn_E=5.0,
                 tau_syn_I=5.0, tau_refrac=0.1, i_offset=0, v_init=None):

>>>>>>> 8c233c3f
        # Instantiate the parent classes
        AbstractConductanceVertex.__init__(self, n_neurons, e_rev_E=e_rev_E,
                                          e_rev_I=e_rev_I)
        AbstractExponentialPopulationVertex.__init__(
            self, n_neurons=n_neurons, tau_syn_E=tau_syn_E,
            tau_syn_I=tau_syn_I, machine_time_step=machine_time_step)
        AbstractIntegrateAndFireProperties.__init__(
            self, atoms=n_neurons, cm=cm, tau_m=tau_m, i_offset=i_offset,
            v_init=v_init, v_reset=v_reset, v_rest=v_rest, v_thresh=v_thresh,
            tau_refrac=tau_refrac)

        AbstractPopulationVertex.__init__(
<<<<<<< HEAD
            self, n_neurons=n_neurons, n_params=10, label=label,
            max_atoms_per_core=
            IFConductanceExponentialPopulation._model_based_max_atoms_per_core,
            binary="IF_cond_exp.aplx", constraints=constraints,
            machine_time_step=machine_time_step, address=buffer_ip_tag_address,
            port=buffer_ip_tag_port, tag=buffer_ip_tag_tag_id)
=======
            self, n_neurons=n_neurons, n_params=12, label=label,
            max_atoms_per_core=
            IFConductanceExponentialPopulation._model_based_max_atoms_per_core,
            binary="IF_cond_exp.aplx", constraints=constraints,
            machine_time_step=machine_time_step,
            timescale_factor=timescale_factor,
            spikes_per_second=spikes_per_second,
            ring_buffer_sigma=ring_buffer_sigma,
            weight_scale=AbstractConductanceVertex.WEIGHT_SCALE)
>>>>>>> 8c233c3f
        self._executable_constant = \
            IFConductanceExponentialPopulation.CORE_APP_IDENTIFIER

    @property
    def model_name(self):
        return "IF_cond_exp"

    @staticmethod
    def set_model_max_atoms_per_core(new_value):
        IFConductanceExponentialPopulation.\
            _model_based_max_atoms_per_core = new_value

    def get_cpu_usage_for_atoms(self, vertex_slice, graph):
        """
        Gets the CPU requirements for a range of atoms
        """
        return 781 * ((vertex_slice.hi_atom - vertex_slice.lo_atom) + 1)

    def get_parameters(self):
        """
        Generate Neuron Parameter data (region 2):
        """

        # Get the parameters
        #typedef struct neuron_t {
        #
        #// nominally 'fixed' parameters
        #    REAL     V_thresh;
        # // membrane voltage threshold at which neuron spikes [mV]
        #    REAL     V_reset;    // post-spike reset membrane voltage    [mV]
        #    REAL     V_rest;     // membrane resting voltage [mV]
        #    REAL     R_membrane; // membrane resistance [MegaOhm]
        #
        #    REAL        V_rev_E;
        # // reversal voltage - Excitatory    [mV]
        #    REAL        V_rev_I;
        # // reversal voltage - Inhibitory    [mV]
        #
        #// variable-state parameter
        #    REAL     V_membrane; // membrane voltage [mV]
        #
        #// late entry! Jan 2014 (trickle current)
        #    REAL        I_offset;
        #  // offset current [nA] but take care because actually
        #     'per timestep charge'
        #
        #// 'fixed' computation parameter - time constant multiplier for
        #                                   closed-form solution
        #    REAL     exp_TC;
        # // exp( -(machine time step in ms)/(R * C) ) [.]
        #
        #// for ODE solution only
        #    REAL      one_over_tauRC;
        # // [kHz!] only necessary if one wants to use ODE solver because
        #           allows * and host double prec to calc - UNSIGNED ACCUM &
        #           unsigned fract much slower
        #
        #// refractory time information
        #    int32_t refract_timer; // countdown to end of next refractory
        #                              period [ms/10] - 3 secs limit do we
        #                              need more? Jan 2014
        #    int32_t T_refract;      // refractory time of neuron [ms/10]
        return [
            NeuronParameter(self._v_thresh, DataType.S1615),
            NeuronParameter(self._v_reset, DataType.S1615),
            NeuronParameter(self._v_rest, DataType.S1615),
            NeuronParameter(self.r_membrane(self._machine_time_step),
                    DataType.S1615),
            NeuronParameter(self._e_rev_E, DataType.S1615),
            NeuronParameter(self._e_rev_I, DataType.S1615),
            NeuronParameter(self._v_init, DataType.S1615),
            NeuronParameter(self.ioffset(self._machine_time_step),
                    DataType.S1615),
            NeuronParameter(self.exp_tc(self._machine_time_step),
                    DataType.S1615),
            NeuronParameter(self._one_over_tau_rc, DataType.S1615),
            NeuronParameter(self._refract_timer, DataType.UINT32),
            NeuronParameter(self._scaled_t_refract(), DataType.UINT32),
        ]

    def is_population_vertex(self):
        return True

    def is_integrate_and_fire_vertex(self):
        return True

    def is_conductive(self):
        return True

    def is_exp_vertex(self):
        return True

    def is_recordable(self):
        return True<|MERGE_RESOLUTION|>--- conflicted
+++ resolved
@@ -2,19 +2,14 @@
 from spynnaker.pyNN.models.abstract_models.abstract_population_vertex import \
     AbstractPopulationVertex
 from data_specification.enums.data_type import DataType
-from spynnaker.pyNN.models.abstract_models.abstract_model_components.abstract_exp_population_vertex \
+from spynnaker.pyNN.models.abstract_models.abstract_exp_population_vertex \
     import AbstractExponentialPopulationVertex
-from spynnaker.pyNN.models.abstract_models.abstract_model_components.abstract_integrate_and_fire_properties \
+from spynnaker.pyNN.models.abstract_models.abstract_integrate_and_fire_properties \
     import AbstractIntegrateAndFireProperties
 from spynnaker.pyNN.models.neural_properties.neural_parameter \
     import NeuronParameter
-<<<<<<< HEAD
-from spynnaker.pyNN.models.abstract_models.abstract_model_components.abstract_conductive_vertex \
-    import AbstractConductiveVertex
-=======
 from spynnaker.pyNN.models.abstract_models.abstract_conductance_vertex \
     import AbstractConductanceVertex
->>>>>>> 8c233c3f
 
 
 class IFConductanceExponentialPopulation(AbstractExponentialPopulationVertex,
@@ -26,21 +21,13 @@
     _model_based_max_atoms_per_core = 256
 
     # noinspection PyPep8Naming
-<<<<<<< HEAD
-    def __init__(
-            self, n_neurons, machine_time_step, buffer_ip_tag_tag_id,
-            buffer_ip_tag_port, buffer_ip_tag_address, constraints=None,
-            label=None, tau_m=20, cm=1.0, e_rev_E=0.0, e_rev_I=-70.0,
-            v_rest=-65.0, v_reset=-65.0, v_thresh=-50.0, tau_syn_E=5.0,
-            tau_syn_I=5.0, tau_refrac=0.1, i_offset=0, v_init=None):
-=======
     def __init__(self, n_neurons, machine_time_step, timescale_factor,
+                 buffer_ip_tag_tag_id, buffer_ip_tag_port, buffer_ip_tag_address,
                  spikes_per_second, ring_buffer_sigma, constraints=None,
                  label=None, tau_m=20, cm=1.0, e_rev_E=0.0, e_rev_I=-70.0,
                  v_rest=-65.0, v_reset=-65.0, v_thresh=-50.0, tau_syn_E=5.0,
                  tau_syn_I=5.0, tau_refrac=0.1, i_offset=0, v_init=None):
 
->>>>>>> 8c233c3f
         # Instantiate the parent classes
         AbstractConductanceVertex.__init__(self, n_neurons, e_rev_E=e_rev_E,
                                           e_rev_I=e_rev_I)
@@ -53,24 +40,16 @@
             tau_refrac=tau_refrac)
 
         AbstractPopulationVertex.__init__(
-<<<<<<< HEAD
-            self, n_neurons=n_neurons, n_params=10, label=label,
+            self, n_neurons=n_neurons, n_params=12, label=label,
             max_atoms_per_core=
             IFConductanceExponentialPopulation._model_based_max_atoms_per_core,
             binary="IF_cond_exp.aplx", constraints=constraints,
             machine_time_step=machine_time_step, address=buffer_ip_tag_address,
-            port=buffer_ip_tag_port, tag=buffer_ip_tag_tag_id)
-=======
-            self, n_neurons=n_neurons, n_params=12, label=label,
-            max_atoms_per_core=
-            IFConductanceExponentialPopulation._model_based_max_atoms_per_core,
-            binary="IF_cond_exp.aplx", constraints=constraints,
-            machine_time_step=machine_time_step,
+            port=buffer_ip_tag_port, tag=buffer_ip_tag_tag_id,
             timescale_factor=timescale_factor,
             spikes_per_second=spikes_per_second,
             ring_buffer_sigma=ring_buffer_sigma,
             weight_scale=AbstractConductanceVertex.WEIGHT_SCALE)
->>>>>>> 8c233c3f
         self._executable_constant = \
             IFConductanceExponentialPopulation.CORE_APP_IDENTIFIER
 
