from pacman.model.constraints.partitioner_constraints \
    import SameAtomsAsVertexConstraint

from spynnaker.pyNN.models.abstract_models \
    import AbstractAcceptsIncomingSynapses
from spynnaker.pyNN.models.neural_projections \
    import DelayedApplicationEdge, SynapseInformation
from spynnaker.pyNN.models.neural_projections \
    import ProjectionApplicationEdge, DelayAfferentApplicationEdge
from spynnaker.pyNN.models.utility_models import DelayExtensionVertex
from spynnaker.pyNN.utilities import constants
from spynnaker.pyNN.models.neuron import ConnectionHolder

from spinn_front_end_common.utilities.exceptions import ConfigurationException

from spinn_utilities.progress_bar import ProgressBar

import logging
import math

logger = logging.getLogger(__name__)
_delay_extension_max_supported_delay = (
    constants.MAX_DELAY_BLOCKS * constants.MAX_TIMER_TICS_SUPPORTED_PER_BLOCK)
# The maximum delay supported by the Delay extension, in ticks.


# noinspection PyProtectedMember
class PyNNProjectionCommon(object):
    """ A container for all the connections of a given type (same synapse type\
            and plasticity mechanisms) between two populations, together with\
            methods to set parameters of those connections, including of\
            plasticity mechanisms.
        """

    # noinspection PyUnusedLocal

    def __init__(
            self, spinnaker_control, connector, synapse_dynamics_stdp,
            target, pre_synaptic_population, post_synaptic_population,
            rng, machine_time_step, user_max_delay, label, time_scale_factor):
        self._spinnaker_control = spinnaker_control
        self._projection_edge = None
        self._host_based_synapse_list = None
        self._has_retrieved_synaptic_list_from_machine = False
        self._requires_mapping = True
        self._label = None

        if not isinstance(post_synaptic_population._get_vertex,
                          AbstractAcceptsIncomingSynapses):
            raise ConfigurationException(
                "postsynaptic population is not designed to receive"
                " synaptic projections")

        # sort out synapse type
        synapse_type = post_synaptic_population._get_vertex \
            .synapse_type.get_synapse_id_by_target(target)
        if synapse_type is None:
            raise ConfigurationException(
                "Synapse target {} not found in {}".format(
                    target, post_synaptic_population.label))

        # set the plasticity dynamics for the post pop (allows plastic stuff
        #  when needed)
        post_synaptic_population._get_vertex.set_synapse_dynamics(
            synapse_dynamics_stdp)

        # Set and store information for future processing
        self._synapse_information = SynapseInformation(
            connector, synapse_dynamics_stdp, synapse_type)
        connector.set_projection_information(
            pre_synaptic_population, post_synaptic_population, rng,
            machine_time_step)

        # handle max delay
        max_delay = synapse_dynamics_stdp.get_delay_maximum(connector)
        if max_delay is None:
            max_delay = user_max_delay

        # check if all delays requested can fit into the natively supported
        # delays in the models
        post_vertex_max_supported_delay_ms = \
            post_synaptic_population._get_vertex \
            .get_maximum_delay_supported_in_ms(machine_time_step)
        if max_delay > (post_vertex_max_supported_delay_ms +
                        _delay_extension_max_supported_delay):
            raise ConfigurationException(
                "The maximum delay {} for projection is not supported".format(
                    max_delay))

        if max_delay > (user_max_delay / (machine_time_step / 1000.0)):
            logger.warn("The end user entered a max delay"
                        " for which the projection breaks")

        # check that the projection edges label is not none, and give an
        # auto generated label if set to None
        if label is None:
            label = "projection edge {}".format(
                spinnaker_control.none_labelled_edge_count)
            spinnaker_control.increment_none_labelled_edge_count()

        # Find out if there is an existing edge between the populations
        edge_to_merge = self._find_existing_edge(
            pre_synaptic_population._get_vertex,
            post_synaptic_population._get_vertex)
        if edge_to_merge is not None:

            # If there is an existing edge, add the connector
            edge_to_merge.add_synapse_information(self._synapse_information)
            self._projection_edge = edge_to_merge
        else:

            # If there isn't an existing edge, create a new one
            self._projection_edge = ProjectionApplicationEdge(
                pre_synaptic_population._get_vertex,
                post_synaptic_population._get_vertex,
                self._synapse_information, label=label)

            # add edge to the graph
            spinnaker_control.add_application_edge(
                self._projection_edge, constants.SPIKE_PARTITION_ID)

        # If the delay exceeds the post vertex delay, add a delay extension
        if max_delay > post_vertex_max_supported_delay_ms:
            delay_edge = self._add_delay_extension(
                pre_synaptic_population, post_synaptic_population, max_delay,
                post_vertex_max_supported_delay_ms, machine_time_step,
                time_scale_factor)
            self._projection_edge.delay_edge = delay_edge

        # add projection to the spinnaker control system
        spinnaker_control.add_projection(self)

        # If there is a virtual board, we need to hold the data in case the
        # user asks for it
        self._virtual_connection_list = None
        if spinnaker_control.use_virtual_board:
            self._virtual_connection_list = list()
            pre_vertex = pre_synaptic_population._get_vertex
            post_vertex = post_synaptic_population._get_vertex
            connection_holder = ConnectionHolder(
                None, False, pre_vertex.n_atoms, post_vertex.n_atoms,
                self._virtual_connection_list)

            post_vertex.add_pre_run_connection_holder(
                connection_holder, self._projection_edge,
                self._synapse_information)

    @property
    def requires_mapping(self):
        return self._requires_mapping

    def mark_no_changes(self):
        # Does Nothing currently
        self._requires_mapping = False

    def _find_existing_edge(self, pre_synaptic_vertex, post_synaptic_vertex):
        """ Searches though the graph's edges to locate any\
            edge which has the same post and pre vertex

        :param pre_synaptic_vertex: the source vertex of the multapse
        :type pre_synaptic_vertex: instance of\
                pacman.model.graph.application.ApplicationVertex
        :param post_synaptic_vertex: The destination vertex of the multapse
        :type post_synaptic_vertex: instance of\
                pacman.model.graph.application.ApplicationVertex
        :return: None or the edge going to these vertices.
        """

        # Find edges ending at the postsynaptic vertex
        graph_edges = self._spinnaker_control.application_graph.\
            get_edges_ending_at_vertex(post_synaptic_vertex)

        # Search the edges for any that start at the presynaptic vertex
        for edge in graph_edges:
            if edge.pre_vertex == pre_synaptic_vertex:
                return edge
        return None

    def _add_delay_extension(
            self, pre_synaptic_population, post_synaptic_population,
            max_delay_for_projection, max_delay_per_neuron, machine_time_step,
            timescale_factor):
        """ Instantiate delay extension component
        """

        # Create a delay extension vertex to do the extra delays
        delay_vertex = pre_synaptic_population._internal_delay_vertex
        pre_vertex = pre_synaptic_population._get_vertex
        if delay_vertex is None:
            delay_name = "{}_delayed".format(pre_vertex.label)
            delay_vertex = DelayExtensionVertex(
                pre_vertex.n_atoms, max_delay_per_neuron, pre_vertex,
                machine_time_step, timescale_factor, label=delay_name)
            pre_synaptic_population._internal_delay_vertex = delay_vertex
            pre_vertex.add_constraint(
                SameAtomsAsVertexConstraint(delay_vertex))
            self._spinnaker_control.add_application_vertex(delay_vertex)

            # Add the edge
            delay_afferent_edge = DelayAfferentApplicationEdge(
                pre_vertex, delay_vertex, label="{}_to_DelayExtension".format(
                    pre_vertex.label))
            self._spinnaker_control.add_application_edge(
                delay_afferent_edge, constants.SPIKE_PARTITION_ID)

        # Ensure that the delay extension knows how many states it will
        # support
        n_stages = int(math.ceil(
            float(max_delay_for_projection - max_delay_per_neuron) /
            float(max_delay_per_neuron)))
        if n_stages > delay_vertex.n_delay_stages:
            delay_vertex.n_delay_stages = n_stages

        # Create the delay edge if there isn't one already
        post_vertex = post_synaptic_population._get_vertex
        delay_edge = self._find_existing_edge(delay_vertex, post_vertex)
        if delay_edge is None:
            delay_edge = DelayedApplicationEdge(
                delay_vertex, post_vertex, self._synapse_information,
                label="{}_delayed_to_{}".format(
                    pre_vertex.label, post_vertex.label))
            self._spinnaker_control.add_application_edge(
                delay_edge, constants.SPIKE_PARTITION_ID)
        else:
            delay_edge.add_synapse_information(self._synapse_information)
        return delay_edge

    def _get_synaptic_data(
            self, as_list, data_to_get, fixed_values=None, notify=None):
        post_vertex = self._projection_edge.post_vertex
        pre_vertex = self._projection_edge.pre_vertex

        # If in virtual board mode, the connection data should be set
        if self._virtual_connection_list is not None:
            post_vertex = self._projection_edge.post_vertex
            pre_vertex = self._projection_edge.pre_vertex
            connection_holder = ConnectionHolder(
                data_to_get, as_list, pre_vertex.n_atoms, post_vertex.n_atoms,
                self._virtual_connection_list, fixed_values=fixed_values,
                notify=notify)
            connection_holder.finish()
            return connection_holder

        # if not virtual board, make connection holder to be filled in at
        # possible later date
        connection_holder = ConnectionHolder(
            data_to_get, as_list, pre_vertex.n_atoms, post_vertex.n_atoms,
            fixed_values=fixed_values, notify=notify)

        # If we haven't run, add the holder to get connections, and return it
        # and set up a callback for after run to fill in this connection holder
        if not self._spinnaker_control.has_ran:
            post_vertex.add_pre_run_connection_holder(
                connection_holder, self._projection_edge,
                self._synapse_information)
            return connection_holder

        # Otherwise, get the connections now, as we have ran
        #  and therefore can get them
        graph_mapper = self._spinnaker_control.graph_mapper
        placements = self._spinnaker_control.placements
        transceiver = self._spinnaker_control.transceiver
        routing_infos = self._spinnaker_control.routing_infos
        machine_time_step = self._spinnaker_control.machine_time_step
        edges = graph_mapper.get_machine_edges(self._projection_edge)
        progress = ProgressBar(
            edges, "Getting {}s for projection between {} and {}".format(
                data_to_get, pre_vertex.label, post_vertex.label))
        for edge in progress.over(edges):
            placement = placements.get_placement_of_vertex(
                edge.post_vertex)
            connections = post_vertex.get_connections_from_machine(
                transceiver, placement, edge, graph_mapper, routing_infos,
                self._synapse_information, machine_time_step)
            if connections is not None:
                connection_holder.add_connections(connections)
        connection_holder.finish()
        return connection_holder

    def _clear_cache(self):
        post_vertex = self._projection_edge.post_vertex
<<<<<<< HEAD
        post_vertex.clear_connection_cache()
=======
        if isinstance(post_vertex, AbstractAcceptsIncomingSynapses):
            post_vertex.clear_connection_cache()
>>>>>>> a9261ff6

    def __repr__(self):
        return "projection {}".format(self._projection_edge.label)

    def size(self, gather=True):
        """ Return the total number of connections.
         - only local connections, if gather is False,
         - all connections, if gather is True (default)
        """
        # TODO
        raise NotImplementedError<|MERGE_RESOLUTION|>--- conflicted
+++ resolved
@@ -279,12 +279,8 @@
 
     def _clear_cache(self):
         post_vertex = self._projection_edge.post_vertex
-<<<<<<< HEAD
-        post_vertex.clear_connection_cache()
-=======
         if isinstance(post_vertex, AbstractAcceptsIncomingSynapses):
             post_vertex.clear_connection_cache()
->>>>>>> a9261ff6
 
     def __repr__(self):
         return "projection {}".format(self._projection_edge.label)
