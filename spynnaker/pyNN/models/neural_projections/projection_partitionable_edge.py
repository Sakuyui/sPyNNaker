<<<<<<< HEAD
"""
ProjectionPartitionableEdge
"""
=======
>>>>>>> 659c0b4f
import logging
import copy

from pacman.model.partitionable_graph.multi_cast_partitionable_edge\
    import MultiCastPartitionableEdge
from pacman.utilities.utility_objs.progress_bar import ProgressBar
from spynnaker.pyNN.utilities import conf
from spynnaker.pyNN.models.neural_projections.projection_partitioned_edge \
    import ProjectionPartitionedEdge
from spynnaker.pyNN.models.neural_properties.synapse_dynamics.\
    fixed_synapse_row_io import FixedSynapseRowIO
from pacman.utilities.utility_objs.timer import Timer

logger = logging.getLogger(__name__)


class ProjectionPartitionableEdge(MultiCastPartitionableEdge):
    """ The partitionable edge for a projection (high level edge)
    """

    def __init__(self, presynaptic_population, postsynaptic_population,
                 machine_time_step, connector=None, synapse_list=None,
                 synapse_dynamics=None, label=None):
        MultiCastPartitionableEdge.__init__(
            self, presynaptic_population._get_vertex,
            postsynaptic_population._get_vertex, label=label)

        self._connector = connector
        self._synapse_dynamics = synapse_dynamics
        self._synapse_list = synapse_list
        self._synapse_row_io = FixedSynapseRowIO()
        self._stored_synaptic_data_from_machine = None

        # If there are synapse dynamics for this connector, create a plastic
        # synapse list
        if synapse_dynamics is not None:
            self._synapse_row_io = synapse_dynamics.get_synapse_row_io()

        # boolean that checks if this edge has changed since last run
        self._change_requires_mapping = True

    @property
    def change_requires_mapping(self):
        """
        returns bool which returns if the population spec has changed since
        changed was last changed.
        :return: boolean
        """
        return self._change_requires_mapping

    @change_requires_mapping.setter
    def change_requires_mapping(self, new_value):
        """
        setter for the changed
        :param new_value: the new vlaue of the changed
        :return: None
        """
        self._change_requires_mapping = new_value

    def create_subedge(self, presubvertex, postsubvertex, constraints=None,
                       label=None):
        """ Create a subedge from this edge
        """
        if constraints is None:
            constraints = list()
        constraints.extend(self.constraints)
        return ProjectionPartitionedEdge(presubvertex, postsubvertex,
                                         constraints)

    def get_max_n_words(self, vertex_slice=None):
        """
        Gets the maximum number of words for a subvertex at the end of the
        connection
        :param vertex_slice: the vertex slice for this vertex which contains \
                the lo and hi atoms for this slice
        """
        if vertex_slice is None:
            return max([self._synapse_row_io.get_n_words(
                synapse_row)
                for synapse_row in self._synapse_list.get_rows()])
        else:
            return max([self._synapse_row_io.get_n_words(
                synapse_row, vertex_slice)
                for synapse_row in self._synapse_list.get_rows()])

    def get_n_rows(self):
        """
        Gets the number of synaptic rows coming in to a subvertex at the end \
        of the connection
        """
        return self._synapse_list.get_n_rows()

    def get_synapse_row_io(self):
        """
        Gets the row reader and writer
        """
        return self._synapse_row_io

    def get_synaptic_list_from_machine(self, graph_mapper, partitioned_graph,
                                       placements, transceiver, routing_infos):
        """
        Get synaptic data for all connections in this Projection from the
        machine.
        """
        if self._stored_synaptic_data_from_machine is None:
            timer = None
            if conf.config.getboolean("Reports", "outputTimesForSections"):
                timer = Timer()
                timer.start_timing()

            subedges = \
                graph_mapper.get_partitioned_edges_from_partitionable_edge(
                    self)
            if subedges is None:
                subedges = list()

            synaptic_list = copy.copy(self._synapse_list)
            synaptic_list_rows = synaptic_list.get_rows()
            progress_bar = ProgressBar(
                len(subedges),
                "Reading back synaptic matrix for edge between"
                " {} and {}".format(self._pre_vertex.label,
                                    self._post_vertex.label))
            for subedge in subedges:
                n_rows = subedge.get_n_rows(graph_mapper)
                pre_vertex_slice = \
                    graph_mapper.get_subvertex_slice(subedge.pre_subvertex)
                post_vertex_slice = \
                    graph_mapper.get_subvertex_slice(subedge.post_subvertex)

                sub_edge_post_vertex = \
                    graph_mapper.get_vertex_from_subvertex(
                        subedge.post_subvertex)
                rows = sub_edge_post_vertex.get_synaptic_list_from_machine(
                    placements, transceiver, subedge.pre_subvertex, n_rows,
                    subedge.post_subvertex,
                    self._synapse_row_io, partitioned_graph,
                    routing_infos, subedge.weight_scales).get_rows()

                for i in range(len(rows)):
                    synaptic_list_rows[
                        i + pre_vertex_slice.lo_atom].set_slice_values(
                            rows[i], vertex_slice=post_vertex_slice)
                progress_bar.update()
            progress_bar.end()
            self._stored_synaptic_data_from_machine = synaptic_list
            if conf.config.getboolean("Reports", "outputTimesForSections"):
                logger.info("Time to read matrix: {}".format(
                    timer.take_sample()))

        return self._stored_synaptic_data_from_machine

    @property
    def synapse_dynamics(self):
        """

        :return: returns the synapse_dynamics for the edge
        """
        return self._synapse_dynamics

    @property
    def synapse_list(self):
        """

        :return: returns the synaptic list for the edge
        """
        return self._synapse_list

    def is_multi_cast_partitionable_edge(self):
        return True<|MERGE_RESOLUTION|>--- conflicted
+++ resolved
@@ -1,9 +1,3 @@
-<<<<<<< HEAD
-"""
-ProjectionPartitionableEdge
-"""
-=======
->>>>>>> 659c0b4f
 import logging
 import copy
 
