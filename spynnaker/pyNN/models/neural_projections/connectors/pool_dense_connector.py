# Copyright (c) 2021 The University of Manchester
# Based on work Copyright (c) The University of Sussex,
# Garibaldi Pineda Garcia, James Turner, James Knight and Thomas Nowotny
#
# Licensed under the Apache License, Version 2.0 (the "License");
# you may not use this file except in compliance with the License.
# You may obtain a copy of the License at
#
#     https://www.apache.org/licenses/LICENSE-2.0
#
# Unless required by applicable law or agreed to in writing, software
# distributed under the License is distributed on an "AS IS" BASIS,
# WITHOUT WARRANTIES OR CONDITIONS OF ANY KIND, either express or implied.
# See the License for the specific language governing permissions and
# limitations under the License.

from __future__ import annotations
from collections.abc import Iterable
import numpy
from numpy import integer, floating, float64, uint16, uint32
from numpy.typing import ArrayLike, NDArray
from pyNN.random import RandomDistribution
from typing import (
    Optional, Sequence, Tuple, Union, cast, overload, TYPE_CHECKING)
from spinn_utilities.overrides import overrides
from pacman.model.graphs.common import Slice
from spinn_front_end_common.utilities.constants import (
    BYTES_PER_WORD, BYTES_PER_SHORT)
from spinn_front_end_common.interface.ds import DataSpecificationGenerator
from spynnaker.pyNN.exceptions import SynapticConfigurationException
from .abstract_connector import AbstractConnector
from spinn_front_end_common.utilities.exceptions import ConfigurationException
<<<<<<< HEAD
from spynnaker.pyNN.models.common.local_only_2d_common import get_div_const


_DIMENSION_SIZE = BYTES_PER_WORD
_CONN_SIZE = (6 * BYTES_PER_SHORT)
=======
from spynnaker.pyNN.models.abstract_models import HasShapeKeyFields
from spynnaker.pyNN.data.spynnaker_data_view import SpynnakerDataView
if TYPE_CHECKING:
    from spynnaker.pyNN.models.neural_projections import (
        ProjectionApplicationEdge, SynapseInformation)


_DIMENSION_SIZE = (2 * BYTES_PER_WORD) + (6 * BYTES_PER_SHORT)
_KEY_INFO_SIZE = 3 * BYTES_PER_WORD
_CONN_SIZE = _KEY_INFO_SIZE + (3 * BYTES_PER_WORD) + (2 * BYTES_PER_SHORT)
_DIM_DTYPE = [("mask", uint32), ("shift", uint32), ("pre_start", uint16),
              ("pre_in_post_start", uint16), ("pre_in_post_end", uint16),
              ("pre_in_post_shape", uint16), ("recip_pool_stride", uint16),
              ("_PADDING", uint16)]
>>>>>>> 8c7b0d6b


class PoolDenseConnector(AbstractConnector):
    """
    Where the pre- and post-synaptic populations are considered as a 2D
    array. Connect every post(row, column) neuron to many
    pre(row, column, kernel)
    through a (kernel) set of weights and/or delays.
    """

    __slots__ = (
        "__weights",
        "__pool_shape",
        "__pool_stride",
        "__positive_receptor_type",
        "__negative_receptor_type")

    def __init__(self, weights: ArrayLike,
                 pool_shape: Union[int, Tuple[int], None] = None,
                 pool_stride: Union[int, Tuple[int], None] = None,
                 positive_receptor_type: str = "excitatory",
                 negative_receptor_type: str = "inhibitory",
                 safe=True, verbose=False, callback=None):
        """
        :param weights:
            The synaptic strengths. Can be:

            * single value: the same value will be used for all weights
            * :py:class:`list`: the total number of elements must be
              (number after pooling * number post)
            * :py:class:`~numpy.ndarray`: As above for list
            * :py:class:`~spynnaker.pyNN.RandomDistribution`:
              weights will be drawn at random
        :type weights:
            int or float or list(int or float) or ~numpy.ndarray or
            ~spynnaker.pyNN.RandomDistribution
        :param pool_shape:
            Shape of average pooling. If a single value is provided, it will
            be used for every dimension, otherwise must be the same number of
            values as there are dimensions in the source.
        :type pool_shape: int or tuple(int) or None
        :param pool_stride:
            Jumps between pooling regions. If a single value is provided, the
            same stride will be used for all dimensions, otherwise must be
            the same number of values as there are dimensions in the source.
            If `None`, and pool_shape is provided, pool_stride will be set to
            pool_shape.
        :type pool_stride: int or tuple(int) or None
        :param str positive_receptor_type:
            The receptor type to add the positive weights to.  By default this
            is "excitatory".
        :param str negative_receptor_type:
            The receptor type to add the negative weights to.  By default this
            is "inhibitory".
        :param bool safe: (ignored)
        :param bool verbose: (ignored)
        :param callable callback: (ignored)
        """
        super().__init__(safe=safe, callback=callback, verbose=verbose)
        self.__weights = numpy.array(weights)
        self.__pool_shape = pool_shape
        self.__pool_stride = pool_shape if pool_stride is None else pool_stride
        self.__positive_receptor_type = positive_receptor_type
        self.__negative_receptor_type = negative_receptor_type

    @property
    def positive_receptor_type(self) -> str:
        """
        :rtype: str
        """
        return self.__positive_receptor_type

    @property
    def negative_receptor_type(self) -> str:
        """
        :rtype: str
        """
        return self.__negative_receptor_type

    @property
    def weights(self) -> NDArray:
        """
        :rtype: ~numpy.ndarray
        """
        return self.__weights

<<<<<<< HEAD
    def __decode_weights(self, pre_shape, post_shape, post_vertex_slice):
        if isinstance(self.__weights, (int, float)):
            n_weights = self.__get_n_weights(
                pre_shape, post_vertex_slice.n_atoms)
            return numpy.full(n_weights, self.__weights, dtype="float64")
=======
    def __decode_weights(
            self, pre_shape: Tuple[int, ...], post_shape: Tuple[int, ...],
            pre_vertex_slice: Slice, post_vertex_slice: Slice
            ) -> NDArray[float64]:
        if isinstance(self.__weights, (int, float)):
            n_weights = self.__get_n_sub_weights(
                pre_vertex_slice, post_vertex_slice.n_atoms)
            return numpy.full(n_weights, self.__weights, dtype=float64)
>>>>>>> 8c7b0d6b
        elif isinstance(self.__weights, Iterable):
            pre_in_post_shape = tuple(self.__get_pre_in_post_shape(pre_shape))
            all_weights = numpy.array(self.__weights, dtype=float64).reshape(
                pre_in_post_shape + post_shape)
            pip_slices = tuple(
                slice(0, pip_end + 1) for pip_end in pre_in_post_shape)
            # TODO check this is correct
            post_slices = post_vertex_slice.dimension
            return all_weights[pip_slices + post_slices].flatten()
        elif isinstance(self.__weights, RandomDistribution):
<<<<<<< HEAD
            n_weights = self.__get_n_weights(
                pre_shape, post_vertex_slice.n_atoms)
            return numpy.array(self.__weights.next(n_weights), dtype="float64")
=======
            n_weights = self.__get_n_sub_weights(
                pre_vertex_slice, post_vertex_slice.n_atoms)
            return numpy.array(self.__weights.next(n_weights), dtype=float64)
>>>>>>> 8c7b0d6b
        else:
            raise SynapticConfigurationException(
                f"Unknown weights ({self.__weights})")

    @overload
    @staticmethod
    def __to_nd_shape(shape: None, n_dims: int, param_name: str) -> None:
        ...

    @overload
    @staticmethod
    def __to_nd_shape(shape: Union[int, Tuple[int, ...]], n_dims: int,
                      param_name: str) -> NDArray[integer]:
        ...

    @staticmethod
    def __to_nd_shape(shape, n_dims: int, param_name: str) -> Optional[
            NDArray[integer]]:
        if shape is None:
            return None
        if numpy.isscalar(shape):
            return numpy.array([shape] * n_dims, dtype=int)
        elif len(shape) == n_dims:
            return numpy.array(shape, dtype=int)
        raise SynapticConfigurationException(
            f"{param_name} must be an int or a tuple(int) with {n_dims}"
            " dimensions")

    @classmethod
    def get_post_pool_shape(
            cls, pre_shape: Tuple[int, ...],
            pool_shape: Union[int, Tuple[int, ...], None] = None,
            pool_stride: Union[int, Tuple[int, ...], None] = None) -> NDArray:
        real_pool_shape = cls.__to_nd_shape(
            pool_shape, len(pre_shape), "pool_shape")
        real_pool_stride = cls.__to_nd_shape(
            pool_stride, len(pre_shape), "pool_stride")
        if real_pool_stride is None:
            real_pool_stride = real_pool_shape
        shape = numpy.array(pre_shape)
<<<<<<< HEAD
        if pool_shape is not None:
            shape = shape // pool_stride
=======
        if real_pool_shape is not None:
            post_pool_shape = shape - (real_pool_shape - 1)
            shape = (post_pool_shape // real_pool_stride) + 1
>>>>>>> 8c7b0d6b
        return shape

    def __get_pre_in_post_shape(self, pre_shape: Tuple[int, ...]) -> NDArray:
        return self.get_post_pool_shape(
            pre_shape, self.__pool_shape, self.__pool_stride)

    def __get_n_weights(
            self, pre_shape: Tuple[int, ...],
            post_shape: Tuple[int, ...]) -> NDArray:
        """
        Get the expected number of weights.
        """
        shape = self.__get_pre_in_post_shape(pre_shape)
        return numpy.prod(shape) * numpy.prod(post_shape)

<<<<<<< HEAD
=======
    def __get_n_sub_weights(
            self, pre_vertex_slice: Slice, n_post_atoms: int) -> int:
        pre_in_post_start = self.__pre_as_post(pre_vertex_slice.start)
        pre_in_post_end = self.__pre_as_post(pre_vertex_slice.end)
        return (numpy.prod((pre_in_post_end - pre_in_post_start) + 1) *
                n_post_atoms)

>>>>>>> 8c7b0d6b
    @overrides(AbstractConnector.validate_connection)
    def validate_connection(
            self, application_edge: ProjectionApplicationEdge, synapse_info):
        pre = application_edge.pre_vertex
        post = application_edge.post_vertex
        if len(pre.atoms_shape) != 2:
            raise ConfigurationException(
                "The PoolDenseConnector only works where the pre-Population"
                " of a Projection is 2D.  Please ensure that the"
                " Population uses a Grid2D structure.")

        if isinstance(self.__weights, Iterable):
            expected_n_weights = self.__get_n_weights(
                pre.atoms_shape, post.atoms_shape)
            if expected_n_weights != numpy.array(self.__weights).size:
                raise ConfigurationException(
                    f"With a source population with shape {pre.atoms_shape},"
                    f" and a target population with shape {post.atoms_shape},"
                    f" this connector requires {expected_n_weights} weights")
        if post.get_synapse_id_by_target(
                self.__positive_receptor_type) is None:
            raise ConfigurationException(
                "The post population doesn't have a synaptic receptor type of"
                f" {self.__positive_receptor_type}")
        if post.get_synapse_id_by_target(
                self.__negative_receptor_type) is None:
            raise ConfigurationException(
                "The post population doesn't have a synaptic receptor type of"
                f" {self.__negative_receptor_type}")
        if not isinstance(synapse_info.delays, float):
            raise ConfigurationException(
                "The PoolDenseConnector only supports simple uniform delays")

    @staticmethod
    def __delay(synapse_info: SynapseInformation) -> float:
        # Checked by validate_connection above
        return cast(float, synapse_info.delays)

    @overrides(AbstractConnector.get_delay_minimum)
    def get_delay_minimum(self, synapse_info: SynapseInformation) -> float:
        return self.__delay(synapse_info)

    @overrides(AbstractConnector.get_delay_maximum)
    def get_delay_maximum(self, synapse_info: SynapseInformation) -> float:
        return self.__delay(synapse_info)

    @overrides(AbstractConnector.get_n_connections_from_pre_vertex_maximum)
    def get_n_connections_from_pre_vertex_maximum(
            self, n_post_atoms: int, synapse_info: SynapseInformation,
            min_delay: Optional[float] = None,
            max_delay: Optional[float] = None) -> int:
        if min_delay is not None and max_delay is not None:
            if not (min_delay <= self.__delay(synapse_info) <= max_delay):
                return 0
        # Every pre connects to every post
        return n_post_atoms

    @overrides(AbstractConnector.get_n_connections_to_post_vertex_maximum)
    def get_n_connections_to_post_vertex_maximum(
            self, synapse_info: SynapseInformation) -> int:
        # Every post connects to every pre
        return synapse_info.n_pre_neurons

    @overrides(AbstractConnector.get_weight_maximum)
    def get_weight_maximum(self, synapse_info: SynapseInformation) -> float:
        if isinstance(self.__weights, Iterable):
            return numpy.amax(numpy.abs(self.__weights))
        n_conns = synapse_info.n_pre_neurons * synapse_info.n_post_neurons
        return super()._get_weight_maximum(
            self.__weights, n_conns, synapse_info)

<<<<<<< HEAD
    def local_only_n_bytes(self, pre_shape, n_post_atoms):
=======
    def __pre_as_post(self, pre_coords: ArrayLike) -> NDArray:
        """
        Write pre coordinates as post coordinates.

        :param ~collections.abc.Iterable pre_coords:
            An iterable of (x, y) coordinates
        :rtype: ~numpy.ndarray
        """
        coords = numpy.array(pre_coords)
        if self.__pool_stride is not None:
            coords //= self.__pool_stride
        return coords

    def local_only_n_bytes(
            self, incoming_slices: Sequence[Slice], n_post_atoms: int) -> int:
>>>>>>> 8c7b0d6b
        """
        :param tuple(int) pre_shape:
        :param int n_post_atoms:
        :rtype: int
        """
<<<<<<< HEAD
        n_weights = self.__get_n_weights(pre_shape, n_post_atoms)
        n_weights = n_weights + 1 if n_weights % 2 != 0 else n_weights
        n_dims = len(pre_shape)

        return ((n_dims * _DIMENSION_SIZE) + (n_weights * BYTES_PER_SHORT) +
                _CONN_SIZE)

    def get_local_only_data(
            self, app_edge, local_delay, delay_stage, post_vertex_slice,
            weight_scales):
=======
        n_weights = [self.__get_n_sub_weights(s, n_post_atoms)
                     for s in incoming_slices]
        n_weights = [n + 1 if n % 2 != 0 else n for n in n_weights]
        n_dims = [len(s.shape) for s in incoming_slices]

        return int(
            (sum(n_dims) * _DIMENSION_SIZE) +
            (sum(n_weights) * BYTES_PER_SHORT) +
            (len(incoming_slices) * _CONN_SIZE))

    @staticmethod
    def __get_synapse_type(
            app_edge: ProjectionApplicationEdge, target: str) -> int:
        synapse_type = app_edge.post_vertex.get_synapse_id_by_target(target)
        # Checked during validation, assumed constant
        assert synapse_type is not None
        return synapse_type

    def write_local_only_data(
            self, spec: DataSpecificationGenerator,
            app_edge: ProjectionApplicationEdge,
            pre_vertex_slice: Slice, post_vertex_slice: Slice,
            key: int, mask: int, n_colour_bits: int,
            weight_scales: NDArray[floating]):
>>>>>>> 8c7b0d6b
        """
        :param ~data_specification.DataSpecificationGenerator spec:
        :param ~pacman.model.graphs.application.ApplicationEdge app_edge:
        :param ~pacman.model.graphs.common.Slice pre_vertex_slice:
        :param ~pacman.model.graphs.common.Slice post_vertex_slice:
        :param int key:
        :param int mask:
        :param int n_colour_bits:
        :param weight_scales:
        """

        # Write numbers of things
        n_dims = len(app_edge.pre_vertex.atoms_shape)
        n_weights = self.__get_n_weights(
            app_edge.pre_vertex.atoms_shape, post_vertex_slice.n_atoms)

        # Write synapse information
<<<<<<< HEAD
        pos_synapse_type = app_edge.post_vertex.get_synapse_id_by_target(
            self.__positive_receptor_type)
        neg_synapse_type = app_edge.post_vertex.get_synapse_id_by_target(
            self.__negative_receptor_type)

        short_data = numpy.array([
            n_dims, n_weights, pos_synapse_type, neg_synapse_type,
            delay_stage, local_delay], dtype=numpy.int16).view(numpy.uint32)
        all_data = [short_data]

        # Generate the stride information
        if self.__pool_stride is not None:
            stride = self.__to_nd_shape(self.__pool_stride, n_dims, "")
            all_data.append(numpy.array(
                [get_div_const(s) for s in stride], dtype=numpy.uint32))
        else:
            all_data.append(numpy.array(
                [get_div_const(1) for _ in range(n_dims)], dtype=numpy.uint32))
=======
        pos_synapse_type = self.__get_synapse_type(
            app_edge, self.__positive_receptor_type)
        neg_synapse_type = self.__get_synapse_type(
            app_edge, self.__negative_receptor_type)
        spec.write_value(pos_synapse_type, data_type=DataType.UINT16)
        spec.write_value(neg_synapse_type, data_type=DataType.UINT16)

        # Write delay
        post_delay = app_edge.post_vertex.synapse_dynamics.delay
        assert isinstance(post_delay, float)
        delay_step = (post_delay *
                      SpynnakerDataView.get_simulation_time_step_per_ms())
        local_delay = (delay_step %
                       app_edge.post_vertex.splitter.max_support_delay())
        spec.write_value(local_delay)

        # Generate the dimension information
        dim_info = numpy.zeros(n_dims, dtype=_DIM_DTYPE)
        if self.__pool_stride is not None:
            stride = self.__to_nd_shape(self.__pool_stride, n_dims, "")
            dim_info["recip_pool_stride"] = [
                self.__recip(p)
                for p in stride]  # pylint: disable=not-an-iterable
        else:
            dim_info["recip_pool_stride"] = self.__recip(1)
        if isinstance(app_edge.pre_vertex, HasShapeKeyFields):
            pre_start_size_mask_shift = numpy.array(
                app_edge.pre_vertex.get_shape_key_fields(pre_vertex_slice))
            start = pre_start_size_mask_shift[:, 0]
            size = pre_start_size_mask_shift[:, 1]
            dim_info["pre_start"] = start
            dim_info["mask"] = pre_start_size_mask_shift[:, 2]
            dim_info["shift"] = pre_start_size_mask_shift[:, 3]
        else:
            start = numpy.array(pre_vertex_slice.start)
            size = numpy.array(pre_vertex_slice.shape)
            n_bits = numpy.ceil(numpy.log2(size)).astype("int")
            shifts = numpy.concatenate(([0], numpy.cumsum(n_bits[:-1])))
            masks = numpy.left_shift(numpy.left_shift(1, n_bits) - 1, shifts)
            dim_info["pre_start"] = start
            dim_info["mask"] = masks
            dim_info["shift"] = shifts

        dim_info["pre_in_post_start"] = self.__pre_as_post(start)
        dim_info["pre_in_post_end"] = self.__pre_as_post(start + size)
        dim_info["pre_in_post_shape"] = (
            dim_info["pre_in_post_end"] - dim_info["pre_in_post_start"] + 1)
        spec.write_array(dim_info.view(uint32))
>>>>>>> 8c7b0d6b

        # Work out which weights are for this connection
        weights = self.__decode_weights(
            app_edge.pre_vertex.atoms_shape, app_edge.post_vertex.atoms_shape,
            post_vertex_slice)

        # Divide weights by pooling area if needed
        if self.__pool_shape is not None:
            shape = self.__to_nd_shape(self.__pool_shape, n_dims, "")
            area = numpy.prod(shape)
            weights = weights / area

        # Encode weights with weight scaling
        if len(weights) % 2 != 0:
            weights = numpy.concatenate((weights, numpy.zeros(1)))
        neg_weights = weights < 0
        pos_weights = weights > 0
        weights[neg_weights] *= weight_scales[neg_synapse_type]
        weights[pos_weights] *= weight_scales[pos_synapse_type]
<<<<<<< HEAD
        all_data.append(numpy.round(weights).astype(numpy.int16).view(
            numpy.uint32))
        return numpy.concatenate(all_data)
=======
        final_weights = numpy.round(weights).astype(numpy.int16)
        spec.write_array(final_weights.view(uint32))

    @staticmethod
    def __recip(v: float) -> float:
        """
        Compute the reciprocal of a number as an signed 1-bit integer,
        14-bit fractional fixed point number, encoded in an integer.
        """
        return int(round((1 / v) * (1 << 14)))
>>>>>>> 8c7b0d6b
<|MERGE_RESOLUTION|>--- conflicted
+++ resolved
@@ -21,37 +21,22 @@
 from numpy.typing import ArrayLike, NDArray
 from pyNN.random import RandomDistribution
 from typing import (
-    Optional, Sequence, Tuple, Union, cast, overload, TYPE_CHECKING)
+    Optional, Tuple, Union, cast, TYPE_CHECKING)
 from spinn_utilities.overrides import overrides
 from pacman.model.graphs.common import Slice
 from spinn_front_end_common.utilities.constants import (
     BYTES_PER_WORD, BYTES_PER_SHORT)
-from spinn_front_end_common.interface.ds import DataSpecificationGenerator
 from spynnaker.pyNN.exceptions import SynapticConfigurationException
 from .abstract_connector import AbstractConnector
 from spinn_front_end_common.utilities.exceptions import ConfigurationException
-<<<<<<< HEAD
 from spynnaker.pyNN.models.common.local_only_2d_common import get_div_const
-
-
-_DIMENSION_SIZE = BYTES_PER_WORD
-_CONN_SIZE = (6 * BYTES_PER_SHORT)
-=======
-from spynnaker.pyNN.models.abstract_models import HasShapeKeyFields
-from spynnaker.pyNN.data.spynnaker_data_view import SpynnakerDataView
 if TYPE_CHECKING:
     from spynnaker.pyNN.models.neural_projections import (
         ProjectionApplicationEdge, SynapseInformation)
 
 
-_DIMENSION_SIZE = (2 * BYTES_PER_WORD) + (6 * BYTES_PER_SHORT)
-_KEY_INFO_SIZE = 3 * BYTES_PER_WORD
-_CONN_SIZE = _KEY_INFO_SIZE + (3 * BYTES_PER_WORD) + (2 * BYTES_PER_SHORT)
-_DIM_DTYPE = [("mask", uint32), ("shift", uint32), ("pre_start", uint16),
-              ("pre_in_post_start", uint16), ("pre_in_post_end", uint16),
-              ("pre_in_post_shape", uint16), ("recip_pool_stride", uint16),
-              ("_PADDING", uint16)]
->>>>>>> 8c7b0d6b
+_DIMENSION_SIZE = BYTES_PER_WORD
+_CONN_SIZE = (6 * BYTES_PER_SHORT)
 
 
 class PoolDenseConnector(AbstractConnector):
@@ -138,22 +123,13 @@
         """
         return self.__weights
 
-<<<<<<< HEAD
-    def __decode_weights(self, pre_shape, post_shape, post_vertex_slice):
+    def __decode_weights(
+            self, pre_shape: Tuple[int, ...], post_shape: Tuple[int, ...],
+            post_vertex_slice: Slice) -> NDArray[float64]:
         if isinstance(self.__weights, (int, float)):
             n_weights = self.__get_n_weights(
                 pre_shape, post_vertex_slice.n_atoms)
-            return numpy.full(n_weights, self.__weights, dtype="float64")
-=======
-    def __decode_weights(
-            self, pre_shape: Tuple[int, ...], post_shape: Tuple[int, ...],
-            pre_vertex_slice: Slice, post_vertex_slice: Slice
-            ) -> NDArray[float64]:
-        if isinstance(self.__weights, (int, float)):
-            n_weights = self.__get_n_sub_weights(
-                pre_vertex_slice, post_vertex_slice.n_atoms)
             return numpy.full(n_weights, self.__weights, dtype=float64)
->>>>>>> 8c7b0d6b
         elif isinstance(self.__weights, Iterable):
             pre_in_post_shape = tuple(self.__get_pre_in_post_shape(pre_shape))
             all_weights = numpy.array(self.__weights, dtype=float64).reshape(
@@ -164,32 +140,16 @@
             post_slices = post_vertex_slice.dimension
             return all_weights[pip_slices + post_slices].flatten()
         elif isinstance(self.__weights, RandomDistribution):
-<<<<<<< HEAD
             n_weights = self.__get_n_weights(
                 pre_shape, post_vertex_slice.n_atoms)
-            return numpy.array(self.__weights.next(n_weights), dtype="float64")
-=======
-            n_weights = self.__get_n_sub_weights(
-                pre_vertex_slice, post_vertex_slice.n_atoms)
             return numpy.array(self.__weights.next(n_weights), dtype=float64)
->>>>>>> 8c7b0d6b
         else:
             raise SynapticConfigurationException(
                 f"Unknown weights ({self.__weights})")
 
-    @overload
     @staticmethod
-    def __to_nd_shape(shape: None, n_dims: int, param_name: str) -> None:
-        ...
-
-    @overload
-    @staticmethod
-    def __to_nd_shape(shape: Union[int, Tuple[int, ...]], n_dims: int,
-                      param_name: str) -> NDArray[integer]:
-        ...
-
-    @staticmethod
-    def __to_nd_shape(shape, n_dims: int, param_name: str) -> Optional[
+    def __to_nd_shape(shape: Optional[Union[int, Tuple[int, ...]]],
+                      n_dims: int, param_name: str) -> Optional[
             NDArray[integer]]:
         if shape is None:
             return None
@@ -213,14 +173,8 @@
         if real_pool_stride is None:
             real_pool_stride = real_pool_shape
         shape = numpy.array(pre_shape)
-<<<<<<< HEAD
-        if pool_shape is not None:
-            shape = shape // pool_stride
-=======
         if real_pool_shape is not None:
-            post_pool_shape = shape - (real_pool_shape - 1)
-            shape = (post_pool_shape // real_pool_stride) + 1
->>>>>>> 8c7b0d6b
+            shape = shape // real_pool_stride
         return shape
 
     def __get_pre_in_post_shape(self, pre_shape: Tuple[int, ...]) -> NDArray:
@@ -236,16 +190,6 @@
         shape = self.__get_pre_in_post_shape(pre_shape)
         return numpy.prod(shape) * numpy.prod(post_shape)
 
-<<<<<<< HEAD
-=======
-    def __get_n_sub_weights(
-            self, pre_vertex_slice: Slice, n_post_atoms: int) -> int:
-        pre_in_post_start = self.__pre_as_post(pre_vertex_slice.start)
-        pre_in_post_end = self.__pre_as_post(pre_vertex_slice.end)
-        return (numpy.prod((pre_in_post_end - pre_in_post_start) + 1) *
-                n_post_atoms)
-
->>>>>>> 8c7b0d6b
     @overrides(AbstractConnector.validate_connection)
     def validate_connection(
             self, application_edge: ProjectionApplicationEdge, synapse_info):
@@ -317,67 +261,24 @@
         return super()._get_weight_maximum(
             self.__weights, n_conns, synapse_info)
 
-<<<<<<< HEAD
-    def local_only_n_bytes(self, pre_shape, n_post_atoms):
-=======
-    def __pre_as_post(self, pre_coords: ArrayLike) -> NDArray:
-        """
-        Write pre coordinates as post coordinates.
-
-        :param ~collections.abc.Iterable pre_coords:
-            An iterable of (x, y) coordinates
-        :rtype: ~numpy.ndarray
-        """
-        coords = numpy.array(pre_coords)
-        if self.__pool_stride is not None:
-            coords //= self.__pool_stride
-        return coords
-
-    def local_only_n_bytes(
-            self, incoming_slices: Sequence[Slice], n_post_atoms: int) -> int:
->>>>>>> 8c7b0d6b
+    def local_only_n_bytes(self, pre_shape: tuple(int),
+                           n_post_atoms: int) -> int:
         """
         :param tuple(int) pre_shape:
         :param int n_post_atoms:
         :rtype: int
         """
-<<<<<<< HEAD
         n_weights = self.__get_n_weights(pre_shape, n_post_atoms)
         n_weights = n_weights + 1 if n_weights % 2 != 0 else n_weights
         n_dims = len(pre_shape)
 
-        return ((n_dims * _DIMENSION_SIZE) + (n_weights * BYTES_PER_SHORT) +
-                _CONN_SIZE)
+        return int((n_dims * _DIMENSION_SIZE) + (n_weights * BYTES_PER_SHORT) +
+                   _CONN_SIZE)
 
     def get_local_only_data(
-            self, app_edge, local_delay, delay_stage, post_vertex_slice,
-            weight_scales):
-=======
-        n_weights = [self.__get_n_sub_weights(s, n_post_atoms)
-                     for s in incoming_slices]
-        n_weights = [n + 1 if n % 2 != 0 else n for n in n_weights]
-        n_dims = [len(s.shape) for s in incoming_slices]
-
-        return int(
-            (sum(n_dims) * _DIMENSION_SIZE) +
-            (sum(n_weights) * BYTES_PER_SHORT) +
-            (len(incoming_slices) * _CONN_SIZE))
-
-    @staticmethod
-    def __get_synapse_type(
-            app_edge: ProjectionApplicationEdge, target: str) -> int:
-        synapse_type = app_edge.post_vertex.get_synapse_id_by_target(target)
-        # Checked during validation, assumed constant
-        assert synapse_type is not None
-        return synapse_type
-
-    def write_local_only_data(
-            self, spec: DataSpecificationGenerator,
-            app_edge: ProjectionApplicationEdge,
-            pre_vertex_slice: Slice, post_vertex_slice: Slice,
-            key: int, mask: int, n_colour_bits: int,
-            weight_scales: NDArray[floating]):
->>>>>>> 8c7b0d6b
+            self, app_edge: ProjectionApplicationEdge, local_delay: int,
+            delay_stage: int, post_vertex_slice: Slice,
+            weight_scales: NDArray[floating]) -> NDArray[uint32]:
         """
         :param ~data_specification.DataSpecificationGenerator spec:
         :param ~pacman.model.graphs.application.ApplicationEdge app_edge:
@@ -395,7 +296,6 @@
             app_edge.pre_vertex.atoms_shape, post_vertex_slice.n_atoms)
 
         # Write synapse information
-<<<<<<< HEAD
         pos_synapse_type = app_edge.post_vertex.get_synapse_id_by_target(
             self.__positive_receptor_type)
         neg_synapse_type = app_edge.post_vertex.get_synapse_id_by_target(
@@ -403,67 +303,17 @@
 
         short_data = numpy.array([
             n_dims, n_weights, pos_synapse_type, neg_synapse_type,
-            delay_stage, local_delay], dtype=numpy.int16).view(numpy.uint32)
+            delay_stage, local_delay], dtype=numpy.int16).view(uint32)
         all_data = [short_data]
 
         # Generate the stride information
         if self.__pool_stride is not None:
             stride = self.__to_nd_shape(self.__pool_stride, n_dims, "")
             all_data.append(numpy.array(
-                [get_div_const(s) for s in stride], dtype=numpy.uint32))
+                [get_div_const(s) for s in stride], dtype=uint32))
         else:
             all_data.append(numpy.array(
-                [get_div_const(1) for _ in range(n_dims)], dtype=numpy.uint32))
-=======
-        pos_synapse_type = self.__get_synapse_type(
-            app_edge, self.__positive_receptor_type)
-        neg_synapse_type = self.__get_synapse_type(
-            app_edge, self.__negative_receptor_type)
-        spec.write_value(pos_synapse_type, data_type=DataType.UINT16)
-        spec.write_value(neg_synapse_type, data_type=DataType.UINT16)
-
-        # Write delay
-        post_delay = app_edge.post_vertex.synapse_dynamics.delay
-        assert isinstance(post_delay, float)
-        delay_step = (post_delay *
-                      SpynnakerDataView.get_simulation_time_step_per_ms())
-        local_delay = (delay_step %
-                       app_edge.post_vertex.splitter.max_support_delay())
-        spec.write_value(local_delay)
-
-        # Generate the dimension information
-        dim_info = numpy.zeros(n_dims, dtype=_DIM_DTYPE)
-        if self.__pool_stride is not None:
-            stride = self.__to_nd_shape(self.__pool_stride, n_dims, "")
-            dim_info["recip_pool_stride"] = [
-                self.__recip(p)
-                for p in stride]  # pylint: disable=not-an-iterable
-        else:
-            dim_info["recip_pool_stride"] = self.__recip(1)
-        if isinstance(app_edge.pre_vertex, HasShapeKeyFields):
-            pre_start_size_mask_shift = numpy.array(
-                app_edge.pre_vertex.get_shape_key_fields(pre_vertex_slice))
-            start = pre_start_size_mask_shift[:, 0]
-            size = pre_start_size_mask_shift[:, 1]
-            dim_info["pre_start"] = start
-            dim_info["mask"] = pre_start_size_mask_shift[:, 2]
-            dim_info["shift"] = pre_start_size_mask_shift[:, 3]
-        else:
-            start = numpy.array(pre_vertex_slice.start)
-            size = numpy.array(pre_vertex_slice.shape)
-            n_bits = numpy.ceil(numpy.log2(size)).astype("int")
-            shifts = numpy.concatenate(([0], numpy.cumsum(n_bits[:-1])))
-            masks = numpy.left_shift(numpy.left_shift(1, n_bits) - 1, shifts)
-            dim_info["pre_start"] = start
-            dim_info["mask"] = masks
-            dim_info["shift"] = shifts
-
-        dim_info["pre_in_post_start"] = self.__pre_as_post(start)
-        dim_info["pre_in_post_end"] = self.__pre_as_post(start + size)
-        dim_info["pre_in_post_shape"] = (
-            dim_info["pre_in_post_end"] - dim_info["pre_in_post_start"] + 1)
-        spec.write_array(dim_info.view(uint32))
->>>>>>> 8c7b0d6b
+                [get_div_const(1) for _ in range(n_dims)], dtype=uint32))
 
         # Work out which weights are for this connection
         weights = self.__decode_weights(
@@ -483,19 +333,5 @@
         pos_weights = weights > 0
         weights[neg_weights] *= weight_scales[neg_synapse_type]
         weights[pos_weights] *= weight_scales[pos_synapse_type]
-<<<<<<< HEAD
-        all_data.append(numpy.round(weights).astype(numpy.int16).view(
-            numpy.uint32))
-        return numpy.concatenate(all_data)
-=======
-        final_weights = numpy.round(weights).astype(numpy.int16)
-        spec.write_array(final_weights.view(uint32))
-
-    @staticmethod
-    def __recip(v: float) -> float:
-        """
-        Compute the reciprocal of a number as an signed 1-bit integer,
-        14-bit fractional fixed point number, encoded in an integer.
-        """
-        return int(round((1 / v) * (1 << 14)))
->>>>>>> 8c7b0d6b
+        all_data.append(numpy.round(weights).astype(uint16).view(uint32))
+        return numpy.concatenate(all_data)