--- conflicted
+++ resolved
@@ -15,25 +15,14 @@
 from __future__ import annotations
 from dataclasses import dataclass
 import numpy
-<<<<<<< HEAD
-import logging
-from spinn_utilities.overrides import overrides
-from spinn_utilities.log import FormatAdapter
-from spynnaker.pyNN.data import SpynnakerDataView
-from spynnaker.pyNN.exceptions import InvalidParameterType
-from spynnaker.pyNN.utilities.constants import SPIKE_PARTITION_ID
-from .abstract_connector import AbstractConnector
-from .abstract_generate_connector_on_host import (
-    AbstractGenerateConnectorOnHost)
-
-logger = FormatAdapter(logging.getLogger(__name__))
-=======
 from numpy import floating, integer, int64, uint32
 from numpy.typing import NDArray
 from typing import (
     Dict, List, Optional, Sequence, Tuple, Union, cast, TYPE_CHECKING)
 from typing_extensions import TypeGuard
+import logging
 from spinn_utilities.overrides import overrides
+from spinn_utilities.log import FormatAdapter
 from pacman.model.graphs import AbstractVertex
 from pacman.model.graphs.application import ApplicationVertex
 from pacman.model.graphs.machine import MachineVertex
@@ -41,15 +30,16 @@
 from spynnaker.pyNN.data import SpynnakerDataView
 from spynnaker.pyNN.exceptions import InvalidParameterType
 from spynnaker.pyNN.types import Weight_Types
+from spynnaker.pyNN.utilities.constants import SPIKE_PARTITION_ID
 from .abstract_connector import AbstractConnector
 from .abstract_generate_connector_on_host import (
     AbstractGenerateConnectorOnHost)
-from spynnaker.pyNN.utilities.constants import SPIKE_PARTITION_ID
 if TYPE_CHECKING:
     from spynnaker.pyNN.models.neural_projections import SynapseInformation
     from spynnaker.pyNN.models.neuron.synapse_dynamics import (
         AbstractSynapseDynamics)
->>>>>>> 8c7b0d6b
+
+logger = FormatAdapter(logging.getLogger(__name__))
 
 # Indices of the source and target in the connection list array
 _SOURCE = 0
@@ -166,8 +156,7 @@
         else:
             return numpy.var(self.__delays)
 
-<<<<<<< HEAD
-    def __id_to_m_vertex_index(self, n_atoms, slices):
+    def __id_to_m_vertex_index(self, n_atoms: int, slices: Sequence[Slice]):
         """ Produce an array that maps from a vertex atom id to the
             machine vertex index of the target
         """
@@ -176,10 +165,8 @@
             mapping[s.get_raster_ids()] = i
         return mapping
 
-    def _split_connections(self, n_pre_atoms, n_post_atoms, post_slices):
-=======
-    def _split_connections(self, post_slices: Sequence[Slice]):
->>>>>>> 8c7b0d6b
+    def _split_connections(self, n_pre_atoms: int, n_post_atoms: int, 
+                           post_slices: Sequence[Slice]):
         """
         :param list(~pacman.model.graphs.common.Slice) post_slices:
         """
@@ -215,13 +202,8 @@
 
         # Get the results indexed by hi_atom in the slices
         self.__split_conn_list = {
-<<<<<<< HEAD
             post_slices[i].lo_atom: indices
             for i, indices in enumerate(split_indices)
-=======
-            int(post): indices
-            for post, indices in zip(post_bins - 1, split_indices)
->>>>>>> 8c7b0d6b
             if len(indices) > 0
         }
         return True
@@ -325,21 +307,13 @@
 
     @overrides(AbstractGenerateConnectorOnHost.create_synaptic_block)
     def create_synaptic_block(
-<<<<<<< HEAD
-            self, post_slices, post_vertex_slice, synapse_type, synapse_info):
-        # pylint: disable=too-many-arguments
+            self, post_slices: Sequence[Slice], post_vertex_slice: Slice,
+            synapse_type: int, synapse_info: SynapseInformation) -> NDArray:
         self._split_connections(
             synapse_info.n_pre_neurons, synapse_info.n_post_neurons,
             post_slices)
         post_lo = post_vertex_slice.lo_atom
         if post_lo not in self.__split_conn_list:
-=======
-            self, post_slices: Sequence[Slice], post_vertex_slice: Slice,
-            synapse_type: int, synapse_info: SynapseInformation) -> NDArray:
-        self._split_connections(post_slices)
-        post_hi = post_vertex_slice.hi_atom
-        if post_hi not in self.__split_conn_list:
->>>>>>> 8c7b0d6b
             return numpy.zeros(0, dtype=self.NUMPY_SYNAPSES_DTYPE)
         else:
             indices = self.__split_conn_list[post_lo]
@@ -563,13 +537,13 @@
         """
         :param AbstractStaticSynapseDynamics synapse_type:
         """
-<<<<<<< HEAD
-        if self.__extra_parameter_names:
-            for i, name in enumerate(self.__extra_parameter_names):
-                synapse_type.set_value(name, self.__extra_parameters[:, i])
+        if self.__extra_params:
+            for i, name in enumerate(self.__extra_params.names):
+                synapse_type.set_value(name, self.__extra_params.data[:, i])
 
     @overrides(AbstractConnector.validate_connection)
-    def validate_connection(self, application_edge, synapse_info):
+    def validate_connection(self, application_edge, 
+                            synapse_info: SynapseInformation):
         out_of_range_targets = self.__targets >= synapse_info.n_post_neurons
         if any(out_of_range_targets):
             logger.warning(
@@ -579,9 +553,4 @@
         if any(out_of_range_sources):
             logger.warning(
                 "Some sources are out of range: {}",
-                self.__conn_list[out_of_range_sources])
-=======
-        if self.__extra_params:
-            for i, name in enumerate(self.__extra_params.names):
-                synapse_type.set_value(name, self.__extra_params.data[:, i])
->>>>>>> 8c7b0d6b
+                self.__conn_list[out_of_range_sources])