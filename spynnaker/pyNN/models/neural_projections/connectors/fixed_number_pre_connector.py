import logging
import math
import numpy
from spinn_utilities.overrides import overrides
from .abstract_connector import AbstractConnector
from spynnaker.pyNN.utilities import utility_calls
from spynnaker.pyNN.exceptions import SpynnakerException

logger = logging.getLogger(__file__)


class FixedNumberPreConnector(AbstractConnector):
    """ Connects a fixed number of pre-synaptic neurons selected at random,\
        to all post-synaptic neurons.
    """

    __slots__ = [
        "__allow_self_connections",
        "_n_pre",
        "__pre_neurons",
        "__pre_neurons_set",
        "__with_replacement"]

    def __init__(
            self, n, allow_self_connections=True, with_replacement=False,
            safe=True, verbose=False, rng=None):
        """
        :param n: \
            number of random pre-synaptic neurons connected to output
        :type n: int
        :param allow_self_connections: \
            if the connector is used to connect a\
            Population to itself, this flag determines whether a neuron is\
            allowed to connect to itself, or only to other neurons in the\
            Population.
        :type allow_self_connections: bool
        :param with_replacement:
            this flag determines how the random selection of pre-synaptic\
            neurons is performed; if true, then every pre-synaptic neuron\
            can be chosen on each occasion, and so multiple connections\
            between neuron pairs are possible; if false, then once a\
            pre-synaptic neuron has been connected to a post-neuron, it\
            can't be connected again.
        :type with_replacement: bool
        """
        # :param space:
        # a Space object, needed if you wish to specify distance-dependent\
        # weights or delays - not implemented
        # :type space: pyNN.Space
        super(FixedNumberPreConnector, self).__init__(safe, verbose, rng)
        self._n_pre = n
        self.__allow_self_connections = allow_self_connections
        self.__with_replacement = with_replacement
        self.__pre_neurons_set = False
        self.__pre_neurons = None

    def set_projection_information(
            self, pre_population, post_population, rng, machine_time_step):
        AbstractConnector.set_projection_information(
            self, pre_population, post_population, rng, machine_time_step)
        if (not self.__with_replacement and self._n_pre > self._n_pre_neurons):
            raise SpynnakerException(
                "FixedNumberPreConnector will not work when "
                "with_replacement=False and n > n_pre_neurons")

        if (not self.__with_replacement and
                not self.__allow_self_connections and
                self._n_pre == self._n_pre_neurons):
            raise SpynnakerException(
                "FixedNumberPreConnector will not work when "
                "with_replacement=False, allow_self_connections=False "
                "and n = n_pre_neurons")

    @overrides(AbstractConnector.get_delay_maximum)
    def get_delay_maximum(self, delays):
        return self._get_delay_maximum(
            delays, self._n_pre * self._n_post_neurons)

    def _get_pre_neurons(self):
        # If we haven't set the array up yet, do it now
        if not self.__pre_neurons_set:
            self.__pre_neurons = [None] * self._n_post_neurons
            self.__pre_neurons_set = True

            # if verbose open a file to output the connectivity
            if self.verbose:
                filename = self.pre_population.label + '_to_' + \
                    self.post_population.label + '_fixednumberpre-conn.csv'
                with open(filename, 'w') as file_handle:
                    numpy.savetxt(file_handle,
                                  [(self._n_pre_neurons, self._n_post_neurons,
                                    self._n_pre)],
                                  fmt="%u,%u,%u")

            # Loop over all the post neurons
            for m in range(0, self._n_post_neurons):

                # If the pre and post populations are the same
                # then deal with allow_self_connections=False
                if (self.pre_population is self.post_population and
                        not self.__allow_self_connections):
                    # Exclude the current pre-neuron from the post-neuron
                    # list
                    no_self_pre_neurons = [
                        n for n in range(self._n_pre_neurons) if n != m]

                    # Now use this list in the random choice
<<<<<<< HEAD
                    self.__pre_neurons[m] = numpy.random.choice(
=======
                    self._pre_neurons[m] = self._rng.choice(
>>>>>>> 351cfd31
                        no_self_pre_neurons, self._n_pre,
                        self.__with_replacement)
                else:
<<<<<<< HEAD
                    self.__pre_neurons[m] = numpy.random.choice(
=======
                    self._pre_neurons[m] = self._rng.choice(
>>>>>>> 351cfd31
                        self._n_pre_neurons, self._n_pre,
                        self.__with_replacement)

                # Sort the neurons now that we have them
                self.__pre_neurons[m].sort()

                # If verbose then output the list connected to this
                # post-neuron
                if self.verbose:
                    numpy.savetxt(
                        file_handle,
                        self.__pre_neurons[m][None, :],
                        fmt=("%u," * (self._n_pre - 1) + "%u"))

        return self.__pre_neurons

    def _pre_neurons_in_slice(self, pre_vertex_slice, n):
        pre_neurons = self._get_pre_neurons()

        # Take the nth array and get the bits from it we need
        # for this pre-vertex slice
        this_pre_neuron_array = pre_neurons[n]
        return this_pre_neuron_array[
            (this_pre_neuron_array >= pre_vertex_slice.lo_atom) &
            (this_pre_neuron_array <= pre_vertex_slice.hi_atom)]

    @overrides(AbstractConnector.get_n_connections_from_pre_vertex_maximum)
    def get_n_connections_from_pre_vertex_maximum(
            self, delays, post_vertex_slice, min_delay=None, max_delay=None):
        # pylint: disable=too-many-arguments
        prob_selection = 1.0 / float(self._n_pre_neurons)
        n_connections_total = utility_calls.get_probable_maximum_selected(
            self._n_pre_neurons * self._n_post_neurons,
            self._n_pre * self._n_post_neurons, prob_selection,
            chance=1.0/10000.0)
        prob_in_slice = (
            float(post_vertex_slice.n_atoms) / float(self._n_post_neurons))
        n_connections = utility_calls.get_probable_maximum_selected(
            self._n_pre_neurons * self._n_post_neurons,
            n_connections_total, prob_in_slice)

        if min_delay is None or max_delay is None:
            return int(math.ceil(n_connections))

        return self._get_n_connections_from_pre_vertex_with_delay_maximum(
            delays, self._n_pre_neurons * self._n_post_neurons,
            n_connections, min_delay, max_delay)

    @overrides(AbstractConnector.get_n_connections_to_post_vertex_maximum)
    def get_n_connections_to_post_vertex_maximum(self):
        # pylint: disable=too-many-arguments
        return self._n_pre

    @overrides(AbstractConnector.get_weight_maximum)
    def get_weight_maximum(self, weights):
        # pylint: disable=too-many-arguments
        return self._get_weight_maximum(
            weights, self._n_pre * self._n_post_neurons)

    @overrides(AbstractConnector.create_synaptic_block)
    def create_synaptic_block(
            self, weights, delays, pre_slices, pre_slice_index, post_slices,
            post_slice_index, pre_vertex_slice, post_vertex_slice,
            synapse_type):
        # pylint: disable=too-many-arguments

        # Get lo and hi for the post vertex
        lo = post_vertex_slice.lo_atom
        hi = post_vertex_slice.hi_atom

        # Get number of connections
        n_connections = 0
        for n in range(lo, hi + 1):
            n_connections += len(self._pre_neurons_in_slice(
                pre_vertex_slice, n))

        # Set up the block
        block = numpy.zeros(
            n_connections, dtype=AbstractConnector.NUMPY_SYNAPSES_DTYPE)

        # Set up source and target
        pre_neurons_in_slice = []
        post_neurons_in_slice = []
        post_vertex_array = numpy.arange(lo, hi + 1)
        for n in range(lo, hi + 1):
            pre_neurons = self._pre_neurons_in_slice(
                pre_vertex_slice, n)
            for m in range(0, len(pre_neurons)):
                pre_neurons_in_slice.append(pre_neurons[m])
                post_neurons_in_slice.append(post_vertex_array[n-lo])

        block["source"] = pre_neurons_in_slice
        block["target"] = post_neurons_in_slice

        block["weight"] = self._generate_weights(
            weights, n_connections, None)
        block["delay"] = self._generate_delays(
            delays, n_connections, None)
        block["synapse_type"] = synapse_type
        return block

    def __repr__(self):
        return "FixedNumberPreConnector({})".format(self._n_pre)

    @property
    def allow_self_connections(self):
        return self.__allow_self_connections

    @allow_self_connections.setter
    def allow_self_connections(self, new_value):
        self.__allow_self_connections = new_value<|MERGE_RESOLUTION|>--- conflicted
+++ resolved
@@ -105,19 +105,11 @@
                         n for n in range(self._n_pre_neurons) if n != m]
 
                     # Now use this list in the random choice
-<<<<<<< HEAD
-                    self.__pre_neurons[m] = numpy.random.choice(
-=======
-                    self._pre_neurons[m] = self._rng.choice(
->>>>>>> 351cfd31
+                    self.__pre_neurons[m] = self._rng.choice(
                         no_self_pre_neurons, self._n_pre,
                         self.__with_replacement)
                 else:
-<<<<<<< HEAD
-                    self.__pre_neurons[m] = numpy.random.choice(
-=======
-                    self._pre_neurons[m] = self._rng.choice(
->>>>>>> 351cfd31
+                    self.__pre_neurons[m] = self._rng.choice(
                         self._n_pre_neurons, self._n_pre,
                         self.__with_replacement)
 
