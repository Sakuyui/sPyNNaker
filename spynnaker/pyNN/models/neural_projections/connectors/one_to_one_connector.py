--- conflicted
+++ resolved
@@ -152,19 +152,6 @@
 
         return pre_lo, post_lo, pre_hi, post_hi
 
-<<<<<<< HEAD
-    def _get_view_lo_hi(self, indexes):
-        view_lo = indexes[0]
-        view_hi = indexes[-1]
-        return view_lo, view_hi
-=======
-    @overrides(AbstractConnector.use_direct_matrix)
-    def use_direct_matrix(self, synapse_info):
-        if synapse_info.prepop_is_view or synapse_info.postpop_is_view:
-            return False
-        return True
->>>>>>> 569fab9d
-
     @property
     @overrides(AbstractGenerateConnectorOnMachine.gen_connector_id)
     def gen_connector_id(self):
