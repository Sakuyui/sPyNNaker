--- conflicted
+++ resolved
@@ -187,14 +187,11 @@
         return ConnectorIDs.FIXED_PROBABILITY_CONNECTOR.value
 
     @overrides(AbstractGenerateConnectorOnMachine.gen_connector_params)
-<<<<<<< HEAD
-    def gen_connector_params(self, synapse_info):
+    def gen_connector_params(
+            self, synapse_info: SynapseInformation) -> NDArray:
         allow_self = (
             self.__allow_self_connections or
             synapse_info.pre_population != synapse_info.post_population)
-=======
-    def gen_connector_params(self) -> NDArray:
->>>>>>> 8c7b0d6b
         return numpy.array([
             int(allow_self),
             DataType.U032.encode_as_int(self._p_connect)], dtype="uint32")
@@ -217,12 +214,7 @@
         self._p_connect = new_value
 
     @overrides(AbstractConnector.validate_connection)
-<<<<<<< HEAD
-    def validate_connection(self, application_edge, synapse_info):
-        if self.generate_on_machine(synapse_info):
-=======
     def validate_connection(
             self, application_edge, synapse_info: SynapseInformation):
-        if self.generate_on_machine(synapse_info.weights, synapse_info.delays):
->>>>>>> 8c7b0d6b
+        if self.generate_on_machine(synapse_info):
             check_rng(self.__rng, "FixedProbabilityConnector")