--- conflicted
+++ resolved
@@ -288,16 +288,10 @@
     @overrides(AbstractGenerateConnectorOnMachine.
                gen_connector_params)
     def gen_connector_params(
-<<<<<<< HEAD
             self, pre_slices, pre_slice_index, post_slices, post_slice_index,
             pre_vertex_slice, post_vertex_slice, synapse_type, synapse_info):
-=======
-            self, pre_slices, pre_slice_index, post_slices,
-            post_slice_index, pre_vertex_slice, post_vertex_slice,
-            synapse_type, synapse_info):
         params = self._basic_connector_params(synapse_info)
 
->>>>>>> 569fab9d
         # The same seed needs to be sent to each of the slices
         key = (id(pre_vertex_slice), id(post_slices))
         if key not in self.__post_connector_seed:
