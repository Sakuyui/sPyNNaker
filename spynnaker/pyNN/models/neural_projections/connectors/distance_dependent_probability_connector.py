# Copyright (c) 2014 The University of Manchester
#
# Licensed under the Apache License, Version 2.0 (the "License");
# you may not use this file except in compliance with the License.
# You may obtain a copy of the License at
#
#     https://www.apache.org/licenses/LICENSE-2.0
#
# Unless required by applicable law or agreed to in writing, software
# distributed under the License is distributed on an "AS IS" BASIS,
# WITHOUT WARRANTIES OR CONDITIONS OF ANY KIND, either express or implied.
# See the License for the specific language governing permissions and
# limitations under the License.

import math
import numpy
from numpy import (
    arccos, arcsin, arctan, arctan2, ceil, cos, cosh, exp, fabs, floor, fmod,
    hypot, ldexp, log, log10, modf, power, sin, sinh, sqrt, tan, tanh, maximum,
    minimum, e, pi)
from pyNN.random import NumpyRNG
from spinn_utilities.overrides import overrides
from spinn_utilities.safe_eval import SafeEval
from spynnaker.pyNN.utilities.utility_calls import (
    get_probable_maximum_selected, get_probable_minimum_selected)
from .abstract_connector import AbstractConnector
from .abstract_generate_connector_on_host import (
    AbstractGenerateConnectorOnHost)

# support for arbitrary expression for the distance dependence
_d_expr_context = SafeEval(math, numpy, arccos, arcsin, arctan, arctan2, ceil,
                           cos, cosh, exp, fabs, floor, fmod, hypot, ldexp,
                           log, log10, modf, power, sin, sinh, sqrt, tan, tanh,
                           maximum, minimum, e=e, pi=pi)


class DistanceDependentProbabilityConnector(
        AbstractConnector, AbstractGenerateConnectorOnHost):
    """
    Make connections using a distribution which varies with distance.
    """

    __slots__ = (
        "__allow_self_connections",
        "__d_expression",
<<<<<<< HEAD
        "__probs")
=======
        "__probs",
        "__rng"]
>>>>>>> 2132577a

    def __init__(
            self, d_expression, allow_self_connections=True, safe=True,
            verbose=False, n_connections=None, rng=None, callback=None):
        """
        :param str d_expression:
            the right-hand side of a valid python expression for
            probability, involving ``d``,
            (e.g. ``"exp(-abs(d))"``, or ``"d < 3"``),
            that can be parsed by ``eval()``, that computes the distance
            dependent distribution.
        :param bool allow_self_connections:
            if the connector is used to connect a Population to itself, this
            flag determines whether a neuron is allowed to connect to itself,
            or only to other neurons in the Population.
        :param bool safe:
            if ``True``, check that weights and delays have valid values.
            If ``False``, this check is skipped.
        :param bool verbose:
            Whether to output extra information about the connectivity to a
            CSV file
        :param n_connections:
            The number of efferent synaptic connections per neuron.
        :type n_connections: int or None
        :param rng:
            Seeded random number generator, or ``None`` to make one when
            needed.
        :type rng: ~pyNN.random.NumpyRNG or None
        :param callable callback:
        """
        # :param ~pyNN.space.Space space:
        #    a Space object, needed if you wish to specify distance-dependent
        #    weights or delays.

        # pylint: disable=too-many-arguments
        super().__init__(safe, callback, verbose)
        self.__d_expression = d_expression
        self.__allow_self_connections = allow_self_connections
        self.__rng = rng or NumpyRNG()
        self.__probs = None
        if n_connections is not None:
            raise NotImplementedError(
                "n_connections is not implemented for"
                " DistanceDependentProbabilityConnector on this platform")

    @overrides(AbstractConnector.set_projection_information)
    def set_projection_information(self, synapse_info):
        super().set_projection_information(synapse_info)
        self._set_probabilities(synapse_info)

    def _set_probabilities(self, synapse_info):
        """
        :param SynapseInformation synapse_info:
        """
        # Set the probabilities up-front for now
        # TODO: Work out how this can be done statistically
        expand_distances = self._expand_distances(self.__d_expression)
        pre_positions = synapse_info.pre_population.positions
        post_positions = synapse_info.post_population.positions

        d1 = self.space.distances(
            pre_positions, post_positions, expand_distances)

        # PyNN 0.8 returns a flattened (C-style) array from space.distances,
        # so the easiest thing to do here is to reshape back to the "expected"
        # PyNN 0.7 shape; otherwise later code gets confusing and difficult
        if (len(d1.shape) == 1):
            d = numpy.reshape(d1, (pre_positions.shape[0],
                                   post_positions.shape[0]))
        else:
            d = d1

        self.__probs = _d_expr_context.eval(self.__d_expression, d=d)

    @overrides(AbstractConnector.get_delay_maximum)
    def get_delay_maximum(self, synapse_info):
        return self._get_delay_maximum(
            synapse_info.delays,
            get_probable_maximum_selected(
                synapse_info.n_pre_neurons * synapse_info.n_post_neurons,
                synapse_info.n_pre_neurons * synapse_info.n_post_neurons,
                numpy.amax(self.__probs)),
            synapse_info)

    @overrides(AbstractConnector.get_delay_minimum)
    def get_delay_minimum(self, synapse_info):
        return self._get_delay_minimum(
            synapse_info.delays,
            get_probable_minimum_selected(
                synapse_info.n_pre_neurons * synapse_info.n_post_neurons,
                synapse_info.n_pre_neurons * synapse_info.n_post_neurons,
                numpy.amax(self.__probs)),
            synapse_info)

    @overrides(AbstractConnector.get_n_connections_from_pre_vertex_maximum)
    def get_n_connections_from_pre_vertex_maximum(
            self, n_post_atoms, synapse_info, min_delay=None,
            max_delay=None):
        max_prob = numpy.amax(self.__probs)
        n_connections = get_probable_maximum_selected(
            synapse_info.n_pre_neurons * synapse_info.n_post_neurons,
            n_post_atoms, max_prob)

        if min_delay is None or max_delay is None:
            return int(math.ceil(n_connections))

        return self._get_n_connections_from_pre_vertex_with_delay_maximum(
            synapse_info.delays,
            synapse_info.n_pre_neurons * synapse_info.n_post_neurons,
            n_connections, min_delay, max_delay, synapse_info)

    @overrides(AbstractConnector.get_n_connections_to_post_vertex_maximum)
    def get_n_connections_to_post_vertex_maximum(self, synapse_info):
        return get_probable_maximum_selected(
            synapse_info.n_pre_neurons * synapse_info.n_post_neurons,
            synapse_info.n_post_neurons,
            numpy.amax(self.__probs))

    @overrides(AbstractConnector.get_weight_maximum)
    def get_weight_maximum(self, synapse_info):
        return self._get_weight_maximum(
            synapse_info.weights,
            get_probable_maximum_selected(
                synapse_info.n_pre_neurons * synapse_info.n_post_neurons,
                synapse_info.n_pre_neurons * synapse_info.n_post_neurons,
                numpy.amax(self.__probs)),
            synapse_info)

    @overrides(AbstractGenerateConnectorOnHost.create_synaptic_block)
    def create_synaptic_block(
            self, post_slices, post_vertex_slice, synapse_type, synapse_info):
        probs = self.__probs[:, post_vertex_slice.as_slice].reshape(-1)
        n_items = synapse_info.n_pre_neurons * post_vertex_slice.n_atoms
        items = self.__rng.next(n_items)

        # If self connections are not allowed, remove the possibility of
        # self connections by setting them to a value of infinity
        if not self.__allow_self_connections:
            items[0:n_items:post_vertex_slice.n_atoms + 1] = numpy.inf

        present = items < probs
        ids = numpy.where(present)[0]
        n_connections = numpy.sum(present)

        block = numpy.zeros(
            n_connections, dtype=self.NUMPY_SYNAPSES_DTYPE)
        block["source"] = (ids // post_vertex_slice.n_atoms)
        block["target"] = (
            (ids % post_vertex_slice.n_atoms) + post_vertex_slice.lo_atom)
        block["weight"] = self._generate_weights(
            block["source"], block["target"], n_connections, post_vertex_slice,
            synapse_info)
        block["delay"] = self._generate_delays(
            block["source"], block["target"], n_connections, post_vertex_slice,
            synapse_info)
        block["synapse_type"] = synapse_type
        return block

    def __repr__(self):
        return f"DistanceDependentProbabilityConnector({self.__d_expression})"

    @property
    def allow_self_connections(self):
        """
        :rtype: bool
        """
        return self.__allow_self_connections

    @allow_self_connections.setter
    def allow_self_connections(self, new_value):
        self.__allow_self_connections = new_value

    @property
    def d_expression(self):
        """
        The distance expression.

        :rtype: str
        """
        return self.__d_expression

    @d_expression.setter
    def d_expression(self, new_value):
        self.__d_expression = new_value<|MERGE_RESOLUTION|>--- conflicted
+++ resolved
@@ -43,12 +43,8 @@
     __slots__ = (
         "__allow_self_connections",
         "__d_expression",
-<<<<<<< HEAD
-        "__probs")
-=======
         "__probs",
-        "__rng"]
->>>>>>> 2132577a
+        "__rng")
 
     def __init__(
             self, d_expression, allow_self_connections=True, safe=True,
