--- conflicted
+++ resolved
@@ -24,6 +24,7 @@
 from pacman.model.graphs.common import Slice
 from spinn_front_end_common.interface.ds import DataType
 from spinn_front_end_common.utilities.constants import BYTES_PER_WORD
+from spinn_front_end_common.utilities.exceptions import ConfigurationException
 from .abstract_connector import AbstractConnector
 from spynnaker.pyNN.exceptions import SpynnakerException
 from spynnaker.pyNN.types import (
@@ -33,9 +34,6 @@
 from .abstract_generate_connector_on_host import (
     AbstractGenerateConnectorOnHost)
 from spynnaker.pyNN.utilities.constants import SPIKE_PARTITION_ID
-<<<<<<< HEAD
-from spinn_front_end_common.utilities.exceptions import ConfigurationException
-=======
 if TYPE_CHECKING:
     from spynnaker.pyNN.models.neural_projections.synapse_information import (
         SynapseInformation)
@@ -43,7 +41,6 @@
 
 _Kernel: TypeAlias = Union[
     float, int, List[float], NDArray[numpy.floating], RandomDistribution]
->>>>>>> 8c7b0d6b
 
 HEIGHT, WIDTH = 0, 1
 N_KERNEL_PARAMS = 8
@@ -473,11 +470,8 @@
         return ConnectorIDs.KERNEL_CONNECTOR.value
 
     @overrides(AbstractGenerateConnectorOnMachine.gen_connector_params)
-<<<<<<< HEAD
-    def gen_connector_params(self, synapse_info):
-=======
-    def gen_connector_params(self) -> NDArray[uint32]:
->>>>>>> 8c7b0d6b
+    def gen_connector_params(
+            self, synapse_info: SynapseInformation) -> NDArray[uint32]:
         data = numpy.array([
             shape2word(self._common_w, self._common_h),
             shape2word(self._pre_w, self._pre_h),
