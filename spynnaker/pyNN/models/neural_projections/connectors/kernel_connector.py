# Copyright (c) 2017-2019 The University of Manchester
#
# This program is free software: you can redistribute it and/or modify
# it under the terms of the GNU General Public License as published by
# the Free Software Foundation, either version 3 of the License, or
# (at your option) any later version.
#
# This program is distributed in the hope that it will be useful,
# but WITHOUT ANY WARRANTY; without even the implied warranty of
# MERCHANTABILITY or FITNESS FOR A PARTICULAR PURPOSE.  See the
# GNU General Public License for more details.
#
# You should have received a copy of the GNU General Public License
# along with this program.  If not, see <http://www.gnu.org/licenses/>.

import numpy
from spinn_utilities.overrides import overrides
from .abstract_connector import AbstractConnector
from spynnaker.pyNN.exceptions import SpynnakerException
from spinn_front_end_common.utilities.globals_variables import get_simulator
from data_specification.enums.data_type import DataType
from spinn_front_end_common.utilities.constants import BYTES_PER_WORD
from .abstract_generate_connector_on_machine \
    import AbstractGenerateConnectorOnMachine, ConnectorIDs, PARAM_TYPE_KERNEL

HEIGHT, WIDTH = 0, 1
N_KERNEL_PARAMS = 8


class ConvolutionKernel(numpy.ndarray):
    pass


def shape2word(sw, sh):
    return (((numpy.uint32(sh) & 0xFFFF) << 16) |
            (numpy.uint32(sw) & 0xFFFF))


class KernelConnector(AbstractGenerateConnectorOnMachine):
    """
    Where the pre- and post-synaptic populations are considered as a 2D array.
    Connect every post(row, col) neuron to many pre(row, col, kernel) through
    a (kernel) set of weights and/or delays.

    TODO: should these include allow_self_connections and with_replacement?
    """

    def __init__(
            self, shape_pre, shape_post, shape_kernel, weight_kernel,
            delay_kernel, shape_common, pre_sample_steps, pre_start_coords,
            post_sample_steps, post_start_coords, safe, verbose,
            callback=None):
        """
        :param shape_pre:\
            2D shape of the pre population (rows/height, cols/width, usually \
            the input image shape)
        :param shape_post:\
            2D shape of the post population (rows/height, cols/width)
        :param shape_kernel:\
            2D shape of the kernel (rows/height, cols/width)
        :param weight_kernel (optional):\
            2D matrix of size shape_kernel describing the weights
        :param delay_kernel (optional):\
            2D matrix of size shape_kernel describing the delays
        :param shape_common (optional):\
            2D shape of common coordinate system (for both pre and post, \
            usually the input image sizes)
        :param pre/post_sample_steps (optional):\
            Sampling steps/jumps for pre/post pop <=> (startX, endX, _stepX_)
            None or 2-item array
        :param pre/post_start_coords (optional):\
            Starting row/col for pre/post sampling <=> (_startX_, endX, stepX)
            None or 2-item array
        """
        super(KernelConnector, self).__init__(
            safe=safe, callback=callback, verbose=verbose)

        # Get the kernel size
        self._kernel_w = shape_kernel[WIDTH]
        self._kernel_h = shape_kernel[HEIGHT]

        # The half-value used here indicates the half-way array position
        self._hlf_k_w = shape_kernel[WIDTH] // 2
        self._hlf_k_h = shape_kernel[HEIGHT] // 2

        # Cache values for the pre and post sizes
        self._pre_w = shape_pre[WIDTH]
        self._pre_h = shape_pre[HEIGHT]
        self._post_w = shape_post[WIDTH]
        self._post_h = shape_post[HEIGHT]

        # Get the starting coords and step sizes (or defaults if not given)
        if pre_start_coords is None:
            self._pre_start_w = 0
            self._pre_start_h = 0
        else:
            self._pre_start_w = pre_start_coords[WIDTH]
            self._pre_start_h = pre_start_coords[HEIGHT]

        if post_start_coords is None:
            self._post_start_w = 0
            self._post_start_h = 0
        else:
            self._post_start_w = post_start_coords[WIDTH]
            self._post_start_h = post_start_coords[HEIGHT]

        if pre_sample_steps is None:
            self._pre_step_w = 1
            self._pre_step_h = 1
        else:
            self._pre_step_w = pre_sample_steps[WIDTH]
            self._pre_step_h = pre_sample_steps[HEIGHT]

        if post_sample_steps is None:
            self._post_step_w = 1
            self._post_step_h = 1
        else:
            self._post_step_w = post_sample_steps[WIDTH]
            self._post_step_h = post_sample_steps[HEIGHT]

        # Make sure the supplied values are in the correct format
        self._krn_weights = self.get_kernel_vals(weight_kernel)
        self._krn_delays = self.get_kernel_vals(delay_kernel)

        self._shape_common = \
            shape_pre if shape_common is None else shape_common
        self._common_w = self._shape_common[WIDTH]
        self._common_h = self._shape_common[HEIGHT]
        self._shape_pre = shape_pre
        self._shape_post = shape_post

        # Create storage for later
        self._post_as_pre = {}

    # Get a list of possible post-slice coordinates
    def to_post_coords(self, post_vertex_slice):
        post = numpy.arange(
            post_vertex_slice.lo_atom, post_vertex_slice.hi_atom + 1)

        return numpy.divmod(post, self._post_w)

    # Get a map from post to pre coords
    def map_to_pre_coords(self, post_r, post_c):
        return (self._post_start_h + post_r * self._post_step_h,
                self._post_start_w + post_c * self._post_step_w)

    # Write post coords as pre coords
    def post_as_pre(self, post_vertex_slice):
        if str(post_vertex_slice) not in self._post_as_pre:
            post_r, post_c = self.to_post_coords(post_vertex_slice)
            self._post_as_pre[str(post_vertex_slice)] = self.map_to_pre_coords(
                post_r, post_c)
        return self._post_as_pre[str(post_vertex_slice)]

    # Write pre coords as post coords
    def pre_as_post(self, coords):
        r = ((coords[HEIGHT] - self._pre_start_h - 1) // self._pre_step_h) + 1
        c = ((coords[WIDTH] - self._pre_start_w - 1) // self._pre_step_w) + 1
        return (r, c)

    # Convert kernel values given into the correct format
    def get_kernel_vals(self, vals):
        if vals is None:
            return None
        krn_size = self._kernel_h * self._kernel_w
        krn_shape = (self._kernel_h, self._kernel_w)
        if get_simulator().is_a_pynn_random(vals):
            return numpy.array(vals.next(krn_size)).reshape(krn_shape)
        elif numpy.isscalar(vals):
            return vals * numpy.ones(krn_shape)
        elif ((isinstance(vals, numpy.ndarray) or
                isinstance(vals, ConvolutionKernel)) and
                vals.shape[HEIGHT] == self._kernel_h and
                vals.shape[WIDTH] == self._kernel_w):
            return vals.view(ConvolutionKernel)
        # TODO: make this error more descriptive?
        raise SpynnakerException(
            "Error generating KernelConnector values; if you have supplied "
            "weight and/or delay kernel then ensure they are the same size "
            "as specified by the shape kernel values.")

    # Compute the relevant information required for the connections
    def compute_statistics(
            self, weights, delays, pre_vertex_slice, post_vertex_slice):
        # If compute_statistics is called more than once, there's
        # no need to get the user-supplied weights and delays again
        if self._krn_weights is None:
            self._krn_weights = self.get_kernel_vals(weights)
        if self._krn_delays is None:
            self._krn_delays = self.get_kernel_vals(delays)

        post_as_pre_r, post_as_pre_c = self.post_as_pre(post_vertex_slice)
        coords = {}
        hh, hw = self._hlf_k_h, self._hlf_k_w
        all_pre_ids = []
        all_post_ids = []
        all_delays = []
        all_weights = []
        count = 0
        post_lo = post_vertex_slice.lo_atom

        # Loop over pre-vertices
        for pre_idx in range(
                pre_vertex_slice.lo_atom, pre_vertex_slice.hi_atom + 1):
<<<<<<< HEAD
            pre_r = pre_idx // self._pre_w
            pre_c = pre_idx % self._pre_w
            coords[pre_idx] = set()
=======
            pre_r, pre_c = divmod(pre_idx, self._pre_w)
            coords[pre_idx] = []
>>>>>>> 4d940972
            # Loop over post-vertices
            for post_idx in range(
                    post_vertex_slice.lo_atom, post_vertex_slice.hi_atom + 1):

                # convert to common coord system
                r = post_as_pre_r[post_idx - post_lo]
                c = post_as_pre_c[post_idx - post_lo]
<<<<<<< HEAD
                if (r < 0 or r >= self._common_h or
                        c < 0 or c >= self._common_w):
=======
                if not (0 <= r < self._common_h and 0 <= c < self._common_w):
>>>>>>> 4d940972
                    continue

                r, c = self.pre_as_post((r, c))

                # Obtain coordinates to test against kernel sizes
                dr = r - pre_r
                kr = hh - dr
                dc = c - pre_c
                kc = hw - dc

<<<<<<< HEAD
                if (0 <= kr < self._kernel_h and
                        0 <= kc < self._kernel_w and
                        post_idx not in coords[pre_idx]):
=======
                if 0 <= kr < self._kernel_h and 0 <= kc < self._kernel_w:
                    if post_idx in coords[pre_idx]:
                        continue

>>>>>>> 4d940972
                    coords[pre_idx].append(post_idx)

                    # Store weights, delays and pre/post ids
                    w = self._krn_weights[kr, kc]
                    d = self._krn_delays[kr, kc]

                    count += 1

                    all_pre_ids.append(pre_idx)
                    all_post_ids.append(post_idx)
                    all_delays.append(d)
                    all_weights.append(w)

        # Now the loop is complete, return relevant data
        return (count, numpy.array(all_post_ids, dtype='uint32'),
                numpy.array(all_pre_ids, dtype='uint32'),
                numpy.array(all_delays), numpy.array(all_weights))

    @overrides(AbstractConnector.get_delay_maximum)
    def get_delay_maximum(self, synapse_info):
        # I think this is overestimated, but not by much
        n_conns = (
            self._pre_w * self._pre_h * self._kernel_w * self._kernel_h)
        # Use the kernel delays if user has supplied them
        if self._krn_delays is not None:
            return self._get_delay_maximum(self._krn_delays, n_conns)

        # if not then use the values that came in
        return self._get_delay_maximum(synapse_info.delays, n_conns)

    @overrides(AbstractConnector.get_n_connections_from_pre_vertex_maximum)
    def get_n_connections_from_pre_vertex_maximum(
            self, post_vertex_slice, synapse_info, min_delay=None,
            max_delay=None):
        # This is clearly a cop-out, but it works at the moment:
        # I haven't been able to make this break for "standard usage"
        return numpy.clip(
            self._kernel_h * self._kernel_w * post_vertex_slice.n_atoms,
            0, 255)

    @overrides(AbstractConnector.get_n_connections_to_post_vertex_maximum)
    def get_n_connections_to_post_vertex_maximum(self, synapse_info):
        # Again as above this is something of a cop-out and we can
        # probably do better
        return numpy.clip(
            self._kernel_h * self._kernel_w * synapse_info.n_pre_neurons,
            0, 255)

    @overrides(AbstractConnector.get_weight_maximum)
    def get_weight_maximum(self, synapse_info):
        # I think this is overestimated, but not by much
        n_conns = (
            self._pre_w * self._pre_h * self._kernel_w * self._kernel_h)
        # Use the kernel delays if user has supplied them
        if self._krn_weights is not None:
            return self._get_weight_maximum(self._krn_weights, n_conns)

        return self._get_weight_maximum(synapse_info.weights, n_conns)

    def __repr__(self):
        return "KernelConnector(shape_kernel[{},{}])".format(
            self._kernel_w, self._kernel_h)

    @overrides(AbstractConnector.create_synaptic_block)
    def create_synaptic_block(
            self, pre_slices, pre_slice_index, post_slices,
            post_slice_index, pre_vertex_slice, post_vertex_slice,
            synapse_type, synapse_info):
        (n_connections, all_post, all_pre_in_range, all_pre_in_range_delays,
         all_pre_in_range_weights) = self.compute_statistics(
            synapse_info.weights, synapse_info.delays, pre_vertex_slice,
            post_vertex_slice)

        syn_dtypes = AbstractConnector.NUMPY_SYNAPSES_DTYPE

        if n_connections <= 0:
            return numpy.zeros(0, dtype=syn_dtypes)

        # 0 for exc, 1 for inh
        syn_type = numpy.array(all_pre_in_range_weights < 0)
        block = numpy.zeros(n_connections, dtype=syn_dtypes)
        block["source"] = all_pre_in_range
        block["target"] = all_post
        block["weight"] = all_pre_in_range_weights
        block["delay"] = all_pre_in_range_delays
        block["synapse_type"] = syn_type.astype('uint8')
        return block

    @property
    def _kernel_properties(self):
        return [
            shape2word(self._common_w, self._common_h),
            shape2word(self._pre_w, self._pre_h),
            shape2word(self._post_w, self._post_h),
            shape2word(self._pre_start_w, self._pre_start_h),
            shape2word(self._post_start_w, self._post_start_h),
            shape2word(self._pre_step_w, self._pre_step_h),
            shape2word(self._post_step_w, self._post_step_h),
            shape2word(self._kernel_w, self._kernel_h)]

    @overrides(AbstractGenerateConnectorOnMachine.gen_delays_id)
    def gen_delays_id(self, delays):
        if self._krn_delays is not None:
            return PARAM_TYPE_KERNEL
        return super(KernelConnector, self).gen_delays_id(delays)

    @overrides(AbstractGenerateConnectorOnMachine.
               gen_delay_params_size_in_bytes)
    def gen_delay_params_size_in_bytes(self, delays):
        if self._krn_delays is not None:
            return (N_KERNEL_PARAMS + 1 + self._krn_delays.size) * \
                BYTES_PER_WORD
        return super(KernelConnector, self).gen_delay_params_size_in_bytes(
            delays)

    @overrides(AbstractGenerateConnectorOnMachine.gen_delay_params)
    def gen_delay_params(self, delays, pre_vertex_slice, post_vertex_slice):
        if self._krn_delays is not None:
            properties = self._kernel_properties
            properties.append(post_vertex_slice.lo_atom)
            data = numpy.array(properties, dtype="uint32")
            values = DataType.S1615.encode_as_numpy_int_array(self._krn_delays)
            return numpy.concatenate((data, values.flatten()))
        return super(KernelConnector, self).gen_delay_params(
            delays, pre_vertex_slice, post_vertex_slice)

    @overrides(AbstractGenerateConnectorOnMachine.gen_weights_id)
    def gen_weights_id(self, weights):
        if self._krn_weights is not None:
            return PARAM_TYPE_KERNEL
        return super(KernelConnector, self).gen_weights_id(weights)

    @overrides(AbstractGenerateConnectorOnMachine.
               gen_weight_params_size_in_bytes)
    def gen_weight_params_size_in_bytes(self, weights):
        if self._krn_weights is not None:
            return (N_KERNEL_PARAMS + 1 + self._krn_weights.size) * \
                BYTES_PER_WORD
        return super(KernelConnector, self).gen_weight_params_size_in_bytes(
            weights)

    @overrides(AbstractGenerateConnectorOnMachine.gen_weights_params)
    def gen_weights_params(self, weights, pre_vertex_slice, post_vertex_slice):
        if self._krn_weights is not None:
            properties = self._kernel_properties
            properties.append(post_vertex_slice.lo_atom)
            data = numpy.array(properties, dtype="uint32")
            values = DataType.S1615.encode_as_numpy_int_array(
                self._krn_weights)
            return numpy.concatenate((data, values.flatten()))
        return super(KernelConnector, self).gen_weights_params(
            weights, pre_vertex_slice, post_vertex_slice)

    @property
    @overrides(AbstractGenerateConnectorOnMachine.gen_connector_id)
    def gen_connector_id(self):
        return ConnectorIDs.KERNEL_CONNECTOR.value

    @overrides(AbstractGenerateConnectorOnMachine.
               gen_connector_params)
    def gen_connector_params(
            self, pre_slices, pre_slice_index, post_slices,
            post_slice_index, pre_vertex_slice, post_vertex_slice,
            synapse_type, synapse_info):
        return numpy.array(self._kernel_properties, dtype="uint32")

    @property
    @overrides(AbstractGenerateConnectorOnMachine.
               gen_connector_params_size_in_bytes)
    def gen_connector_params_size_in_bytes(self):
        return N_KERNEL_PARAMS * BYTES_PER_WORD<|MERGE_RESOLUTION|>--- conflicted
+++ resolved
@@ -20,8 +20,8 @@
 from spinn_front_end_common.utilities.globals_variables import get_simulator
 from data_specification.enums.data_type import DataType
 from spinn_front_end_common.utilities.constants import BYTES_PER_WORD
-from .abstract_generate_connector_on_machine \
-    import AbstractGenerateConnectorOnMachine, ConnectorIDs, PARAM_TYPE_KERNEL
+from .abstract_generate_connector_on_machine import (
+    AbstractGenerateConnectorOnMachine, ConnectorIDs, PARAM_TYPE_KERNEL)
 
 HEIGHT, WIDTH = 0, 1
 N_KERNEL_PARAMS = 8
@@ -202,14 +202,8 @@
         # Loop over pre-vertices
         for pre_idx in range(
                 pre_vertex_slice.lo_atom, pre_vertex_slice.hi_atom + 1):
-<<<<<<< HEAD
-            pre_r = pre_idx // self._pre_w
-            pre_c = pre_idx % self._pre_w
-            coords[pre_idx] = set()
-=======
             pre_r, pre_c = divmod(pre_idx, self._pre_w)
             coords[pre_idx] = []
->>>>>>> 4d940972
             # Loop over post-vertices
             for post_idx in range(
                     post_vertex_slice.lo_atom, post_vertex_slice.hi_atom + 1):
@@ -217,12 +211,7 @@
                 # convert to common coord system
                 r = post_as_pre_r[post_idx - post_lo]
                 c = post_as_pre_c[post_idx - post_lo]
-<<<<<<< HEAD
-                if (r < 0 or r >= self._common_h or
-                        c < 0 or c >= self._common_w):
-=======
                 if not (0 <= r < self._common_h and 0 <= c < self._common_w):
->>>>>>> 4d940972
                     continue
 
                 r, c = self.pre_as_post((r, c))
@@ -233,16 +222,9 @@
                 dc = c - pre_c
                 kc = hw - dc
 
-<<<<<<< HEAD
-                if (0 <= kr < self._kernel_h and
-                        0 <= kc < self._kernel_w and
-                        post_idx not in coords[pre_idx]):
-=======
                 if 0 <= kr < self._kernel_h and 0 <= kc < self._kernel_w:
                     if post_idx in coords[pre_idx]:
                         continue
-
->>>>>>> 4d940972
                     coords[pre_idx].append(post_idx)
 
                     # Store weights, delays and pre/post ids
