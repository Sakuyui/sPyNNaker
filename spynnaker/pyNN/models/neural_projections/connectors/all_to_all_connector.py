--- conflicted
+++ resolved
@@ -19,23 +19,12 @@
 from .abstract_connector import AbstractConnector
 from .abstract_generate_connector_on_machine import (
     AbstractGenerateConnectorOnMachine, ConnectorIDs)
-<<<<<<< HEAD
-=======
-from .abstract_connector_supports_views_on_machine import (
-    AbstractConnectorSupportsViewsOnMachine)
 from .abstract_generate_connector_on_host import (
     AbstractGenerateConnectorOnHost)
->>>>>>> 804cc0dd
 
 
-<<<<<<< HEAD
-class AllToAllConnector(AbstractGenerateConnectorOnMachine):
-=======
-
 class AllToAllConnector(AbstractGenerateConnectorOnMachine,
-                        AbstractGenerateConnectorOnHost,
-                        AbstractConnectorSupportsViewsOnMachine):
->>>>>>> 804cc0dd
+                        AbstractGenerateConnectorOnHost):
     """ Connects all cells in the presynaptic population to all cells in \
         the postsynaptic population.
     """
@@ -124,7 +113,7 @@
             block["target"] += post_vertex_slice.lo_atom
         else:
             block["source"] = numpy.repeat(numpy.arange(
-                0, synapse_info.n_pre_neurons), synapse_info.n_pre_neurons)
+                0, synapse_info.n_pre_neurons), post_vertex_slice.n_atoms)
             block["target"] = numpy.tile(numpy.arange(
                 post_vertex_slice.lo_atom, post_vertex_slice.hi_atom + 1),
                 synapse_info.n_pre_neurons)
