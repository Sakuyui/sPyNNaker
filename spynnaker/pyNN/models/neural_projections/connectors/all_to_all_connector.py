# Copyright (c) 2017-2019 The University of Manchester
#
# This program is free software: you can redistribute it and/or modify
# it under the terms of the GNU General Public License as published by
# the Free Software Foundation, either version 3 of the License, or
# (at your option) any later version.
#
# This program is distributed in the hope that it will be useful,
# but WITHOUT ANY WARRANTY; without even the implied warranty of
# MERCHANTABILITY or FITNESS FOR A PARTICULAR PURPOSE.  See the
# GNU General Public License for more details.
#
# You should have received a copy of the GNU General Public License
# along with this program.  If not, see <http://www.gnu.org/licenses/>.

import logging
import numpy
from spinn_utilities.overrides import overrides
from spinn_front_end_common.utilities.constants import BYTES_PER_WORD
from .abstract_connector import AbstractConnector
from .abstract_generate_connector_on_machine import (
    AbstractGenerateConnectorOnMachine, ConnectorIDs)

logger = logging.getLogger(__file__)


class AllToAllConnector(AbstractGenerateConnectorOnMachine):
    """ Connects all cells in the presynaptic population to all cells in \
        the postsynaptic population.
    """

    __slots__ = [
        "__allow_self_connections"]

    def __init__(self, allow_self_connections=True, safe=True, callback=None,
                 verbose=None):
        """
        :param allow_self_connections:
            if the connector is used to connect a\
            Population to itself, this flag determines whether a neuron is\
            allowed to connect to itself, or only to other neurons in the\
            Population.
        :type allow_self_connections: bool
        """
        super(AllToAllConnector, self).__init__(safe, callback, verbose)
        self.__allow_self_connections = allow_self_connections

    def _connection_slices(self, pre_vertex_slice, post_vertex_slice):
        """ Get a slice of the overall set of connections.
        """
        n_post_neurons = self._n_post_neurons
        stop_atom = post_vertex_slice.hi_atom + 1
        if (not self.__allow_self_connections and
                pre_vertex_slice is post_vertex_slice):
            n_post_neurons -= 1
            stop_atom -= 1
        return [
            slice(n + post_vertex_slice.lo_atom, n + stop_atom)
            for n in range(
                pre_vertex_slice.lo_atom * n_post_neurons,
                (pre_vertex_slice.hi_atom + 1) * n_post_neurons,
                n_post_neurons)]

    @overrides(AbstractConnector.get_delay_maximum)
    def get_delay_maximum(self, delays):
        return self._get_delay_maximum(
            delays, self._n_pre_neurons * self._n_post_neurons)

    @overrides(AbstractConnector.get_n_connections_from_pre_vertex_maximum)
    def get_n_connections_from_pre_vertex_maximum(
            self, delays, post_vertex_slice, min_delay=None, max_delay=None):
        # pylint: disable=too-many-arguments

        if min_delay is None or max_delay is None:
            return post_vertex_slice.n_atoms

        return self._get_n_connections_from_pre_vertex_with_delay_maximum(
            delays, self._n_pre_neurons * self._n_post_neurons,
            post_vertex_slice.n_atoms, min_delay, max_delay)

    @overrides(AbstractConnector.get_n_connections_to_post_vertex_maximum)
    def get_n_connections_to_post_vertex_maximum(self):
        return self._n_pre_neurons

    @overrides(AbstractConnector.get_weight_maximum)
    def get_weight_maximum(self, weights):
        # pylint: disable=too-many-arguments
        n_connections = self._n_pre_neurons * self._n_post_neurons
        return self._get_weight_maximum(weights, n_connections)

    @overrides(AbstractConnector.create_synaptic_block)
    def create_synaptic_block(
            self, weights, delays, pre_slices, pre_slice_index, post_slices,
            post_slice_index, pre_vertex_slice, post_vertex_slice,
            synapse_type):
        # pylint: disable=too-many-arguments
        n_connections = pre_vertex_slice.n_atoms * post_vertex_slice.n_atoms
        if (not self.__allow_self_connections and
                pre_vertex_slice is post_vertex_slice):
            n_connections -= post_vertex_slice.n_atoms
        connection_slices = self._connection_slices(
            pre_vertex_slice, post_vertex_slice)
        block = numpy.zeros(
            n_connections, dtype=AbstractConnector.NUMPY_SYNAPSES_DTYPE)

        if (not self.__allow_self_connections and
                pre_vertex_slice is post_vertex_slice):
            n_atoms = pre_vertex_slice.n_atoms
            block["source"] = numpy.where(numpy.diag(
                numpy.repeat(1, n_atoms)) == 0)[0]
            block["target"] = [block["source"][
                ((n_atoms * i) + (n_atoms - 1)) - j]
                for j in range(n_atoms) for i in range(n_atoms - 1)]
            block["source"] += pre_vertex_slice.lo_atom
            block["target"] += post_vertex_slice.lo_atom
        else:
            block["source"] = numpy.repeat(numpy.arange(
                pre_vertex_slice.lo_atom, pre_vertex_slice.hi_atom + 1),
                post_vertex_slice.n_atoms)
            block["target"] = numpy.tile(numpy.arange(
                post_vertex_slice.lo_atom, post_vertex_slice.hi_atom + 1),
                pre_vertex_slice.n_atoms)
        block["weight"] = self._generate_weights(
            weights, n_connections, connection_slices, pre_vertex_slice,
            post_vertex_slice)
        block["delay"] = self._generate_delays(
            delays, n_connections, connection_slices, pre_vertex_slice,
            post_vertex_slice)
        block["synapse_type"] = synapse_type
        return block

    def __repr__(self):
        return "AllToAllConnector()"

    @property
    def allow_self_connections(self):
        return self.__allow_self_connections

    @allow_self_connections.setter
    def allow_self_connections(self, new_value):
        self.__allow_self_connections = new_value

    def _get_view_lo_hi(self, indexes):
        view_lo = indexes[0]
        view_hi = indexes[-1]
        return view_lo, view_hi

    @property
    @overrides(AbstractGenerateConnectorOnMachine.gen_connector_id)
    def gen_connector_id(self):
        return ConnectorIDs.ALL_TO_ALL_CONNECTOR.value

    @overrides(AbstractGenerateConnectorOnMachine.
               gen_connector_params)
    def gen_connector_params(
            self, pre_slices, pre_slice_index, post_slices,
            post_slice_index, pre_vertex_slice, post_vertex_slice,
            synapse_type):
        params = []
        pre_view_lo = 0
        pre_view_hi = self._n_pre_neurons - 1
        if self._prepop_is_view:
            pre_view_lo, pre_view_hi = self._get_view_lo_hi(
                self.pre_population._indexes)

        params.extend([pre_view_lo, pre_view_hi])

        post_view_lo = 0
        post_view_hi = self._n_post_neurons - 1
        if self._postpop_is_view:
            post_view_lo, post_view_hi = self._get_view_lo_hi(
                self.post_population._indexes)

        params.extend([post_view_lo, post_view_hi])

        params.extend([self.allow_self_connections])

        return numpy.array(params, dtype="uint32")

    @property
    @overrides(AbstractGenerateConnectorOnMachine.
               gen_connector_params_size_in_bytes)
    def gen_connector_params_size_in_bytes(self):
<<<<<<< HEAD
        return 16 + 4  # view parameters + allow_self_connections
=======
        return 1 * BYTES_PER_WORD
>>>>>>> 84156000
<|MERGE_RESOLUTION|>--- conflicted
+++ resolved
@@ -181,8 +181,5 @@
     @overrides(AbstractGenerateConnectorOnMachine.
                gen_connector_params_size_in_bytes)
     def gen_connector_params_size_in_bytes(self):
-<<<<<<< HEAD
-        return 16 + 4  # view parameters + allow_self_connections
-=======
-        return 1 * BYTES_PER_WORD
->>>>>>> 84156000
+        # view parameters + allow_self_connections
+        return (4 + 1) * BYTES_PER_WORD