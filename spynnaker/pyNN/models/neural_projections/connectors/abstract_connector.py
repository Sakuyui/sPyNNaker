--- conflicted
+++ resolved
@@ -502,23 +502,6 @@
 
         return self._clip_delays(delays)
 
-<<<<<<< HEAD
-    @abstractmethod
-    def create_synaptic_block(
-            self, post_slices, post_vertex_slice, synapse_type, synapse_info):
-        """ Create a synaptic block from the data.
-
-        :param list(~pacman.model.graphs.common.Slice) post_slices:
-        :param ~pacman.model.graphs.common.Slice post_vertex_slice:
-        :param int synapse_type:
-        :param SynapseInformation synapse_info:
-        :returns:
-            The synaptic matrix data to go to the machine, as a Numpy array
-        :rtype: ~numpy.ndarray
-        """
-
-=======
->>>>>>> 804cc0dd
     def get_provenance_data(self, synapse_info):
         """
         :param SynapseInformation synapse_info:
@@ -598,19 +581,12 @@
         """ Get the machine vertices that are connected to each other with
             this connector
 
-<<<<<<< HEAD
-        :param SynapseInformation synapse_info:
-        :param ~pacman.model.graphs.machine.MachineVertex src_machine_vertex:
-        :param ~pacman.model.graphs.machine.MachineVertex dest_machine_vertex:
-        :rtype: bool
-=======
         :param SynapseInformation s_info:
             The synapse information of the connection
         :param ApplicationVertex source_vertex: The source of the spikes
         :param ApplicationVertex target_vertex: The target of the spikes
         :return: A list of tuples of (target machine vertex, source
         :rtype: list(tuple(MachineVertex, list(AbstractVertex)))
->>>>>>> 804cc0dd
         """
         # By default, just return that the whole target connects to the
         # whole source
