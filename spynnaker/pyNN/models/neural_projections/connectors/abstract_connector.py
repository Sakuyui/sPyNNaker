--- conflicted
+++ resolved
@@ -18,14 +18,10 @@
 import re
 import numpy
 from six import string_types, with_metaclass
-<<<<<<< HEAD
 
 from spinn_front_end_common.utilities.constants import \
     MICRO_TO_MILLISECOND_CONVERSION
-from spinn_utilities import logger_utils
-=======
 from spinn_utilities.logger_utils import warn_once
->>>>>>> da9645e9
 from spinn_utilities.safe_eval import SafeEval
 from spinn_front_end_common.utilities.utility_objs import ProvenanceDataItem
 from spinn_utilities.abstract_base import AbstractBase, abstractmethod
@@ -102,13 +98,9 @@
         self._n_pre_neurons = pre_population.size
         self._n_post_neurons = post_population.size
         self._rng = (self._rng or rng or get_simulator().get_pynn_NumpyRNG()())
-<<<<<<< HEAD
         self.__min_delay = machine_time_step / MICRO_TO_MILLISECOND_CONVERSION
-=======
-        self.__min_delay = machine_time_step / 1000.0
         self._prepop_is_view = prepop_is_view
         self._postpop_is_view = postpop_is_view
->>>>>>> da9645e9
 
     def _check_parameter(self, values, name, allow_lists):
         """ Check that the types of the values is supported.
@@ -331,11 +323,7 @@
             values, n_connections, connection_slices, pre_slice, post_slice)
         if self.__safe:
             if not weights.size:
-<<<<<<< HEAD
-                logger_utils.warn_once(logger, "No connection in " + str(self))
-=======
                 warn_once(logger, "No connection in " + str(self))
->>>>>>> da9645e9
             elif numpy.amin(weights) < 0 < numpy.amax(weights):
                 raise Exception(
                     "Weights must be either all positive or all negative"
