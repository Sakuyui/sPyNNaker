# Copyright (c) 2017-2019 The University of Manchester
#
# This program is free software: you can redistribute it and/or modify
# it under the terms of the GNU General Public License as published by
# the Free Software Foundation, either version 3 of the License, or
# (at your option) any later version.
#
# This program is distributed in the hope that it will be useful,
# but WITHOUT ANY WARRANTY; without even the implied warranty of
# MERCHANTABILITY or FITNESS FOR A PARTICULAR PURPOSE.  See the
# GNU General Public License for more details.
#
# You should have received a copy of the GNU General Public License
# along with this program.  If not, see <http://www.gnu.org/licenses/>.

import logging
import math
import re
import numpy
from spinn_utilities.log import FormatAdapter
from pyNN.random import NumpyRNG, RandomDistribution
from six import string_types, with_metaclass

from spinn_front_end_common.utilities.constants import \
    MICRO_TO_MILLISECOND_CONVERSION
from spinn_utilities.logger_utils import warn_once
from spinn_utilities.safe_eval import SafeEval
from spinn_front_end_common.utilities.utility_objs import ProvenanceDataItem
from spinn_utilities.abstract_base import AbstractBase, abstractmethod
from spynnaker.pyNN.utilities import utility_calls
from spynnaker.pyNN.exceptions import SpynnakerException

# global objects
logger = FormatAdapter(logging.getLogger(__name__))
_expr_context = SafeEval(
    math, numpy, numpy.arccos, numpy.arcsin, numpy.arctan, numpy.arctan2,
    numpy.ceil, numpy.cos, numpy.cosh, numpy.exp, numpy.fabs, numpy.floor,
    numpy.fmod, numpy.hypot, numpy.ldexp, numpy.log, numpy.log10, numpy.modf,
    numpy.power, numpy.sin, numpy.sinh, numpy.sqrt, numpy.tan, numpy.tanh,
    numpy.maximum, numpy.minimum, e=numpy.e, pi=numpy.pi)


# with_metaclass due to https://github.com/benjaminp/six/issues/219
class AbstractConnector(with_metaclass(AbstractBase, object)):
    """ Abstract class that all PyNN Connectors extend.
    """
    # pylint: disable=unused-argument,too-many-arguments

    NUMPY_SYNAPSES_DTYPE = [("source", "uint32"), ("target", "uint16"),
                            ("weight", "float64"), ("delay", "float64"),
                            ("synapse_type", "uint8")]

    __slots__ = [
        "_delays",
        "__min_delay",
        "__n_clipped_delays",
        "_rng",
        "__safe",
        "__space",
        "__verbose",
        "_weights",
        "__param_seeds"]

    def __init__(self, safe=True, callback=None, verbose=False, rng=None):
        """
        :param bool safe: if True, check that weights and delays have valid
            values. If False, this check is skipped. (NB: SpiNNaker always
            checks.)
        :param callable callback: Ignored
        :param bool verbose:
        :param rng:
            Seeded random number generator, or None to make one when needed
        :type rng: ~pyNN.random.NumpyRNG or None
        """
        if callback is not None:
            warn_once(logger, "sPyNNaker ignores connector callbacks.")
        self.__safe = safe
        self.__space = None
        self.__verbose = verbose

        self._rng = rng

        self.__n_clipped_delays = numpy.int64(0)
        self.__min_delay = 0
        self.__param_seeds = dict()

    def set_space(self, space):
        """ Set the space object (allowed after instantiation).

        :param ~pyNN.space.Space space:
        """
        self.__space = space

    def set_projection_information(self, machine_time_step, synapse_info):
        """ sets a connectors projection info
        :param int machine_time_step: machine time step
        :param SynapseInformation synapse_info: the synapse info
        """
        self._rng = (self._rng or NumpyRNG())
        self.__min_delay = machine_time_step / MICRO_TO_MILLISECOND_CONVERSION

    def _check_parameter(self, values, name, allow_lists):
        """ Check that the types of the values is supported.

        :param values:
        :type values: ~numpy.ndarray or ~pyNN.random.NumpyRNG or int or float
            or list(int) or list(float)
        :param str name:
        :param bool allow_lists:
        """
        if (not numpy.isscalar(values) and
                not (isinstance(values, RandomDistribution)) and
                not hasattr(values, "__getitem__")):
            raise SpynnakerException("Parameter {} format unsupported".format(
                name))
        if not allow_lists and hasattr(values, "__getitem__"):
            raise NotImplementedError(
                "Lists of {} are not supported by the implementation of {} on "
                "this platform".format(name, self.__class__))

    def _check_parameters(self, weights, delays, allow_lists=False):
        """ Check the types of the weights and delays are supported; lists can\
            be disallowed if desired.

        :param weights:
        :type weights: ~numpy.ndarray or ~pyNN.random.NumpyRNG or int or float
            or list(int) or list(float)
        :param delays:
        :type delays: ~numpy.ndarray or ~pyNN.random.NumpyRNG or int or float
            or list(int) or list(float)
        :param bool allow_lists:
        """
        self._check_parameter(weights, "weights", allow_lists)
        self._check_parameter(delays, "delays", allow_lists)

    def _get_delay_minimum(self, delays, n_connections):
        """ Get the minimum delay given a float, RandomDistribution or list of\
            delays.

        :param delays: the delays
        :type delays: ~numpy.ndarray or ~pyNN.random.NumpyRNG or int or float
            or list(int) or list(float)
        :param int n_connections: how many connections
        """
        if isinstance(delays, RandomDistribution):
            low_estimated_delay = utility_calls.get_minimum_probable_value(
                delays, n_connections)
            low = utility_calls.low(delays)
            if low is None:
                return low_estimated_delay

            # The minimum is the maximum of the possible maximums
            return max(low_estimated_delay, low, 1)
        elif numpy.isscalar(delays):
            return delays
        elif hasattr(delays, "__getitem__"):
            return numpy.min(delays)
        raise SpynnakerException("Unrecognised delay format: {:s}".format(
            type(delays)))

    def _get_delay_maximum(self, delays, n_connections):
        """ Get the maximum delay given a float, RandomDistribution or list of\
            delays.

        :param delays:
        :type delays: ~numpy.ndarray or ~pyNN.random.NumpyRNG or int or float
            or list(int) or list(float)
        :param int n_connections:
        """
        if isinstance(delays, RandomDistribution):
            max_estimated_delay = utility_calls.get_maximum_probable_value(
                delays, n_connections)
            high = utility_calls.high(delays)
            if high is None:
                return max_estimated_delay

            # The maximum is the minimum of the possible maximums
            return min(max_estimated_delay, high)
        elif numpy.isscalar(delays):
            return delays
        elif hasattr(delays, "__getitem__"):
            return numpy.max(delays)
        raise SpynnakerException("Unrecognised delay format: {:s}".format(
            type(delays)))

    @abstractmethod
    def get_delay_maximum(self, synapse_info):
        """ Get the maximum delay specified by the user in ms, or None if\
            unbounded.

        :param SynapseInformation synapse_info: the synapse info
        :rtype: int or None
        """

    @abstractmethod
    def get_delay_minimum(self, synapse_info):
        """Get the minimum delay specified by the user in ms, or None if\
            unbounded.

        :param SynapseInformation synapse_info:
        :rtype: int or None
        """

    def get_delay_variance(self, delays):
        """ Get the variance of the delays.

        :param delays:
        :type delays: ~numpy.ndarray or ~pyNN.random.NumpyRNG or int or float
            or list(int) or list(float)
        :rtype: float
        """
        if isinstance(delays, RandomDistribution):
            return utility_calls.get_variance(delays)
        elif numpy.isscalar(delays):
            return 0.0
        elif hasattr(delays, "__getitem__"):
            return numpy.var(delays)
        raise SpynnakerException("Unrecognised delay format")

    def _get_n_connections_from_pre_vertex_with_delay_maximum(
            self, delays, n_total_connections, n_connections,
            min_delay, max_delay):
        """ Get the expected number of delays that will fall within min_delay
            and max_delay given given a float, RandomDistribution or list of
            delays.

        :param delays:
        :type delays: ~numpy.ndarray or pyNN.random.NumpyRNG or int or float
            or list(int) or list(float)
        :param int n_total_connections:
        :param int n_connections:
        :param float min_delay:
        :param float max_delay:
        :rtype: float
        """
        if isinstance(delays, RandomDistribution):
            prob_in_range = utility_calls.get_probability_within_range(
                delays, min_delay, max_delay)
            return int(math.ceil(utility_calls.get_probable_maximum_selected(
                n_total_connections, n_connections, prob_in_range)))
        elif numpy.isscalar(delays):
            if min_delay <= delays <= max_delay:
                return int(math.ceil(n_connections))
            return 0
        elif hasattr(delays, "__getitem__"):
            n_delayed = sum([len([
                delay for delay in delays
                if min_delay <= delay <= max_delay])])
            if n_delayed == 0:
                return 0
            n_total = len(delays)
            prob_delayed = float(n_delayed) / float(n_total)
            return int(math.ceil(utility_calls.get_probable_maximum_selected(
                n_total_connections, n_connections, prob_delayed)))
        raise SpynnakerException("Unrecognised delay format")

    @abstractmethod
    def get_n_connections_from_pre_vertex_maximum(
            self, post_vertex_slice, synapse_info, min_delay=None,
            max_delay=None):
        """ Get the maximum number of connections between those from any
            neuron in the pre vertex to the neurons in the post_vertex_slice,
            for connections with a delay between min_delay and max_delay
            (inclusive) if both specified (otherwise all connections).

        :param delays:
        :type delays: ~numpy.ndarray or ~pyNN.random.NumpyRNG or int or float
            or list(int) or list(float)
        :param ~pacman.model.graphs.common.Slice post_vertex_slice:
        :param SynapseInformation synapse_info:
        :param min_delay:
        :type min_delay: int or None
        :param max_delay:
        :type max_delay: int or None
        :rtype: int
        """

    @abstractmethod
    def get_n_connections_to_post_vertex_maximum(self, synapse_info):
        """ Get the maximum number of connections between those to any neuron
            in the post vertex from neurons in the pre vertex.

        :param SynapseInformation synapse_info:
        :rtype: int
        """

    def get_weight_mean(self, weights):
        """ Get the mean of the weights.

        :param weights:
        :type weights: ~numpy.ndarray or ~pyNN.random.NumpyRNG or int or float
            or list(int) or list(float)
        :rtype: float
        """
        if isinstance(weights, RandomDistribution):
            return abs(utility_calls.get_mean(weights))
        elif numpy.isscalar(weights):
            return abs(weights)
        elif hasattr(weights, "__getitem__"):
            return numpy.mean(weights)
        raise SpynnakerException("Unrecognised weight format")

    def _get_weight_maximum(self, weights, n_connections):
        """ Get the maximum of the weights.

        :param weights:
        :type weights: ~numpy.ndarray or ~pyNN.random.NumpyRNG or int or float
            or list(int) or list(float)
        :param int n_connections:
        :rtype: float
        """
        if isinstance(weights, RandomDistribution):
            mean_weight = utility_calls.get_mean(weights)
            if mean_weight < 0:
                min_weight = utility_calls.get_minimum_probable_value(
                    weights, n_connections)
                low = utility_calls.low(weights)
                if low is None:
                    return abs(min_weight)
                return abs(max(min_weight, low))
            else:
                max_weight = utility_calls.get_maximum_probable_value(
                    weights, n_connections)
                high = utility_calls.high(weights)
                if high is None:
                    return abs(max_weight)
                return abs(min(max_weight, high))

        elif numpy.isscalar(weights):
            return abs(weights)
        elif hasattr(weights, "__getitem__"):
            return numpy.amax(numpy.abs(weights))
        raise SpynnakerException("Unrecognised weight format")

    @abstractmethod
    def get_weight_maximum(self, synapse_info):
        """ Get the maximum of the weights for this connection.

        :param SynapseInformation synapse_info:
        :rtype: float
        """

    def get_weight_variance(self, weights):
        """ Get the variance of the weights.

        :param weights:
        :type weights: ~numpy.ndarray or ~pyNN.random.NumpyRNG or int or float
            or list(int) or list(float)
        :rtype: float
        """
        if isinstance(weights, RandomDistribution):
            return utility_calls.get_variance(weights)
        elif numpy.isscalar(weights):
            return 0.0
        elif hasattr(weights, "__getitem__"):
            return numpy.var(weights)
        raise SpynnakerException("Unrecognised weight format")

    def _expand_distances(self, d_expression):
        """ Check if a distance expression contains at least one term `d[x]`.
            If yes, then the distances are expanded to distances in the
            separate coordinates rather than the overall distance over all
            coordinates, and we assume the user has specified an expression
            such as `d[0] + d[2]`.

        :param str d_expression:
        :rtype: bool
        """
        regexpr = re.compile(r'.*d\[\d*\].*')
        return regexpr.match(d_expression)

    def _generate_random_values(
            self, values, n_connections, pre_vertex_slice, post_vertex_slice):
        """
        :param ~pyNN.random.NumpyRNG values:
        :param int n_connections:
        :param ~pacman.model.graphs.common.Slice pre_vertex_slice:
        :param ~pacman.model.graphs.common.Slice post_vertex_slice:
        :rtype: ~numpy.ndarray
        """
        key = (id(pre_vertex_slice), id(post_vertex_slice), id(values))
        seed = self.__param_seeds.get(key, None)
        if seed is None:
            seed = int(values.rng.next() * 0x7FFFFFFF)
            self.__param_seeds[key] = seed
        new_rng = NumpyRNG(seed)
        copy_rd = RandomDistribution(
            values.name, parameters_pos=None, rng=new_rng,
            **values.parameters)
        if n_connections == 1:
            return numpy.array([copy_rd.next(1)], dtype="float64")
        return copy_rd.next(n_connections)

    def _generate_values(self, values, n_connections, connection_slices,
                         pre_slice, post_slice, synapse_info):
        """
        :param values:
        :type values: ~pyNN.random.NumpyRNG or int or float or list(int) or
            list(float) or ~numpy.ndarray or str or callable
        :param int n_connections:
        :param list(slice) connection_slices:
        :param ~pacman.model.graphs.common.Slice pre_slice:
        :param ~pacman.model.graphs.common.Slice post_slice:
        :param SynapseInformation synapse_info:
        :rtype: ~numpy.ndarray
        """
        if isinstance(values, RandomDistribution):
            return self._generate_random_values(
                values, n_connections, pre_slice, post_slice)
        elif numpy.isscalar(values):
            return numpy.repeat([values], n_connections).astype("float64")
        elif hasattr(values, "__getitem__"):
            return numpy.concatenate([
                values[connection_slice]
                for connection_slice in connection_slices]).astype("float64")
        elif isinstance(values, string_types) or callable(values):
            if self.__space is None:
                raise SpynnakerException(
                    "No space object specified in projection {}-{}".format(
                        synapse_info.pre_population,
                        synapse_info.post_population))

            expand_distances = True
            if isinstance(values, string_types):
                expand_distances = self._expand_distances(values)

            d = self.__space.distances(
                synapse_info.pre_population.positions,
                synapse_info.post_population.positions,
                expand_distances)

            if isinstance(values, string_types):
                return _expr_context.eval(values)
            return values(d)
        raise SpynnakerException("what on earth are you giving me?")

    def _generate_weights(self, n_connections, connection_slices,
                          pre_slice, post_slice, synapse_info):
        """ Generate weight values.

        :param int n_connections:
        :param list(slice) connection_slices:
        :param ~pacman.model.graphs.common.Slice pre_slice:
        :param ~pacman.model.graphs.common.Slice post_slice:
        :param SynapseInformation synapse_info:
        :rtype: ~numpy.ndarray
        """
        weights = self._generate_values(
            synapse_info.weights, n_connections, connection_slices, pre_slice,
            post_slice, synapse_info)
        if self.__safe:
            if not weights.size:
                warn_once(logger, "No connection in " + str(self))
            elif numpy.amin(weights) < 0 < numpy.amax(weights):
                raise SpynnakerException(
                    "Weights must be either all positive or all negative"
                    " in projection {}->{}".format(
                        synapse_info.pre_population.label,
                        synapse_info.post_population.label))
        return numpy.abs(weights)

    def _clip_delays(self, delays):
        """ Clip delay values, keeping track of how many have been clipped.

        :param ~numpy.ndarray delays:
        :rtype: ~numpy.ndarray
        """
        # count values that could be clipped
        self.__n_clipped_delays = numpy.sum(delays < self.__min_delay)

        # clip values
        if numpy.isscalar(delays):
            if delays < self.__min_delay:
                delays = self.__min_delay
        else:
            if delays.size:
                delays[delays < self.__min_delay] = self.__min_delay
        return delays

    def _generate_delays(self, n_connections, connection_slices,
                         pre_slice, post_slice, synapse_info):
        """ Generate valid delay values.

        :param int n_connections:
        :param list(slice) connection_slices:
        :param ~pacman.model.graphs.common.Slice pre_slice:
        :param ~pacman.model.graphs.common.Slice post_slice:
        :param SynapseInformation synapse_info:
        :rtype: ~numpy.ndarray
        """
        delays = self._generate_values(
            synapse_info.delays, n_connections, connection_slices, pre_slice,
            post_slice, synapse_info)

        return self._clip_delays(delays)

    @abstractmethod
    def create_synaptic_block(
            self, pre_slices, post_slices, pre_vertex_slice, post_vertex_slice,
            synapse_type, synapse_info):
        """ Create a synaptic block from the data.

        :param weights:
        :type weights: ~numpy.ndarray or ~pyNN.random.NumpyRNG or int or float
            or list(int) or list(float)
        :param delays:
        :type delays: ~numpy.ndarray or ~pyNN.random.NumpyRNG or int or float
            or list(int) or list(float)
        :param list(~pacman.model.graphs.common.Slice) pre_slices:
        :param list(~pacman.model.graphs.common.Slice) post_slices:
        :param ~pacman.model.graphs.common.Slice pre_vertex_slice:
        :param ~pacman.model.graphs.common.Slice post_vertex_slice:
        :param AbstractSynapseType synapse_type:
        :param SynapseInformation synapse_info:
        :returns:
            The synaptic matrix data to go to the machine, as a Numpy array
        :rtype: ~numpy.ndarray
        """

    _CLIPPED_MSG = (
        "The delays in the connector {} from {} to {} was clipped to {} a "
        "total of {} times.  This can be avoided by reducing the timestep "
        "or increasing the minimum delay to one timestep")

    def get_provenance_data(self, synapse_info):
        """
        :param SynapseInformation synapse_info:
        :rtype:
            iterable(~spinn_front_end_common.utilities.utility_objs.ProvenanceDataItem)
        """
        name = "connector_{}_{}_{}".format(
            synapse_info.pre_population.label,
            synapse_info.post_population.label, self.__class__.__name__)
        # Convert to native Python integer; provenance system assumption
        ncd = self.__n_clipped_delays.item()
<<<<<<< HEAD
        yield ProvenanceDataItem(
            [name, "Times_synaptic_delays_got_clipped"], ncd, report=ncd > 0,
            message=(
                "The delays in the connector {} from {} to {} was clipped "
                "to {} a total of {} times.  This can be avoided by reducing "
                "the timestep or increasing the minimum delay to one "
                "timestep".format(
                    self.__class__.__name__, synapse_info.pre_population.label,
                    synapse_info.post_population.label, self.__min_delay,
                    ncd)))
=======
        return [ProvenanceDataItem(
            [name, "Times_synaptic_delays_got_clipped"], ncd,
            report=(ncd > 0), message=self._CLIPPED_MSG.format(
                self.__class__.__name__, synapse_info.pre_population.label,
                synapse_info.post_population.label, self.__min_delay, ncd))]
>>>>>>> b38ef9f1

    @property
    def safe(self):
        """
        :rtype: bool
        """
        return self.__safe

    @safe.setter
    def safe(self, new_value):
        self.__safe = new_value

    @property
    def space(self):
        """ The space object (may be updated after instantiation).

        :rtype: ~pyNN.space.Space or None
        """
        return self.__space

    @space.setter
    def space(self, new_value):
        """ Set the space object (allowed after instantiation).

        :param ~pyNN.space.Space new_value:
        """
        self.__space = new_value

    @property
    def verbose(self):
        """
        :rtype: bool
        """
        return self.__verbose

    @verbose.setter
    def verbose(self, new_value):
        self.__verbose = new_value

    def use_direct_matrix(self, synapse_info):
        """
        :param SynapseInformation synapse_info:
        :rtype: bool
        """
        return False

    def could_connect(self, _synapse_info, _pre_slice, _post_slice):
        """
        Checks if a pre slice and a post slice could connect.

        Typically used to determine if a Machine Edge should be created by
        checking that at least one of the indexes in the pre slice could
        over time connect to at least one of the indexes in the post slice.

        .. note::
            This method should never return a false negative,
            but may return a false positives

        :param ~pacman.model.graphs.common.Slice _pre_slice:
        :param ~pacman.model.graphs.common.Slice _post_slice:
        :param SynapseInformation _synapse_info:
        :rtype: bool
        """
        # Unless we know for sure we must say they could connect
        return True

    def connect(self, projection):
        """ Apply this connector to a projection.

        .. warning::
            Do *not* call this! SpyNNaker does not work that way.

        :param ~spynnaker.pyNN.models.projection.Projection projection:
        :raises SpynnakerException: Always. Method not supported; profiled out.
        """
        raise SpynnakerException("Standard pyNN connect method not supported")

    @staticmethod
    def _roundsize(size, label):
        """ Ensures that the ``size`` is an integer. Approximate integers are\
            rounded; other values cause exceptions.

        :param size: The value to be rounded
        :type size: int or float
        :param str label: The type-name of the connection, for messages
        :rtype: int
        :raises SpynnakerException: If the size is non-integer and not close
        """
        if isinstance(size, int):
            return size
        # Allow a float which has a near int value
        temp = int(round(size))
        if abs(temp - size) < 0.001:
            logger.warning("Size of {} rounded from {} to {}. "
                           "Please use int values for size",
                           label, size, temp)
            return temp
        raise SpynnakerException(
            "Size of {} must be an int, received {}".format(label, size))<|MERGE_RESOLUTION|>--- conflicted
+++ resolved
@@ -533,24 +533,12 @@
             synapse_info.post_population.label, self.__class__.__name__)
         # Convert to native Python integer; provenance system assumption
         ncd = self.__n_clipped_delays.item()
-<<<<<<< HEAD
         yield ProvenanceDataItem(
-            [name, "Times_synaptic_delays_got_clipped"], ncd, report=ncd > 0,
-            message=(
-                "The delays in the connector {} from {} to {} was clipped "
-                "to {} a total of {} times.  This can be avoided by reducing "
-                "the timestep or increasing the minimum delay to one "
-                "timestep".format(
-                    self.__class__.__name__, synapse_info.pre_population.label,
-                    synapse_info.post_population.label, self.__min_delay,
-                    ncd)))
-=======
-        return [ProvenanceDataItem(
             [name, "Times_synaptic_delays_got_clipped"], ncd,
             report=(ncd > 0), message=self._CLIPPED_MSG.format(
                 self.__class__.__name__, synapse_info.pre_population.label,
-                synapse_info.post_population.label, self.__min_delay, ncd))]
->>>>>>> b38ef9f1
+                synapse_info.post_population.label, self.__min_delay,
+                ncd))
 
     @property
     def safe(self):
