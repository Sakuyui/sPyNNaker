--- conflicted
+++ resolved
@@ -66,13 +66,8 @@
         """
         self._space = space
 
-<<<<<<< HEAD
     def _set_weights_and_delays(self, weights, delays, allow_lists):
-        """ sets the weights and delays as needed
-=======
-    def set_weights_and_delays(self, weights, delays):
         """ Set the weights and delays as needed.
->>>>>>> e0aa35fa
 
         :param weights:
             May either be a float, a !RandomDistribution object, a list 1D\
@@ -157,14 +152,8 @@
             unbounded.
         """
 
-<<<<<<< HEAD
     def get_delay_variance(self):
-        """ Get the variance of the delays for this connection
-=======
-    @staticmethod
-    def _get_delay_variance(delays, connection_slices):
         """ Get the variance of the delays.
->>>>>>> e0aa35fa
         """
         if get_simulator().is_a_pynn_random(self._delays):
             return utility_calls.get_variance(self._delays)
@@ -174,25 +163,9 @@
             return numpy.var(self._delays)
         raise Exception("Unrecognised delay format")
 
-<<<<<<< HEAD
     def _get_n_connections_from_pre_vertex_with_delay_maximum(
             self, n_total_connections, n_connections, min_delay, max_delay):
-        """ Gets the expected number of delays that will fall within min_delay\
-=======
-    @abstractmethod
-    def get_delay_variance(
-            self, pre_slices, pre_slice_index, post_slices,
-            post_slice_index, pre_vertex_slice, post_vertex_slice):
-        """ Get the variance of the delays for this connection.
-        """
-        # pylint: disable=too-many-arguments
-
-    @staticmethod
-    def _get_n_connections_from_pre_vertex_with_delay_maximum(
-            delays, n_total_connections, n_connections, connection_slices,
-            min_delay, max_delay):
         """ Get the expected number of delays that will fall within min_delay\
->>>>>>> e0aa35fa
             and max_delay given given a float, RandomDistribution or list of\
             delays.
         """
@@ -230,29 +203,14 @@
         # pylint: disable=too-many-arguments
 
     @abstractmethod
-<<<<<<< HEAD
     def get_n_connections_to_post_vertex_maximum(self):
         """ Get the maximum number of connections between those to any neuron\
-            in the post vertex from neurons in the pre vertex
-=======
-    def get_n_connections_to_post_vertex_maximum(
-            self, pre_slices, pre_slice_index, post_slices,
-            post_slice_index, pre_vertex_slice, post_vertex_slice):
-        """ Get the maximum number of connections between those to each of the\
-            neurons in the post_vertex_slice from neurons in the\
-            pre_vertex_slice.
->>>>>>> e0aa35fa
+            in the post vertex from neurons in the pre vertex.
         """
         # pylint: disable=too-many-arguments
 
-<<<<<<< HEAD
     def get_weight_mean(self):
-        """ Get the mean of the weights
-=======
-    @staticmethod
-    def _get_weight_mean(weights, connection_slices):
         """ Get the mean of the weights.
->>>>>>> e0aa35fa
         """
         if get_simulator().is_a_pynn_random(self._weights):
             return abs(utility_calls.get_mean(self._weights))
@@ -262,22 +220,8 @@
             return numpy.mean(self._weights)
         raise Exception("Unrecognised weight format")
 
-<<<<<<< HEAD
     def _get_weight_maximum(self, n_connections):
-        """ Get the maximum of the weights
-=======
-    @abstractmethod
-    def get_weight_mean(
-            self, pre_slices, pre_slice_index, post_slices,
-            post_slice_index, pre_vertex_slice, post_vertex_slice):
-        """ Get the mean of the weights for this connection.
-        """
-        # pylint: disable=too-many-arguments
-
-    @staticmethod
-    def _get_weight_maximum(weights, n_connections, connection_slices):
         """ Get the maximum of the weights.
->>>>>>> e0aa35fa
         """
         if get_simulator().is_a_pynn_random(self._weights):
             mean_weight = utility_calls.get_mean(self._weights)
@@ -303,26 +247,13 @@
         raise Exception("Unrecognised weight format")
 
     @abstractmethod
-<<<<<<< HEAD
     def get_weight_maximum(self):
-        """ Get the maximum of the weights for this connection
-=======
-    def get_weight_maximum(
-            self, pre_slices, pre_slice_index, post_slices,
-            post_slice_index, pre_vertex_slice, post_vertex_slice):
         """ Get the maximum of the weights for this connection.
->>>>>>> e0aa35fa
         """
         # pylint: disable=too-many-arguments
 
-<<<<<<< HEAD
     def get_weight_variance(self):
-        """ Get the variance of the weights
-=======
-    @staticmethod
-    def _get_weight_variance(weights, connection_slices):
         """ Get the variance of the weights.
->>>>>>> e0aa35fa
         """
         if get_simulator().is_a_pynn_random(self._weights):
             return utility_calls.get_variance(self._weights)
@@ -332,17 +263,6 @@
             return numpy.var(self._weights)
         raise Exception("Unrecognised weight format")
 
-<<<<<<< HEAD
-=======
-    @abstractmethod
-    def get_weight_variance(
-            self, pre_slices, pre_slice_index, post_slices,
-            post_slice_index, pre_vertex_slice, post_vertex_slice):
-        """ Get the variance of the weights for this connection.
-        """
-        # pylint: disable=too-many-arguments
-
->>>>>>> e0aa35fa
     def _expand_distances(self, d_expression):
         """ Check if a distance expression contains at least one term `d[x]`.\
             If yes, then the distances are expanded to distances in the\
@@ -426,33 +346,6 @@
 
         return self._clip_delays(delays)
 
-<<<<<<< HEAD
-=======
-    def _generate_lists_on_host(self, values):
-        """ Checks if the connector should generate lists on host rather than\
-            trying to generate the connectivity data on the machine, based on\
-            the types of the weights and/or delays.
-        """
-
-        # Scalars are fine on the machine
-        if numpy.isscalar(values):
-            return True
-
-        # Only certain types of random distributions are supported for\
-        # generation on the machine
-        if get_simulator().is_a_pynn_random(values):
-            return values.name in (
-                "uniform", "uniform_int", "poisson", "normal", "exponential")
-
-        return False
-
-    @abstractmethod
-    def generate_on_machine(self):
-        """ Determine if the connector generation is supported on the machine\
-            or if the connector must be generated on the host.
-        """
-
->>>>>>> e0aa35fa
     @abstractmethod
     def create_synaptic_block(
             self, pre_slices, pre_slice_index, post_slices,
