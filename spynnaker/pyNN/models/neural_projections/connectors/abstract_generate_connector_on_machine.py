--- conflicted
+++ resolved
@@ -1,18 +1,8 @@
-<<<<<<< HEAD
-from spinn_utilities.abstract_base import abstractproperty, AbstractBase
-from six import with_metaclass
-import numpy
-from spinn_front_end_common.utilities.globals_variables import get_simulator
-from spynnaker.pyNN.models.neural_projections.connectors\
-    import AbstractConnector
-from data_specification.enums.data_type import DataType
-=======
 import decimal
->>>>>>> 351cfd31
 from distutils.version import StrictVersion
 from enum import Enum
 import numpy
-from six import add_metaclass
+from six import with_metaclass
 from spinn_utilities.abstract_base import abstractproperty, AbstractBase
 from data_specification.enums.data_type import DataType
 from spinn_front_end_common.utilities.globals_variables import get_simulator
@@ -185,15 +175,9 @@
         :rtype: numpy array of uint32
         """
         seed = self._generate_param_seed(
-<<<<<<< HEAD
-            pre_vertex_slice, post_vertex_slice, self._weights,
+            pre_vertex_slice, post_vertex_slice, weights,
             self.__weight_seed)
-        return self._param_generator_params(self._weights, seed)
-=======
-            pre_vertex_slice, post_vertex_slice, weights,
-            self._weight_seed)
         return self._param_generator_params(weights, seed)
->>>>>>> 351cfd31
 
     def gen_weight_params_size_in_bytes(self, weights):
         """ The size of the weight parameters in bytes
@@ -215,15 +199,9 @@
         :rtype: numpy array of uint32
         """
         seed = self._generate_param_seed(
-<<<<<<< HEAD
-            pre_vertex_slice, post_vertex_slice, self._delays,
+            pre_vertex_slice, post_vertex_slice, delays,
             self.__delay_seed)
-        return self._param_generator_params(self._delays, seed)
-=======
-            pre_vertex_slice, post_vertex_slice, delays,
-            self._delay_seed)
         return self._param_generator_params(delays, seed)
->>>>>>> 351cfd31
 
     def gen_delay_params_size_in_bytes(self, delays):
         """ The size of the delay parameters in bytes
