--- conflicted
+++ resolved
@@ -98,7 +98,10 @@
 
     @property
     def n_pre_neurons(self):
-<<<<<<< HEAD
+        """ The number of neurons in the prepopulation
+
+        :rtype: int
+        """
         if isinstance(self.__pre_population, PyNNPopulationCommon):
             return self.__pre_population.outgoing_neurons()
         else:
@@ -106,25 +109,14 @@
 
     @property
     def n_post_neurons(self):
+        """ The number of neurons in the postpopulation
+
+        :rtype: int
+        """
         if isinstance(self.__pre_population, PyNNPopulationCommon):
             return self.__post_population.incoming_neurons()
         else:
             return self.__post_population.size
-=======
-        """ The number of neurons in the prepopulation
-
-        :rtype: int
-        """
-        return self.__pre_population.size
-
-    @property
-    def n_post_neurons(self):
-        """ The number of neurons in the postpopulation
-
-        :rtype: int
-        """
-        return self.__post_population.size
->>>>>>> 6cd54837
 
     @property
     def prepop_is_view(self):
