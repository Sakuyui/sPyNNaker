--- conflicted
+++ resolved
@@ -38,14 +38,8 @@
 
     def __init__(
             self, max_row_n_synapses, max_delayed_row_n_synapses,
-<<<<<<< HEAD
-            pre_slices, pre_slice_index, post_slices, post_slice_index,
-            pre_vertex_slice, post_vertex_slice, synapse_information,
-            max_stage, delay_per_stage, machine_time_step):
-=======
             pre_slices, post_slices, pre_vertex_slice, post_vertex_slice,
-            synapse_information, max_stage, machine_time_step):
->>>>>>> 4feb9fd6
+            synapse_information, max_stage, delay_per_stage, machine_time_step):
         """
         :param int max_row_n_synapses:
         :param int max_delayed_row_n_synapses:
