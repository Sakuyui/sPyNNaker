--- conflicted
+++ resolved
@@ -23,13 +23,7 @@
 from spinn_front_end_common.abstract_models import (
     AbstractHasAssociatedBinary, AbstractGeneratesDataSpecification)
 from spinn_front_end_common.utilities.utility_objs import ExecutableType
-<<<<<<< HEAD
-=======
 from spynnaker.pyNN.data import SpynnakerDataView
-
-#  1. has_key 2. key 3. incoming_key 4. incoming_mask 5. n_atoms
-#  6. n_delay_stages, 7. the number of delay supported by each delay stage
->>>>>>> e978d02e
 from spynnaker.pyNN.utilities.constants import SPIKE_PARTITION_ID
 
 
