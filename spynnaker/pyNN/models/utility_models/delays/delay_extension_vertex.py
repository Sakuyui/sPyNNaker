# Copyright (c) 2017-2019 The University of Manchester
#
# This program is free software: you can redistribute it and/or modify
# it under the terms of the GNU General Public License as published by
# the Free Software Foundation, either version 3 of the License, or
# (at your option) any later version.
#
# This program is distributed in the hope that it will be useful,
# but WITHOUT ANY WARRANTY; without even the implied warranty of
# MERCHANTABILITY or FITNESS FOR A PARTICULAR PURPOSE.  See the
# GNU General Public License for more details.
#
# You should have received a copy of the GNU General Public License
# along with this program.  If not, see <http://www.gnu.org/licenses/>.

from collections import defaultdict
import logging
import math
from spinn_utilities.overrides import overrides
from pacman.model.constraints.key_allocator_constraints import (
    ContiguousKeyRangeContraint)
from pacman.model.constraints.partitioner_constraints import (
    SameAtomsAsVertexConstraint)
from spinn_front_end_common.abstract_models import (
    AbstractProvidesOutgoingPartitionConstraints)
from spinn_front_end_common.abstract_models.impl import (
    TDMAAwareApplicationVertex)
from spynnaker.pyNN.exceptions import DelayExtensionException
from .delay_block import DelayBlock
from .delay_generator_data import DelayGeneratorData
<<<<<<< HEAD
=======
from spynnaker.pyNN.utilities.constants import (
    SPIKE_PARTITION_ID, POP_TABLE_MAX_ROW_LENGTH)
from spynnaker.pyNN.models.neural_projections import DelayedApplicationEdge
from spynnaker.pyNN.models.neural_projections.connectors import (
    AbstractGenerateConnectorOnMachine)
from spynnaker.pyNN.models.neuron.synapse_dynamics import (
    AbstractGenerateOnMachine)
>>>>>>> d5b28ed8

logger = logging.getLogger(__name__)


class DelayExtensionVertex(
        TDMAAwareApplicationVertex,
        AbstractProvidesOutgoingPartitionConstraints):
    """ Provide delays to incoming spikes in multiples of the maximum delays\
        of a neuron (typically 16 or 32)
    """
    __slots__ = [
        "__delay_blocks",
        "__delay_per_stage",
        "__max_delay_needed_to_support",
        "__n_atoms",
        "__n_delay_stages",
        "__source_vertex",
        "__delay_generator_data",
        "__n_data_specs"]

    # this maps to what master assumes
    MAX_TICKS_POSSIBLE_TO_SUPPORT = 8 * 16
    SAFETY_FACTOR = 5000
    MAX_DTCM_AVAILABLE = 59756 - SAFETY_FACTOR

    MISMATCHED_DELAY_PER_STAGE_ERROR_MESSAGE = (
        "The delay per stage is already set to {}, and therefore {} is not "
        "yet feasible. Please report it to Spinnaker user mail list.")

    def __init__(
            self, n_neurons, delay_per_stage, max_delay_to_support,
            source_vertex, constraints=None, label="DelayExtension"):
        """
        :param int n_neurons: the number of neurons
        :param int delay_per_stage: the delay per stage
        :param ~pacman.model.graphs.application.ApplicationVertex \
                source_vertex:
            where messages are coming from

        :param iterable(~pacman.model.constraints.AbstractConstraint) \
                constraints:
            the vertex constraints
        :param str label: the vertex label
        """
        # pylint: disable=too-many-arguments
        super(DelayExtensionVertex, self).__init__(
            label, constraints, POP_TABLE_MAX_ROW_LENGTH)

        self.__source_vertex = source_vertex
        self.__n_delay_stages = 0
        self.__max_delay_needed_to_support = max_delay_to_support
        self.__delay_per_stage = delay_per_stage
        self.__delay_generator_data = defaultdict(list)
        self.__n_data_specs = 0

        # atom store
        self.__n_atoms = n_neurons

        # Dictionary of vertex_slice -> delay block for data specification
        self.__delay_blocks = dict()

        self.add_constraint(SameAtomsAsVertexConstraint(source_vertex))

    @property
    def n_atoms(self):
        return self.__n_atoms

    @staticmethod
    def get_max_delay_ticks_supported(delay_ticks_at_post_vertex):
        max_slots = math.floor(
            DelayExtensionVertex.MAX_TICKS_POSSIBLE_TO_SUPPORT /
            delay_ticks_at_post_vertex)
        return max_slots * delay_ticks_at_post_vertex

    @property
    def n_delay_stages(self):
        """ The maximum number of delay stages required by any connection\
            out of this delay extension vertex

        :rtype: int
        """
        return self.__n_delay_stages

    def set_new_n_delay_stages_and_delay_per_stage(
            self, new_post_vertex_n_delay, new_max_delay):
        if new_post_vertex_n_delay != self.__delay_per_stage:
            raise DelayExtensionException(
                self.MISMATCHED_DELAY_PER_STAGE_ERROR_MESSAGE.format(
                    self.__delay_per_stage, new_post_vertex_n_delay))

        new_n_stages = int(math.ceil(
            (new_max_delay - self.__delay_per_stage) /
            self.__delay_per_stage))

        if new_n_stages > self.__n_delay_stages:
            self.__n_delay_stages = new_n_stages

    @property
    def delay_per_stage(self):
        return self.__delay_per_stage

    @property
    def source_vertex(self):
        """
        :rtype: ~pacman.model.graphs.application.ApplicationVertex
        """
        return self.__source_vertex

    def add_delays(self, vertex_slice, source_ids, stages):
        """ Add delayed connections for a given vertex slice

        :param ~pacman.model.graphs.common.Slice vertex_slice:
        :param list(int) source_ids:
        :param list(int) stages:
        """
        if vertex_slice not in self.__delay_blocks:
            self.__delay_blocks[vertex_slice] = DelayBlock(
                self.__n_delay_stages, self.__delay_per_stage, vertex_slice)
        for (source_id, stage) in zip(source_ids, stages):
            self.__delay_blocks[vertex_slice].add_delay(source_id, stage)

    def delay_blocks_for(self, vertex_slice):
        if vertex_slice in self.__delay_blocks:
            return self.__delay_blocks[vertex_slice]
        else:
            return DelayBlock(
                self.__n_delay_stages, self.__delay_per_stage, vertex_slice)

    def add_generator_data(
<<<<<<< HEAD
            self, max_row_n_synapses, max_delayed_row_n_synapses,
            pre_slices, post_slices, pre_vertex_slice, post_vertex_slice,
            synapse_information, max_stage, max_delay_per_stage,
            machine_time_step):
=======
            self, max_row_n_synapses, max_delayed_row_n_synapses, pre_slices,
            post_slices, pre_vertex_slice, post_vertex_slice,
            synapse_information, max_stage):
>>>>>>> d5b28ed8
        """ Add delays for a connection to be generated

        :param int max_row_n_synapses:
            The maximum number of synapses in a row
        :param int max_delayed_row_n_synapses:
            The maximum number of synapses in a delay row
        :param list(~pacman.model.graphs.common.Slice) pre_slices:
            The list of slices of the pre application vertex
        :param list(~pacman.model.graphs.common.Slice) post_slices:
            The list of slices of the post application vertex
        :param ~pacman.model.graphs.common.Slice pre_vertex_slice:
            The slice of the pre applcation vertex currently being
            considered
        :param ~pacman.model.graphs.common.Slice post_vertex_slice:
<<<<<<< HEAD
        :param synapse_information:
        :type synapse_information: \
            ~spynnaker.pyNN.models.neural_projections.SynapseInformation
        :param int max_stage:
        :param int machine_time_step:
        :param int max_delay_per_stage:
=======
            The slice of the post application vertex currently being
            considered
        :param ~spynnaker.pyNN.models.neural_projections.SynapseInformation \
                synapse_information:
            The synapse information of the connection
        :param int max_stage:
            The maximum delay stage
>>>>>>> d5b28ed8
        """
        self.__delay_generator_data[pre_vertex_slice].append(
            DelayGeneratorData(
                max_row_n_synapses, max_delayed_row_n_synapses,
<<<<<<< HEAD
                pre_slices, post_slices,
                pre_vertex_slice, post_vertex_slice,
                synapse_information, max_stage, max_delay_per_stage,
                machine_time_step))
=======
                pre_slices, post_slices, pre_vertex_slice, post_vertex_slice,
                synapse_information, max_stage, self.__machine_time_step))

    @inject_items({
        "machine_graph": "MemoryMachineGraph",
        "routing_infos": "MemoryRoutingInfos"})
    @overrides(
        AbstractGeneratesDataSpecification.generate_data_specification,
        additional_arguments={"machine_graph", "routing_infos"})
    def generate_data_specification(
            self, spec, placement, machine_graph, routing_infos):
        """
        :param ~pacman.model.graphs.machine.MachineGraph machine_graph:
        :param ~pacman.model.routing_info.RoutingInfo routing_infos:
        """
        # pylint: disable=arguments-differ

        vertex = placement.vertex

        # Reserve memory:
        spec.comment("\nReserving memory space for data regions:\n\n")

        # ###################################################################
        # Reserve SDRAM space for memory areas:
        vertex_slice = vertex.vertex_slice
        n_words_per_stage = int(
            math.ceil(vertex_slice.n_atoms / BITS_PER_WORD))
        delay_params_sz = BYTES_PER_WORD * (
            _DELAY_PARAM_HEADER_WORDS +
            (self.__n_delay_stages * n_words_per_stage))

        spec.reserve_memory_region(
            region=_DELEXT_REGIONS.SYSTEM.value,
            size=SIMULATION_N_BYTES, label='setup')

        spec.reserve_memory_region(
            region=_DELEXT_REGIONS.DELAY_PARAMS.value,
            size=delay_params_sz, label='delay_params')

        spec.reserve_memory_region(
            region=_DELEXT_REGIONS.TDMA_REGION.value,
            size=self.tdma_sdram_size_in_bytes, label="tdma data")

        # reserve region for provenance
        vertex.reserve_provenance_data_region(spec)

        self._write_setup_info(
            spec, self.__machine_time_step, self.__time_scale_factor,
            vertex.get_binary_file_name())

        spec.comment("\n*** Spec for Delay Extension Instance ***\n\n")

        key = routing_infos.get_first_key_from_pre_vertex(
            vertex, SPIKE_PARTITION_ID)

        incoming_key = 0
        incoming_mask = 0
        incoming_edges = machine_graph.get_edges_ending_at_vertex(
            vertex)

        for incoming_edge in incoming_edges:
            incoming_slice = incoming_edge.pre_vertex.vertex_slice
            if (incoming_slice.lo_atom == vertex_slice.lo_atom and
                    incoming_slice.hi_atom == vertex_slice.hi_atom):
                r_info = routing_infos.get_routing_info_for_edge(incoming_edge)
                incoming_key = r_info.first_key
                incoming_mask = r_info.first_mask

        self.write_delay_parameters(
            spec, vertex_slice, key, incoming_key, incoming_mask)

        if vertex_slice in self.__delay_generator_data:
            generator_data = self.__delay_generator_data[vertex_slice]
            expander_size = sum(data.size for data in generator_data)
            expander_size += _EXPANDER_BASE_PARAMS_SIZE
            spec.reserve_memory_region(
                region=_DELEXT_REGIONS.EXPANDER_REGION.value,
                size=expander_size, label='delay_expander')
            spec.switch_write_focus(_DELEXT_REGIONS.EXPANDER_REGION.value)
            spec.write_value(len(generator_data))
            spec.write_value(vertex_slice.lo_atom)
            spec.write_value(vertex_slice.n_atoms)
            for data in generator_data:
                spec.write_array(data.gen_data)

        # add tdma data
        spec.switch_write_focus(_DELEXT_REGIONS.TDMA_REGION.value)
        spec.write_array(self.generate_tdma_data_specification_data(
            self.vertex_slices.index(vertex_slice)))

        # End-of-Spec:
        spec.end_specification()

    def _write_setup_info(
            self, spec, machine_time_step, time_scale_factor, binary_name):
        """
        :param ~data_specification.DataSpecificationGenerator spec:
        :param int machine_time_step:v the machine time step
        :param int time_scale_factor: the time scale factor
        :param str binary_name: the binary name
        """
        # Write this to the system region (to be picked up by the simulation):
        spec.switch_write_focus(_DELEXT_REGIONS.SYSTEM.value)
        spec.write_array(simulation_utilities.get_simulation_header_array(
            binary_name, machine_time_step, time_scale_factor))

    def write_delay_parameters(
            self, spec, vertex_slice, key, incoming_key, incoming_mask):
        """ Generate Delay Parameter data

        :param ~data_specification.DataSpecificationGenerator spec:
        :param ~pacman.model.graphs.common.Slice vertex_slice:
        :param int key:
        :param int incoming_key:
        :param int incoming_mask:
        """
        # pylint: disable=too-many-arguments

        # Write spec with commands to construct required delay region:
        spec.comment("\nWriting Delay Parameters for {} Neurons:\n"
                     .format(vertex_slice.n_atoms))

        # Set the focus to the memory region 2 (delay parameters):
        spec.switch_write_focus(_DELEXT_REGIONS.DELAY_PARAMS.value)

        # Write header info to the memory region:
        # Write Key info for this core and the incoming key and mask:
        if key is None:
            spec.write_value(0)
            spec.write_value(0)
        else:
            spec.write_value(1)
            spec.write_value(data=key)
        spec.write_value(data=incoming_key)
        spec.write_value(data=incoming_mask)

        # Write the number of neurons in the block:
        spec.write_value(data=vertex_slice.n_atoms)

        # Write the number of blocks of delays:
        spec.write_value(data=self.__n_delay_stages)

        # Write the actual delay blocks (create a new one if it doesn't exist)
        if vertex_slice in self.__delay_blocks:
            delay_block = self.__delay_blocks[vertex_slice]
        else:
            delay_block = DelayBlock(
                self.__n_delay_stages, self.__delay_per_stage, vertex_slice)
        spec.write_array(array_values=delay_block.delay_block)

    def get_cpu_usage_for_atoms(self, vertex_slice):
        """
        :param ~pacman.model.graphs.common.Slice vertex_slice:
        :rtype: int
        """
        return self.ESTIMATED_CPU_CYCLES * vertex_slice.n_atoms

    def get_sdram_usage_for_atoms(self, out_edges):
        """
        :param list(.ApplicationEdge) out_edges:
        :rtype: int
        """
        return (
            SYSTEM_BYTES_REQUIREMENT + self.tdma_sdram_size_in_bytes +
            DelayExtensionMachineVertex.get_provenance_data_size(
                DelayExtensionMachineVertex.N_EXTRA_PROVENANCE_DATA_ENTRIES) +
            self._get_size_of_generator_information(out_edges))

    def _get_edge_generator_size(self, synapse_info):
        """ Get the size of the generator data for a given synapse info object

        :param SynapseInformation synapse_info:
        """
        connector = synapse_info.connector
        dynamics = synapse_info.synapse_dynamics
        connector_gen = isinstance(
            connector, AbstractGenerateConnectorOnMachine) and \
            connector.generate_on_machine(
                synapse_info.weights, synapse_info.delays)
        synapse_gen = isinstance(
            dynamics, AbstractGenerateOnMachine)
        if connector_gen and synapse_gen:
            return sum((
                DelayGeneratorData.BASE_SIZE,
                connector.gen_delay_params_size_in_bytes(
                    synapse_info.delays),
                connector.gen_connector_params_size_in_bytes,
            ))
        return 0

    def _get_size_of_generator_information(self, out_edges):
        """ Get the size of the generator data for all edges

        :param list(.ApplicationEdge) out_edges:
        :rtype: int
        """
        gen_on_machine = False
        size = 0
        for out_edge in out_edges:
            if isinstance(out_edge, DelayedApplicationEdge):
                for synapse_info in out_edge.synapse_information:

                    # Get the number of likely vertices
                    max_atoms = out_edge.post_vertex.get_max_atoms_per_core()
                    if out_edge.post_vertex.n_atoms < max_atoms:
                        max_atoms = out_edge.post_vertex.n_atoms
                    n_edge_vertices = int(math.ceil(float(
                        out_edge.post_vertex.n_atoms) / float(max_atoms)))

                    # Get the size
                    gen_size = self._get_edge_generator_size(synapse_info)
                    if gen_size > 0:
                        gen_on_machine = True
                        size += gen_size * n_edge_vertices
        if gen_on_machine:
            size += _EXPANDER_BASE_PARAMS_SIZE
        return size

    def get_dtcm_usage_for_atoms(self, vertex_slice):
        """
        :param ~pacman.model.graphs.common.Slice vertex_slice:
        :rtype: int
        """
        words_per_atom = 11 + 16
        return words_per_atom * BYTES_PER_WORD * vertex_slice.n_atoms
>>>>>>> d5b28ed8

    @overrides(AbstractProvidesOutgoingPartitionConstraints.
               get_outgoing_partition_constraints)
    def get_outgoing_partition_constraints(self, partition):
        return [ContiguousKeyRangeContraint()]

    def gen_on_machine(self, vertex_slice):
        """ Determine if the given slice needs to be generated on the machine

        :param ~pacman.model.graphs.common.Slice vertex_slice:
        :rtype: bool
        """
        return vertex_slice in self.__delay_generator_data

    def delay_generator_data(self, vertex_slice):
        if self.gen_on_machine(vertex_slice):
            return self.__delay_generator_data[vertex_slice]
        else:
            return None<|MERGE_RESOLUTION|>--- conflicted
+++ resolved
@@ -28,16 +28,8 @@
 from spynnaker.pyNN.exceptions import DelayExtensionException
 from .delay_block import DelayBlock
 from .delay_generator_data import DelayGeneratorData
-<<<<<<< HEAD
-=======
 from spynnaker.pyNN.utilities.constants import (
-    SPIKE_PARTITION_ID, POP_TABLE_MAX_ROW_LENGTH)
-from spynnaker.pyNN.models.neural_projections import DelayedApplicationEdge
-from spynnaker.pyNN.models.neural_projections.connectors import (
-    AbstractGenerateConnectorOnMachine)
-from spynnaker.pyNN.models.neuron.synapse_dynamics import (
-    AbstractGenerateOnMachine)
->>>>>>> d5b28ed8
+    POP_TABLE_MAX_ROW_LENGTH)
 
 logger = logging.getLogger(__name__)
 
@@ -167,16 +159,10 @@
                 self.__n_delay_stages, self.__delay_per_stage, vertex_slice)
 
     def add_generator_data(
-<<<<<<< HEAD
-            self, max_row_n_synapses, max_delayed_row_n_synapses,
-            pre_slices, post_slices, pre_vertex_slice, post_vertex_slice,
+            self, max_row_n_synapses, max_delayed_row_n_synapses, pre_slices,
+            post_slices, pre_vertex_slice, post_vertex_slice,
             synapse_information, max_stage, max_delay_per_stage,
             machine_time_step):
-=======
-            self, max_row_n_synapses, max_delayed_row_n_synapses, pre_slices,
-            post_slices, pre_vertex_slice, post_vertex_slice,
-            synapse_information, max_stage):
->>>>>>> d5b28ed8
         """ Add delays for a connection to be generated
 
         :param int max_row_n_synapses:
@@ -191,258 +177,26 @@
             The slice of the pre applcation vertex currently being
             considered
         :param ~pacman.model.graphs.common.Slice post_vertex_slice:
-<<<<<<< HEAD
-        :param synapse_information:
-        :type synapse_information: \
-            ~spynnaker.pyNN.models.neural_projections.SynapseInformation
-        :param int max_stage:
-        :param int machine_time_step:
-        :param int max_delay_per_stage:
-=======
             The slice of the post application vertex currently being
             considered
         :param ~spynnaker.pyNN.models.neural_projections.SynapseInformation \
                 synapse_information:
             The synapse information of the connection
+        :param synapse_information:
+        :type synapse_information: \
+            ~spynnaker.pyNN.models.neural_projections.SynapseInformation
         :param int max_stage:
             The maximum delay stage
->>>>>>> d5b28ed8
+        :param int machine_time_step: sim machine time step
+        :param int max_delay_per_stage: max delay per stage
         """
         self.__delay_generator_data[pre_vertex_slice].append(
             DelayGeneratorData(
                 max_row_n_synapses, max_delayed_row_n_synapses,
-<<<<<<< HEAD
                 pre_slices, post_slices,
                 pre_vertex_slice, post_vertex_slice,
                 synapse_information, max_stage, max_delay_per_stage,
                 machine_time_step))
-=======
-                pre_slices, post_slices, pre_vertex_slice, post_vertex_slice,
-                synapse_information, max_stage, self.__machine_time_step))
-
-    @inject_items({
-        "machine_graph": "MemoryMachineGraph",
-        "routing_infos": "MemoryRoutingInfos"})
-    @overrides(
-        AbstractGeneratesDataSpecification.generate_data_specification,
-        additional_arguments={"machine_graph", "routing_infos"})
-    def generate_data_specification(
-            self, spec, placement, machine_graph, routing_infos):
-        """
-        :param ~pacman.model.graphs.machine.MachineGraph machine_graph:
-        :param ~pacman.model.routing_info.RoutingInfo routing_infos:
-        """
-        # pylint: disable=arguments-differ
-
-        vertex = placement.vertex
-
-        # Reserve memory:
-        spec.comment("\nReserving memory space for data regions:\n\n")
-
-        # ###################################################################
-        # Reserve SDRAM space for memory areas:
-        vertex_slice = vertex.vertex_slice
-        n_words_per_stage = int(
-            math.ceil(vertex_slice.n_atoms / BITS_PER_WORD))
-        delay_params_sz = BYTES_PER_WORD * (
-            _DELAY_PARAM_HEADER_WORDS +
-            (self.__n_delay_stages * n_words_per_stage))
-
-        spec.reserve_memory_region(
-            region=_DELEXT_REGIONS.SYSTEM.value,
-            size=SIMULATION_N_BYTES, label='setup')
-
-        spec.reserve_memory_region(
-            region=_DELEXT_REGIONS.DELAY_PARAMS.value,
-            size=delay_params_sz, label='delay_params')
-
-        spec.reserve_memory_region(
-            region=_DELEXT_REGIONS.TDMA_REGION.value,
-            size=self.tdma_sdram_size_in_bytes, label="tdma data")
-
-        # reserve region for provenance
-        vertex.reserve_provenance_data_region(spec)
-
-        self._write_setup_info(
-            spec, self.__machine_time_step, self.__time_scale_factor,
-            vertex.get_binary_file_name())
-
-        spec.comment("\n*** Spec for Delay Extension Instance ***\n\n")
-
-        key = routing_infos.get_first_key_from_pre_vertex(
-            vertex, SPIKE_PARTITION_ID)
-
-        incoming_key = 0
-        incoming_mask = 0
-        incoming_edges = machine_graph.get_edges_ending_at_vertex(
-            vertex)
-
-        for incoming_edge in incoming_edges:
-            incoming_slice = incoming_edge.pre_vertex.vertex_slice
-            if (incoming_slice.lo_atom == vertex_slice.lo_atom and
-                    incoming_slice.hi_atom == vertex_slice.hi_atom):
-                r_info = routing_infos.get_routing_info_for_edge(incoming_edge)
-                incoming_key = r_info.first_key
-                incoming_mask = r_info.first_mask
-
-        self.write_delay_parameters(
-            spec, vertex_slice, key, incoming_key, incoming_mask)
-
-        if vertex_slice in self.__delay_generator_data:
-            generator_data = self.__delay_generator_data[vertex_slice]
-            expander_size = sum(data.size for data in generator_data)
-            expander_size += _EXPANDER_BASE_PARAMS_SIZE
-            spec.reserve_memory_region(
-                region=_DELEXT_REGIONS.EXPANDER_REGION.value,
-                size=expander_size, label='delay_expander')
-            spec.switch_write_focus(_DELEXT_REGIONS.EXPANDER_REGION.value)
-            spec.write_value(len(generator_data))
-            spec.write_value(vertex_slice.lo_atom)
-            spec.write_value(vertex_slice.n_atoms)
-            for data in generator_data:
-                spec.write_array(data.gen_data)
-
-        # add tdma data
-        spec.switch_write_focus(_DELEXT_REGIONS.TDMA_REGION.value)
-        spec.write_array(self.generate_tdma_data_specification_data(
-            self.vertex_slices.index(vertex_slice)))
-
-        # End-of-Spec:
-        spec.end_specification()
-
-    def _write_setup_info(
-            self, spec, machine_time_step, time_scale_factor, binary_name):
-        """
-        :param ~data_specification.DataSpecificationGenerator spec:
-        :param int machine_time_step:v the machine time step
-        :param int time_scale_factor: the time scale factor
-        :param str binary_name: the binary name
-        """
-        # Write this to the system region (to be picked up by the simulation):
-        spec.switch_write_focus(_DELEXT_REGIONS.SYSTEM.value)
-        spec.write_array(simulation_utilities.get_simulation_header_array(
-            binary_name, machine_time_step, time_scale_factor))
-
-    def write_delay_parameters(
-            self, spec, vertex_slice, key, incoming_key, incoming_mask):
-        """ Generate Delay Parameter data
-
-        :param ~data_specification.DataSpecificationGenerator spec:
-        :param ~pacman.model.graphs.common.Slice vertex_slice:
-        :param int key:
-        :param int incoming_key:
-        :param int incoming_mask:
-        """
-        # pylint: disable=too-many-arguments
-
-        # Write spec with commands to construct required delay region:
-        spec.comment("\nWriting Delay Parameters for {} Neurons:\n"
-                     .format(vertex_slice.n_atoms))
-
-        # Set the focus to the memory region 2 (delay parameters):
-        spec.switch_write_focus(_DELEXT_REGIONS.DELAY_PARAMS.value)
-
-        # Write header info to the memory region:
-        # Write Key info for this core and the incoming key and mask:
-        if key is None:
-            spec.write_value(0)
-            spec.write_value(0)
-        else:
-            spec.write_value(1)
-            spec.write_value(data=key)
-        spec.write_value(data=incoming_key)
-        spec.write_value(data=incoming_mask)
-
-        # Write the number of neurons in the block:
-        spec.write_value(data=vertex_slice.n_atoms)
-
-        # Write the number of blocks of delays:
-        spec.write_value(data=self.__n_delay_stages)
-
-        # Write the actual delay blocks (create a new one if it doesn't exist)
-        if vertex_slice in self.__delay_blocks:
-            delay_block = self.__delay_blocks[vertex_slice]
-        else:
-            delay_block = DelayBlock(
-                self.__n_delay_stages, self.__delay_per_stage, vertex_slice)
-        spec.write_array(array_values=delay_block.delay_block)
-
-    def get_cpu_usage_for_atoms(self, vertex_slice):
-        """
-        :param ~pacman.model.graphs.common.Slice vertex_slice:
-        :rtype: int
-        """
-        return self.ESTIMATED_CPU_CYCLES * vertex_slice.n_atoms
-
-    def get_sdram_usage_for_atoms(self, out_edges):
-        """
-        :param list(.ApplicationEdge) out_edges:
-        :rtype: int
-        """
-        return (
-            SYSTEM_BYTES_REQUIREMENT + self.tdma_sdram_size_in_bytes +
-            DelayExtensionMachineVertex.get_provenance_data_size(
-                DelayExtensionMachineVertex.N_EXTRA_PROVENANCE_DATA_ENTRIES) +
-            self._get_size_of_generator_information(out_edges))
-
-    def _get_edge_generator_size(self, synapse_info):
-        """ Get the size of the generator data for a given synapse info object
-
-        :param SynapseInformation synapse_info:
-        """
-        connector = synapse_info.connector
-        dynamics = synapse_info.synapse_dynamics
-        connector_gen = isinstance(
-            connector, AbstractGenerateConnectorOnMachine) and \
-            connector.generate_on_machine(
-                synapse_info.weights, synapse_info.delays)
-        synapse_gen = isinstance(
-            dynamics, AbstractGenerateOnMachine)
-        if connector_gen and synapse_gen:
-            return sum((
-                DelayGeneratorData.BASE_SIZE,
-                connector.gen_delay_params_size_in_bytes(
-                    synapse_info.delays),
-                connector.gen_connector_params_size_in_bytes,
-            ))
-        return 0
-
-    def _get_size_of_generator_information(self, out_edges):
-        """ Get the size of the generator data for all edges
-
-        :param list(.ApplicationEdge) out_edges:
-        :rtype: int
-        """
-        gen_on_machine = False
-        size = 0
-        for out_edge in out_edges:
-            if isinstance(out_edge, DelayedApplicationEdge):
-                for synapse_info in out_edge.synapse_information:
-
-                    # Get the number of likely vertices
-                    max_atoms = out_edge.post_vertex.get_max_atoms_per_core()
-                    if out_edge.post_vertex.n_atoms < max_atoms:
-                        max_atoms = out_edge.post_vertex.n_atoms
-                    n_edge_vertices = int(math.ceil(float(
-                        out_edge.post_vertex.n_atoms) / float(max_atoms)))
-
-                    # Get the size
-                    gen_size = self._get_edge_generator_size(synapse_info)
-                    if gen_size > 0:
-                        gen_on_machine = True
-                        size += gen_size * n_edge_vertices
-        if gen_on_machine:
-            size += _EXPANDER_BASE_PARAMS_SIZE
-        return size
-
-    def get_dtcm_usage_for_atoms(self, vertex_slice):
-        """
-        :param ~pacman.model.graphs.common.Slice vertex_slice:
-        :rtype: int
-        """
-        words_per_atom = 11 + 16
-        return words_per_atom * BYTES_PER_WORD * vertex_slice.n_atoms
->>>>>>> d5b28ed8
 
     @overrides(AbstractProvidesOutgoingPartitionConstraints.
                get_outgoing_partition_constraints)
