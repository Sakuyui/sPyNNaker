--- conflicted
+++ resolved
@@ -202,7 +202,6 @@
     def get_outgoing_partition_constraints(self, partition):
         return [ContiguousKeyRangeContraint()]
 
-<<<<<<< HEAD
     def gen_on_machine(self, vertex_slice):
         """ Determine if the given slice needs to be generated on the machine
 
@@ -211,12 +210,7 @@
         """
         return vertex_slice in self.__delay_generator_data
 
-    def delay_generator_data(self, vertex_slice):
-        if self.gen_on_machine(vertex_slice):
-=======
-    def delay_generator_data(self, vertex_slice):
         if vertex_slice in self.__delay_generator_data:
->>>>>>> dd2a31af
             return self.__delay_generator_data[vertex_slice]
         else:
             return None