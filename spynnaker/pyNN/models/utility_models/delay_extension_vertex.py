from spinn_front_end_common.abstract_models.abstract_data_specable_vertex \
    import AbstractDataSpecableVertex
from spinn_front_end_common.utilities import packet_conversions
from spinn_front_end_common.utilities import constants as common_constants

from spynnaker.pyNN.utilities import constants
<<<<<<< HEAD
from spynnaker.pyNN.models.abstract_models.abstract_population_recordable_vertex \
    import AbstractPopulationRecordableVertex
=======
from spynnaker.pyNN.utilities import packet_conversions
>>>>>>> 83915a0e
from spynnaker.pyNN.models.neural_projections.delay_partitionable_edge import \
    DelayPartitionableEdge
from spynnaker.pyNN import exceptions
from spynnaker.pyNN import model_binaries

from pacman.model.partitionable_graph.abstract_partitionable_vertex \
    import AbstractPartitionableVertex
<<<<<<< HEAD
=======
from spynnaker.pyNN import exceptions
>>>>>>> 83915a0e
from pacman.model.constraints.partitioner_same_size_as_vertex_constraint \
    import PartitionerSameSizeAsVertexConstraint

from data_specification.data_specification_generator import \
    DataSpecificationGenerator

import copy
import os
import logging
from enum import Enum

from math import ceil
import math

logger = logging.getLogger(__name__)


<<<<<<< HEAD
class DelayExtensionVertex(AbstractPopulationRecordableVertex,
                           AbstractPartitionableVertex,
=======
class DelayExtensionVertex(AbstractPartitionableVertex,
>>>>>>> 83915a0e
                           AbstractDataSpecableVertex):
    """
    Instance of this class provide delays to incoming spikes in multiples
    of the maximum delays of a neuron (typically 16 or 32)
    """

    CORE_APP_IDENTIFIER = constants.DELAY_EXTENSION_CORE_APPLICATION_ID

    _DELAY_EXTENSION_REGIONS = Enum(
        value="DELAY_EXTENSION_REGIONS",
        names=[('SYSTEM', 0),
               ('DELAY_PARAMS', 1),
               ('SPIKE_HISTORY', 2)])

    def __init__(self, n_neurons, max_delay_per_neuron, source_vertex,
                 machine_time_step, timescale_factor, constraints=None,
                 label="DelayExtension"):
        """
        Creates a new DelayExtension Object.
        """

        AbstractPartitionableVertex.__init__(self, n_atoms=n_neurons,
                                             constraints=constraints,
                                             label=label,
                                             max_atoms_per_core=256)
<<<<<<< HEAD
        AbstractPopulationRecordableVertex.__init__(self, machine_time_step,
                label=label)
        AbstractDataSpecableVertex.__init__(self, label=label,
                                            machine_time_step=machine_time_step)
=======
        AbstractDataSpecableVertex.__init__(
            self, label=label, n_atoms=n_neurons,
            machine_time_step=machine_time_step,
            timescale_factor=timescale_factor)
>>>>>>> 83915a0e

        self._max_delay_per_neuron = max_delay_per_neuron
        self._max_stages = 0
        self._source_vertex = source_vertex
        joint_constrant = PartitionerSameSizeAsVertexConstraint(source_vertex)
        self.add_constraint(joint_constrant)

    @property
    def model_name(self):
        """
        Return a string representing a label for this class.
        """
        return "DelayExtension"

    @property
    def max_stages(self):
        """ The maximum number of delay stages required by any connection
            out of this delay extension vertex
        """
        return self._max_stages

    @max_stages.setter
    def max_stages(self, max_stages):
        self._max_stages = max_stages

    @property
    def max_delay_per_neuron(self):
        return self._max_delay_per_neuron

    # noinspection PyUnusedLocal
    @staticmethod
    def get_spikes_per_timestep(lo_atom, hi_atom, machine_time_step):
        # TODO: More accurate calculation of bounds
        return 200

    @staticmethod
    def get_spike_block_row_length(n_atoms):
        return int(math.ceil(n_atoms / common_constants.BITS_PER_WORD))

    @staticmethod
    def get_spike_region_bytes(spike_block_row_length, no_active_timesteps):
        return spike_block_row_length * no_active_timesteps * 4

    def get_spike_buffer_size(self, lo_atom, hi_atom):
        """
        Gets the size of the spike buffer for a range of neurons and time steps
        """
        if not self._record:
            return 0
        out_spikes_bytes = int(ceil((hi_atom - lo_atom + 1) / 32.0)) * 4
        return self.get_recording_region_size(out_spikes_bytes)

    @staticmethod
    def get_block_index_bytes(no_active_timesteps):
        return (constants.BLOCK_INDEX_HEADER_WORDS + (no_active_timesteps
                * constants.BLOCK_INDEX_ROW_WORDS)) * 4

    def generate_data_spec(self, subvertex, placement, sub_graph, graph,
<<<<<<< HEAD
                           routing_info, hostname, graph_mapper, report_folder,
                           write_text_specs,
                           application_run_time_folder):
=======
                           routing_info, hostname, graph_mapper,
                           report_folder):
>>>>>>> 83915a0e
        """
        Model-specific construction of the data blocks necessary to build a
        single Delay Extension Block on one core.
        """
        data_writer, report_writer = \
            self.get_data_spec_file_writers(
                placement.x, placement.y, placement.p, hostname, report_folder,
                write_text_specs, application_run_time_folder)

        spec = DataSpecificationGenerator(data_writer, report_writer)

        # Reserve memory:
        spec.comment("\nReserving memory space for data regions:\n\n")

        # ###################################################################
        # Reserve SDRAM space for memory areas:

        delay_params_header_words = 3

        vertex_slice = graph_mapper.get_subvertex_slice(subvertex)

        n_atoms = vertex_slice.hi_atom - vertex_slice.lo_atom + 1
        block_len_words = int(ceil(n_atoms / 32.0))
        num_delay_blocks, delay_blocks = self.get_delay_blocks(
            subvertex, sub_graph, graph_mapper)
        delay_params_sz = 4 * (delay_params_header_words
                               + (num_delay_blocks * block_len_words))

        spec.reserve_memory_region(
            region=self._DELAY_EXTENSION_REGIONS.SYSTEM.value,
            size=constants.SETUP_SIZE, label='setup')

        spec.reserve_memory_region(
            region=self._DELAY_EXTENSION_REGIONS.DELAY_PARAMS.value,
            size=delay_params_sz, label='delay_params')

        self.write_setup_info(spec, 0)

        spec.comment("\n*** Spec for Delay Extension Instance ***\n\n")

<<<<<<< HEAD
        self.write_delay_parameters(
            spec, placement.x, placement.y, placement.p, num_delay_blocks,
            delay_blocks, vertex_slice)
=======
        self.write_delay_parameters(spec, placement.x, placement.y,
                                    placement.p, subvertex, num_delay_blocks,
                                    delay_blocks, vertex_slice)
>>>>>>> 83915a0e
        # End-of-Spec:
        spec.end_specification()
        data_writer.close()

    def write_setup_info(self, spec, spike_history_region_sz):
        """
        """
<<<<<<< HEAD

        # Write this to the system region (to be picked up by the simulation):
        self._write_basic_setup_info(spec, self.CORE_APP_IDENTIFIER,
                                     self._DELAY_EXTENSION_REGIONS.SYSTEM.value)
=======
        recording_info = 0xBEEF0000

        # Write this to the system region (to be picked up by the simulation):
        self._write_basic_setup_info(spec, self.CORE_APP_IDENTIFIER)
        spec.switch_write_focus(
            region=self._DELAY_EXTENSION_REGIONS.SYSTEM.value)
        spec.write_value(data=recording_info)
        spec.write_value(data=spike_history_region_sz)
        spec.write_value(data=0)
        spec.write_value(data=0)
>>>>>>> 83915a0e

    def get_delay_blocks(self, subvertex, sub_graph, graph_mapper):

        # Create empty list of words to fill in with delay data:
        vertex_slice = graph_mapper.get_subvertex_slice(subvertex)
        n_atoms = (vertex_slice.hi_atom - vertex_slice.lo_atom) + 1

        num_words_per_row = int(ceil(n_atoms / 32.0))
        one_block = [0] * num_words_per_row
        delay_block = list()
        num_delay_blocks = 0

        for subedge in sub_graph.outgoing_subedges_from_subvertex(subvertex):
            subedge_assocated_edge = \
                graph_mapper.get_partitionable_edge_from_partitioned_edge(
<<<<<<< HEAD
                        subedge)
=======
                    subedge)
>>>>>>> 83915a0e
            if not isinstance(subedge_assocated_edge, DelayPartitionableEdge):
                raise exceptions.DelayExtensionException(
                    "One of the incoming subedges is not a subedge of a"
                    " DelayPartitionableEdge")

            # Loop through each possible delay block
            dest = subedge.post_subvertex
            source_vertex_slice = graph_mapper.get_subvertex_slice(subvertex)
            dest_vertex_slice = graph_mapper.get_subvertex_slice(dest)
<<<<<<< HEAD
            synapse_list = \
                graph_mapper.\
                get_partitionable_edge_from_partitioned_edge(subedge).\
                synapse_list.create_atom_sublist(source_vertex_slice,
                                                 dest_vertex_slice)
            for b in range(constants.MAX_DELAY_BLOCKS):
                min_delay = (b * self._max_delay_per_neuron) + 1
                max_delay = min_delay + self._max_delay_per_neuron
                delay_list = synapse_list.get_delay_sublist(min_delay,
                                                            max_delay)
                row_count = 0
                for row in delay_list:
                    if len(row.target_indices) != 0:

                        # Fix the length of the list
                        num_delay_blocks = max(b + 1, num_delay_blocks)
                        while num_delay_blocks > len(delay_block):
                            delay_block.append(copy.copy(one_block))

                        # This source neurons has synapses in the current delay
                        # range. So set the bit in the delay_block:
                        word_id = int(row_count / 32)
                        bit_id = row_count - (word_id * 32)

                        #logger.debug("Adding delay for block {}, atom {}"
                        #        .format(b, row_count))

                        delay_block[b][word_id] |= (1 << bit_id)
                    row_count += 1
=======
            partitionable_edge = graph_mapper.\
                get_partitionable_edge_from_partitioned_edge(subedge)
            synapse_list = partitionable_edge.synapse_list.create_atom_sublist(
                source_vertex_slice, dest_vertex_slice)
            rows = synapse_list.get_rows()

            for (source_id, row) in zip(range(len(rows)), rows):
                for delay in row.delays:
                    stage = int(math.floor((delay - 1)
                                           / self.max_delay_per_neuron)) - 1
                    num_delay_blocks = max(stage + 1, num_delay_blocks)
                    if num_delay_blocks > self._max_stages:
                        raise Exception(
                            "Too many stages ({} of {}) have been"
                            " created for delay extension {}".format(
                                num_delay_blocks, self._max_stages,
                                self._label))
                    while num_delay_blocks > len(delay_block):
                        delay_block.append(copy.copy(one_block))

                    # This source neurons has synapses in the current delay
                    # range. So set the bit in the delay_block:
                    word_id = int(source_id / 32)
                    bit_id = source_id - (word_id * 32)
                    delay_block[stage][word_id] |= (1 << bit_id)

>>>>>>> 83915a0e
        return num_delay_blocks, delay_block

    def write_delay_parameters(self, spec, processor_chip_x, processor_chip_y,
                               processor_id, num_delay_blocks, delay_block,
                               vertex_slice):
        """
        Generate Delay Parameter data (region 2):
        """

        n_atoms = (vertex_slice.hi_atom - vertex_slice.lo_atom) + 1

        # Write spec with commands to construct required delay region:
        spec.comment("\nWriting Delay Parameters for {} Neurons:\n"
                     .format(n_atoms))

        # Set the focus to the memory region 2 (delay parameters):
        spec.switch_write_focus(
            region=self._DELAY_EXTENSION_REGIONS.DELAY_PARAMS.value)

        # Write header info to the memory region:
        # Write Key info for this core:
        population_identity = \
            packet_conversions.get_key_from_coords(processor_chip_x,
                                                   processor_chip_y,
                                                   processor_id)
        spec.write_value(data=population_identity)

        # Write the number of neurons in the block:
        spec.write_value(data=n_atoms)

        # Write the number of blocks of delays:
        spec.write_value(data=num_delay_blocks)

        # Write the actual delay blocks
        for i in range(0, num_delay_blocks):
            spec.write_array(array_values=delay_block[i])

    # inherited from partitionable vertex
    def get_cpu_usage_for_atoms(self, vertex_slice, graph):
        n_atoms = (vertex_slice.hi_atom - vertex_slice.lo_atom) + 1
        return 128 * n_atoms

    def get_sdram_usage_for_atoms(self, vertex_slice, graph):
        # TODO: Fill this in
        return 0

    def get_dtcm_usage_for_atoms(self, vertex_slice, graph):
        n_atoms = (vertex_slice.hi_atom - vertex_slice.lo_atom) + 1
        return (44 + (16 * 4)) * n_atoms

    def get_binary_file_name(self):
        # Rebuild executable name
        binary_name = os.path.join(os.path.dirname(model_binaries.__file__),
                                   'delay_extension.aplx')
        return binary_name<|MERGE_RESOLUTION|>--- conflicted
+++ resolved
@@ -1,49 +1,34 @@
+from math import ceil
+import copy
+import math
+import logging
+
+from enum import Enum
+
 from spinn_front_end_common.abstract_models.abstract_data_specable_vertex \
     import AbstractDataSpecableVertex
 from spinn_front_end_common.utilities import packet_conversions
 from spinn_front_end_common.utilities import constants as common_constants
 
 from spynnaker.pyNN.utilities import constants
-<<<<<<< HEAD
-from spynnaker.pyNN.models.abstract_models.abstract_population_recordable_vertex \
-    import AbstractPopulationRecordableVertex
-=======
-from spynnaker.pyNN.utilities import packet_conversions
->>>>>>> 83915a0e
+
 from spynnaker.pyNN.models.neural_projections.delay_partitionable_edge import \
     DelayPartitionableEdge
 from spynnaker.pyNN import exceptions
-from spynnaker.pyNN import model_binaries
 
 from pacman.model.partitionable_graph.abstract_partitionable_vertex \
     import AbstractPartitionableVertex
-<<<<<<< HEAD
-=======
-from spynnaker.pyNN import exceptions
->>>>>>> 83915a0e
 from pacman.model.constraints.partitioner_same_size_as_vertex_constraint \
     import PartitionerSameSizeAsVertexConstraint
 
 from data_specification.data_specification_generator import \
     DataSpecificationGenerator
 
-import copy
-import os
-import logging
-from enum import Enum
-
-from math import ceil
-import math
 
 logger = logging.getLogger(__name__)
 
 
-<<<<<<< HEAD
-class DelayExtensionVertex(AbstractPopulationRecordableVertex,
-                           AbstractPartitionableVertex,
-=======
 class DelayExtensionVertex(AbstractPartitionableVertex,
->>>>>>> 83915a0e
                            AbstractDataSpecableVertex):
     """
     Instance of this class provide delays to incoming spikes in multiples
@@ -69,17 +54,10 @@
                                              constraints=constraints,
                                              label=label,
                                              max_atoms_per_core=256)
-<<<<<<< HEAD
-        AbstractPopulationRecordableVertex.__init__(self, machine_time_step,
-                label=label)
-        AbstractDataSpecableVertex.__init__(self, label=label,
-                                            machine_time_step=machine_time_step)
-=======
         AbstractDataSpecableVertex.__init__(
             self, label=label, n_atoms=n_neurons,
             machine_time_step=machine_time_step,
             timescale_factor=timescale_factor)
->>>>>>> 83915a0e
 
         self._max_delay_per_neuron = max_delay_per_neuron
         self._max_stages = 0
@@ -138,14 +116,9 @@
                 * constants.BLOCK_INDEX_ROW_WORDS)) * 4
 
     def generate_data_spec(self, subvertex, placement, sub_graph, graph,
-<<<<<<< HEAD
                            routing_info, hostname, graph_mapper, report_folder,
                            write_text_specs,
                            application_run_time_folder):
-=======
-                           routing_info, hostname, graph_mapper,
-                           report_folder):
->>>>>>> 83915a0e
         """
         Model-specific construction of the data blocks necessary to build a
         single Delay Extension Block on one core.
@@ -186,15 +159,9 @@
 
         spec.comment("\n*** Spec for Delay Extension Instance ***\n\n")
 
-<<<<<<< HEAD
         self.write_delay_parameters(
-            spec, placement.x, placement.y, placement.p, num_delay_blocks,
+            spec, placement.x, placement.y, placement.p, subvertex, num_delay_blocks,
             delay_blocks, vertex_slice)
-=======
-        self.write_delay_parameters(spec, placement.x, placement.y,
-                                    placement.p, subvertex, num_delay_blocks,
-                                    delay_blocks, vertex_slice)
->>>>>>> 83915a0e
         # End-of-Spec:
         spec.end_specification()
         data_writer.close()
@@ -202,26 +169,13 @@
     def write_setup_info(self, spec, spike_history_region_sz):
         """
         """
-<<<<<<< HEAD
 
         # Write this to the system region (to be picked up by the simulation):
         self._write_basic_setup_info(spec, self.CORE_APP_IDENTIFIER,
                                      self._DELAY_EXTENSION_REGIONS.SYSTEM.value)
-=======
-        recording_info = 0xBEEF0000
-
-        # Write this to the system region (to be picked up by the simulation):
-        self._write_basic_setup_info(spec, self.CORE_APP_IDENTIFIER)
-        spec.switch_write_focus(
-            region=self._DELAY_EXTENSION_REGIONS.SYSTEM.value)
-        spec.write_value(data=recording_info)
-        spec.write_value(data=spike_history_region_sz)
-        spec.write_value(data=0)
-        spec.write_value(data=0)
->>>>>>> 83915a0e
 
     def get_delay_blocks(self, subvertex, sub_graph, graph_mapper):
-
+        
         # Create empty list of words to fill in with delay data:
         vertex_slice = graph_mapper.get_subvertex_slice(subvertex)
         n_atoms = (vertex_slice.hi_atom - vertex_slice.lo_atom) + 1
@@ -234,11 +188,7 @@
         for subedge in sub_graph.outgoing_subedges_from_subvertex(subvertex):
             subedge_assocated_edge = \
                 graph_mapper.get_partitionable_edge_from_partitioned_edge(
-<<<<<<< HEAD
-                        subedge)
-=======
                     subedge)
->>>>>>> 83915a0e
             if not isinstance(subedge_assocated_edge, DelayPartitionableEdge):
                 raise exceptions.DelayExtensionException(
                     "One of the incoming subedges is not a subedge of a"
@@ -248,37 +198,6 @@
             dest = subedge.post_subvertex
             source_vertex_slice = graph_mapper.get_subvertex_slice(subvertex)
             dest_vertex_slice = graph_mapper.get_subvertex_slice(dest)
-<<<<<<< HEAD
-            synapse_list = \
-                graph_mapper.\
-                get_partitionable_edge_from_partitioned_edge(subedge).\
-                synapse_list.create_atom_sublist(source_vertex_slice,
-                                                 dest_vertex_slice)
-            for b in range(constants.MAX_DELAY_BLOCKS):
-                min_delay = (b * self._max_delay_per_neuron) + 1
-                max_delay = min_delay + self._max_delay_per_neuron
-                delay_list = synapse_list.get_delay_sublist(min_delay,
-                                                            max_delay)
-                row_count = 0
-                for row in delay_list:
-                    if len(row.target_indices) != 0:
-
-                        # Fix the length of the list
-                        num_delay_blocks = max(b + 1, num_delay_blocks)
-                        while num_delay_blocks > len(delay_block):
-                            delay_block.append(copy.copy(one_block))
-
-                        # This source neurons has synapses in the current delay
-                        # range. So set the bit in the delay_block:
-                        word_id = int(row_count / 32)
-                        bit_id = row_count - (word_id * 32)
-
-                        #logger.debug("Adding delay for block {}, atom {}"
-                        #        .format(b, row_count))
-
-                        delay_block[b][word_id] |= (1 << bit_id)
-                    row_count += 1
-=======
             partitionable_edge = graph_mapper.\
                 get_partitionable_edge_from_partitioned_edge(subedge)
             synapse_list = partitionable_edge.synapse_list.create_atom_sublist(
@@ -305,12 +224,11 @@
                     bit_id = source_id - (word_id * 32)
                     delay_block[stage][word_id] |= (1 << bit_id)
 
->>>>>>> 83915a0e
         return num_delay_blocks, delay_block
 
     def write_delay_parameters(self, spec, processor_chip_x, processor_chip_y,
-                               processor_id, num_delay_blocks, delay_block,
-                               vertex_slice):
+                               processor_id, subvertex, num_delay_blocks,
+                               delay_block, vertex_slice):
         """
         Generate Delay Parameter data (region 2):
         """
@@ -357,7 +275,4 @@
         return (44 + (16 * 4)) * n_atoms
 
     def get_binary_file_name(self):
-        # Rebuild executable name
-        binary_name = os.path.join(os.path.dirname(model_binaries.__file__),
-                                   'delay_extension.aplx')
-        return binary_name+        return "delay_extension.aplx"