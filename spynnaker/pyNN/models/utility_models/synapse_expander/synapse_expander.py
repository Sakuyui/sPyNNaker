# Copyright (c) 2017-2019 The University of Manchester
#
# This program is free software: you can redistribute it and/or modify
# it under the terms of the GNU General Public License as published by
# the Free Software Foundation, either version 3 of the License, or
# (at your option) any later version.
#
# This program is distributed in the hope that it will be useful,
# but WITHOUT ANY WARRANTY; without even the implied warranty of
# MERCHANTABILITY or FITNESS FOR A PARTICULAR PURPOSE.  See the
# GNU General Public License for more details.
#
# You should have received a copy of the GNU General Public License
# along with this program.  If not, see <http://www.gnu.org/licenses/>.

import logging
import os
from six import iteritems
from spinn_utilities.progress_bar import ProgressBar
from spinn_utilities.make_tools.replacer import Replacer
from spinnman.model import ExecutableTargets
from spinnman.model.enums import CPUState
from spinn_front_end_common.utilities import globals_variables
from spynnaker.pyNN.exceptions import SpynnakerException
from spynnaker.pyNN.models.neuron import AbstractPopulationVertex
from spynnaker.pyNN.models.utility_models.delays import DelayExtensionVertex

logger = logging.getLogger(__name__)

SYNAPSE_EXPANDER = "synapse_expander.aplx"
DELAY_EXPANDER = "delay_expander.aplx"


def synapse_expander(
        app_graph, placements, transceiver, provenance_file_path,
        executable_finder):
    """ Run the synapse expander.

    .. note::
        Needs to be done after data has been loaded.

    :param ~pacman.model.graphs.application.ApplicationGraph app_graph:
        The graph containing the vertices that might need expanding.
    :param ~pacman.model.placements.Placements placements:
        Where all vertices are on the machine.
    :param ~spinnman.transceiver.Transceiver transceiver:
        How to talk to the machine.
    :param str provenance_file_path: Where provenance data should be written.
    :param executable_finder:
        How to find the synapse expander binaries.
    :type executable_finder:
        ~spinn_utilities.executable_finder.ExecutableFinder
    """

    synapse_bin = executable_finder.get_executable_path(SYNAPSE_EXPANDER)
    delay_bin = executable_finder.get_executable_path(DELAY_EXPANDER)

    progress = ProgressBar(len(app_graph.vertices) + 2, "Expanding Synapses")

    # Find the places where the synapse expander and delay receivers should run
    expander_cores, expanded_pop_vertices = _plan_expansion(
        app_graph, placements, synapse_bin, delay_bin, progress)

    # Launch the delay receivers
    expander_app_id = transceiver.app_id_tracker.get_new_id()
    transceiver.execute_application(expander_cores, expander_app_id)
    progress.update()

    # Wait for everything to finish
    finished = False
    try:
        transceiver.wait_for_cores_to_be_in_state(
            expander_cores.all_core_subsets, expander_app_id,
            [CPUState.FINISHED])
        progress.update()
        finished = True
        _fill_in_connection_data(
            expanded_pop_vertices, placements, transceiver)
        _extract_iobuf(expander_cores, transceiver, provenance_file_path)
        progress.end()
    except Exception:  # pylint: disable=broad-except
        logger.exception("Synapse expander has failed")
        _handle_failure(
            expander_cores, transceiver, provenance_file_path)
    finally:
        transceiver.stop_application(expander_app_id)
        transceiver.app_id_tracker.free_id(expander_app_id)

        if not finished:
            raise SpynnakerException(
                "The synapse expander failed to complete")


def _plan_expansion(app_graph, placements, synapse_expander_bin,
                    delay_expander_bin, progress):
    expander_cores = ExecutableTargets()
    expanded_pop_vertices = list()

    for vertex in progress.over(app_graph.vertices, finish_at_end=False):
        # Add all machine vertices of the population vertex to ones
        # that need synapse expansion
        if isinstance(vertex, AbstractPopulationVertex):
            gen_on_machine = False
            for m_vertex in vertex.machine_vertices:
                if vertex.gen_on_machine(m_vertex.vertex_slice):
                    placement = placements.get_placement_of_vertex(m_vertex)
                    expander_cores.add_processor(
                        synapse_expander_bin,
                        placement.x, placement.y, placement.p)
                    gen_on_machine = True
            if gen_on_machine:
                expanded_pop_vertices.append(vertex)
        elif isinstance(vertex, DelayExtensionVertex):
            for m_vertex in vertex.machine_vertices:
                if vertex.gen_on_machine(m_vertex.vertex_slice):
                    placement = placements.get_placement_of_vertex(m_vertex)
                    expander_cores.add_processor(
                        delay_expander_bin,
                        placement.x, placement.y, placement.p)

    return expander_cores, expanded_pop_vertices


def _extract_iobuf(expander_cores, transceiver, provenance_file_path,
                   display=False):
    """ Extract IOBuf from the cores
    """
    io_buffers = transceiver.get_iobuf(expander_cores.all_core_subsets)
    core_to_replacer = dict()
    for binary in expander_cores.binaries:
        replacer = Replacer(binary)
        for core_subset in expander_cores.get_cores_for_binary(binary):
            x = core_subset.x
            y = core_subset.y
            for p in core_subset.processor_ids:
                core_to_replacer[x, y, p] = replacer

    for io_buf in io_buffers:
        file_path = os.path.join(
            provenance_file_path, "expander_{}_{}_{}.txt".format(
                io_buf.x, io_buf.y, io_buf.p))
        replacer = core_to_replacer[io_buf.x, io_buf.y, io_buf.p]
        text = ""
        for line in io_buf.iobuf.split("\n"):
            text += replacer.replace(line) + "\n"
        with open(file_path, "w") as writer:
            writer.write(text)
        if display:
            print("{}:{}:{} {}".format(io_buf.x, io_buf.y, io_buf.p, text))


def _handle_failure(expander_cores, transceiver, provenance_file_path):
    """ Handle failure of the expander

    :param expander_cores:
    :param transceiver:
    :param provenance_file_path:
    :rtype: None
    """
    core_subsets = expander_cores.all_core_subsets
    error_cores = transceiver.get_cores_not_in_state(
        core_subsets, [CPUState.RUNNING, CPUState.FINISHED])
    logger.error(transceiver.get_core_status_string(error_cores))
    _extract_iobuf(expander_cores, transceiver, provenance_file_path,
                   display=True)


def _fill_in_connection_data(expanded_pop_vertices, placements, transceiver):
    """ Once expander has run, fill in the connection data

    :rtype: None
    """
    ctl = globals_variables.get_simulator()

    for vertex in expanded_pop_vertices:
        conn_holders = vertex.get_connection_holders()
        for (app_edge, synapse_info), conn_holder_list in iteritems(
                conn_holders):
            # Only do this if this synapse_info has been generated
            # on the machine using the expander
<<<<<<< HEAD
            connector = synapse_info.connector
            dynamics = synapse_info.synapse_dynamics
            connector_gen = isinstance(
                connector, AbstractGenerateConnectorOnMachine) and \
                connector.generate_on_machine(
                    synapse_info.weights, synapse_info.delays)
            synapse_gen = isinstance(
                dynamics, AbstractGenerateOnMachine)
            if connector_gen and synapse_gen:
                conns = vertex.get_connections_from_machine(
                    transceiver, placements, app_edge, graph_mapper,
                    synapse_info, ctl.machine_time_step)
                for conn_holder in conn_holder_list:
                    conn_holder.add_connections(conns)
=======
            if synapse_info.may_generate_on_machine():
                machine_edges = app_edge.machine_edges
                for machine_edge in machine_edges:
                    placement = placements.get_placement_of_vertex(
                        machine_edge.post_vertex)
                    conns = vertex.get_connections_from_machine(
                        transceiver, placement, machine_edge,
                        ctl.routing_infos, synapse_info, ctl.machine_time_step,
                        use_extra_monitors)
                    for conn_holder in conn_holder_list:
                        conn_holder.add_connections(conns)
>>>>>>> 6cd54837
<|MERGE_RESOLUTION|>--- conflicted
+++ resolved
@@ -178,31 +178,9 @@
                 conn_holders):
             # Only do this if this synapse_info has been generated
             # on the machine using the expander
-<<<<<<< HEAD
-            connector = synapse_info.connector
-            dynamics = synapse_info.synapse_dynamics
-            connector_gen = isinstance(
-                connector, AbstractGenerateConnectorOnMachine) and \
-                connector.generate_on_machine(
-                    synapse_info.weights, synapse_info.delays)
-            synapse_gen = isinstance(
-                dynamics, AbstractGenerateOnMachine)
-            if connector_gen and synapse_gen:
+            if synapse_info.may_generate_on_machine():
                 conns = vertex.get_connections_from_machine(
-                    transceiver, placements, app_edge, graph_mapper,
+                    transceiver, placements, app_edge,
                     synapse_info, ctl.machine_time_step)
                 for conn_holder in conn_holder_list:
-                    conn_holder.add_connections(conns)
-=======
-            if synapse_info.may_generate_on_machine():
-                machine_edges = app_edge.machine_edges
-                for machine_edge in machine_edges:
-                    placement = placements.get_placement_of_vertex(
-                        machine_edge.post_vertex)
-                    conns = vertex.get_connections_from_machine(
-                        transceiver, placement, machine_edge,
-                        ctl.routing_infos, synapse_info, ctl.machine_time_step,
-                        use_extra_monitors)
-                    for conn_holder in conn_holder_list:
-                        conn_holder.add_connections(conns)
->>>>>>> 6cd54837
+                    conn_holder.add_connections(conns)