--- conflicted
+++ resolved
@@ -203,17 +203,9 @@
             if conf.config.getboolean("Reports", "outputTimesForSections"):
                 timer = Timer()
                 timer.start_timing()
-<<<<<<< HEAD
-            self._spikes = self._vertex.get_spikes(
+            spikes = self._vertex.get_spikes(
                 self._spinnaker.transceiver,
                 self._spinnaker.no_machine_time_steps)
-=======
-            spikes = self._vertex.get_spikes(
-                txrx=self._spinnaker.transceiver,
-                placements=self._spinnaker.placements,
-                graph_mapper=self._spinnaker.graph_mapper,
-                compatible_output=compatible_output)
->>>>>>> bde6ac68
             if conf.config.getboolean("Reports", "outputTimesForSections"):
                 logger.info("Time to get spikes: {}".format(
                     timer.take_sample()))
@@ -243,13 +235,8 @@
         conductances for recorded cells.
 
         """
-<<<<<<< HEAD
-        if self._gsyn is None:
+        if self._gsyn_cache_file is None:
             if not self._vertex.is_recording_gsyn():
-=======
-        if self._gsyn_cache_file is None:
-            if not self._vertex.record_gsyn:
->>>>>>> bde6ac68
                 raise exceptions.ConfigurationException(
                     "This population has not been set to record gsyn. "
                     "Therefore gsyn cannot be retrieved. Please set this "
@@ -264,20 +251,9 @@
             if conf.config.getboolean("Reports", "outputTimesForSections"):
                 timer = Timer()
                 timer.start_timing()
-<<<<<<< HEAD
-            self._gsyn = self._vertex.get_gsyn(
+            gsyn = self._vertex.get_gsyn(
                 self._spinnaker.transceiver,
                 self._spinnaker.no_machine_time_steps)
-=======
-            gsyn = self._vertex.get_gsyn(
-                has_ran=self._spinnaker.has_ran,
-                txrx=self._spinnaker.transceiver,
-                placements=self._spinnaker.placements,
-                machine_time_step=self._spinnaker.machine_time_step,
-                graph_mapper=self._spinnaker.graph_mapper,
-                compatible_output=compatible_output,
-                runtime=self._spinnaker._runtime)
->>>>>>> bde6ac68
             if conf.config.getboolean("Reports", "outputTimesForSections"):
                 logger.info("Time to get gsyn: {}".format(timer.take_sample()))
 
@@ -302,13 +278,8 @@
             not used - inserted to match PyNN specs
         :type compatible_output: bool
         """
-<<<<<<< HEAD
-        if self._v is None:
+        if self._v_cache_file is None:
             if not self._vertex.is_recording_v():
-=======
-        if self._v_cache_file is None:
-            if not self._vertex.record_v:
->>>>>>> bde6ac68
                 raise exceptions.ConfigurationException(
                     "This population has not been set to record v. "
                     "Therefore v cannot be retrieved. Please set this "
@@ -324,20 +295,9 @@
             if conf.config.getboolean("Reports", "outputTimesForSections"):
                 timer = Timer()
                 timer.start_timing()
-<<<<<<< HEAD
-            self._v = self._vertex.get_v(
+            v = self._vertex.get_v(
                 self._spinnaker.transceiver,
                 self._spinnaker.no_machine_time_steps)
-=======
-            v = self._vertex.get_v(
-                has_ran=self._spinnaker.has_ran,
-                txrx=self._spinnaker.transceiver,
-                placements=self._spinnaker.placements,
-                machine_time_step=self._spinnaker.machine_time_step,
-                graph_mapper=self._spinnaker.graph_mapper,
-                compatible_output=compatible_output,
-                runtime=self._spinnaker._runtime)
->>>>>>> bde6ac68
 
             if conf.config.getboolean("Reports", "outputTimesForSections"):
                 logger.info("Time to read v: {}".format(timer.take_sample()))
