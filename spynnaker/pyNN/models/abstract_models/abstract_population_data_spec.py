import os
import logging
from abc import ABCMeta
from abc import abstractmethod
from six import add_metaclass

from data_specification.data_specification_generator import \
    DataSpecificationGenerator
from spinn_front_end_common.utilities import packet_conversions

from spynnaker.pyNN.utilities import constants
from spynnaker.pyNN.models.abstract_models.abstract_synaptic_manager import \
    AbstractSynapticManager
from spynnaker.pyNN.models.abstract_models.\
    abstract_partitionable_population_vertex import \
    AbstractPartitionablePopulationVertex
from spynnaker.pyNN import model_binaries


logger = logging.getLogger(__name__)


@add_metaclass(ABCMeta)
class AbstractPopulationDataSpec(AbstractSynapticManager,
                                 AbstractPartitionablePopulationVertex):

    def __init__(self, binary, n_neurons, label, constraints, max_atoms_per_core,
                 machine_time_step):
        AbstractSynapticManager.__init__(self)
        AbstractPartitionablePopulationVertex.__init__(
            self, n_atoms=n_neurons, label=label,
            machine_time_step=machine_time_step, constraints=constraints,
            max_atoms_per_core=max_atoms_per_core)
        self._binary = binary
        self._executable_constant = None

    @abstractmethod
    def get_parameters(self):
        """
        method to return whatever params a model has
        """

    def reserve_population_based_memory_regions(
            self, spec, setup_sz, neuron_params_sz, synapse_params_sz,
            row_len_trans_sz, master_pop_table_sz, all_syn_block_sz,
            spike_hist_buff_sz, potential_hist_buff_sz, gsyn_hist_buff_sz,
            stdp_params_sz):
        """
        Reserve SDRAM space for memory areas:
        1) Area for information on what data to record
        2) Neuron parameter data (will be copied to DTCM by 'C'
           code at start-up)
        3) synapse parameter data (will be copied to DTCM)
        4) Synaptic row length look-up (copied to DTCM)
        5) Synaptic block look-up table. Translates the start address
           of each block of synapses (copied to DTCM)
        6) Synaptic row data (lives in SDRAM)
        7) Spike history
        8) Neuron potential history
        9) Gsyn value history
        """

        spec.comment("\nReserving memory space for data regions:\n\n")

        # Reserve memory:
        spec.reserve_memory_region(
            region=constants.POPULATION_BASED_REGIONS.SYSTEM.value,
            size=setup_sz, label='setup')
        spec.reserve_memory_region(
            region=constants.POPULATION_BASED_REGIONS.NEURON_PARAMS.value,
            size=neuron_params_sz, label='NeuronParams')
        spec.reserve_memory_region(
            region=constants.POPULATION_BASED_REGIONS.SYNAPSE_PARAMS.value,
            size=synapse_params_sz, label='SynapseParams')
        spec.reserve_memory_region(
            region=constants.POPULATION_BASED_REGIONS.ROW_LEN_TRANSLATION.value,
            size=row_len_trans_sz, label='RowLenTable')
        spec.reserve_memory_region(
            region=constants.POPULATION_BASED_REGIONS.MASTER_POP_TABLE.value,
            size=master_pop_table_sz, label='MasterPopTable')
        if all_syn_block_sz > 0:
            spec.reserve_memory_region(
                region=constants.POPULATION_BASED_REGIONS.SYNAPTIC_MATRIX.value,
                size=all_syn_block_sz, label='SynBlocks')

        if self._record:
            spec.reserve_memory_region(
                region=constants.POPULATION_BASED_REGIONS.SPIKE_HISTORY.value,
                size=spike_hist_buff_sz, label='spikeHistBuffer',
                empty=True)
        if self._record_v:
            spec.reserve_memory_region(
                region=
                constants.POPULATION_BASED_REGIONS.POTENTIAL_HISTORY.value,
                size=potential_hist_buff_sz, label='potHistBuffer',
                empty=True)
        if self._record_gsyn:
            spec.reserve_memory_region(
                region=constants.POPULATION_BASED_REGIONS.GSYN_HISTORY.value,
                size=gsyn_hist_buff_sz, label='gsynHistBuffer',
                empty=True)
        if stdp_params_sz != 0:
            spec.reserve_memory_region(
                region=constants.POPULATION_BASED_REGIONS.STDP_PARAMS.value,
                size=stdp_params_sz, label='stdpParams')

    def write_setup_info(self, spec, spike_history_region_sz,
                         neuron_potential_region_sz, gsyn_region_sz,
                         executable_constant):
        """
        Write information used to control the simulation and gathering of
        results.Currently, this means the flag word used to signal whether
        information on neuron firing and neuron potential is either stored
        locally in a buffer or passed out of the simulation for storage/display
         as the simulation proceeds.

        The format of the information is as follows:
        Word 0: Flags selecting data to be gathered during simulation.
            Bit 0: Record spike history
            Bit 1: Record neuron potential
            Bit 2: Record gsyn values
            Bit 3: Reserved
            Bit 4: Output spike history on-the-fly
            Bit 5: Output neuron potential
            Bit 6: Output spike rate
        """
        # What recording commands were set for the parent pynn_population.py?
        recording_info = 0
        if spike_history_region_sz > 0 and self._record:
            recording_info |= constants.RECORD_SPIKE_BIT
        if neuron_potential_region_sz > 0 and self._record_v:
            recording_info |= constants.RECORD_STATE_BIT
        if gsyn_region_sz > 0 and self._record_gsyn:
            recording_info |= constants.RECORD_GSYN_BIT
        recording_info |= 0xBEEF0000

        # Write this to the system region (to be picked up by the simulation):
        spec.switch_write_focus(
            region=constants.POPULATION_BASED_REGIONS.SYSTEM.value)
        spec.write_value(data=executable_constant)
        spec.write_value(data=self._machine_time_step)
        spec.write_value(data=self._no_machine_time_steps)
        spec.write_value(data=recording_info)
        spec.write_value(data=spike_history_region_sz)
        spec.write_value(data=neuron_potential_region_sz)
        spec.write_value(data=gsyn_region_sz)

    def write_neuron_parameters(
            self, spec, processor_chip_x, processor_chip_y, processor_id,
            subvertex, ring_buffer_to_input_left_shifts, vertex_slice):

        n_atoms = (vertex_slice.hi_atom - vertex_slice.lo_atom) + 1
        spec.comment("\nWriting Neuron Parameters for {} "
                     "Neurons:\n".format(n_atoms))

        # Set the focus to the memory region 2 (neuron parameters):
        spec.switch_write_focus(
            region=constants.POPULATION_BASED_REGIONS.NEURON_PARAMS.value)

        # Write header info to the memory region:
        # Write Key info for this core:
        population_identity = \
            packet_conversions.get_key_from_coords(processor_chip_x,
                                                   processor_chip_y,
                                                   processor_id)
        spec.write_value(data=population_identity)

        # Write the number of neurons in the block:
        spec.write_value(data=n_atoms)

        # Write the number of parameters per neuron (struct size in words):
        params = self.get_parameters()

        # noinspection PyTypeChecker
        spec.write_value(data=len(params))

        # Write machine time step: (Integer, expressed in microseconds)
        spec.write_value(data=self._machine_time_step)

        # Write ring_buffer_to_input_left_shift
        spec.write_array(ring_buffer_to_input_left_shifts)

        # TODO: NEEDS TO BE LOOKED AT PROPERLY
        # Create loop over number of neurons:
        for atom in range(0, n_atoms):
            # Process the parameters

            # noinspection PyTypeChecker
            for param in params:
                value = param.get_value()
                if hasattr(value, "__len__"):
                    if len(value) > 1:
                        value = value[atom]
                    else:
                        value = value[0]

                datatype = param.get_dataspec_datatype()

                spec.write_value(data=value, data_type=datatype)
        # End the loop over the neurons:

    def generate_data_spec(self, subvertex, placement, subgraph, graph,
                           routing_info, hostname, graph_mapper,
                           report_folder, write_text_specs,
                           application_run_time_folder):
        """
        Model-specific construction of the data blocks necessary to
        build a group of IF_curr_exp neurons resident on a single core.
        """
        # Create new DataSpec for this processor:
        data_writer, report_writer = \
            self.get_data_spec_file_writers(
                placement.x, placement.y, placement.p, hostname, report_folder,
                write_text_specs, application_run_time_folder)

        spec = DataSpecificationGenerator(data_writer, report_writer)

        spec.comment("\n*** Spec for block of {} neurons ***\n"
                     .format(self.model_name))

        vertex_slice = graph_mapper.get_subvertex_slice(subvertex)

        # Calculate the size of the tables to be reserved in SDRAM:
        neuron_params_sz = self.get_neuron_params_size(vertex_slice)
        synapse_params_sz = self.get_synapse_parameter_size(vertex_slice)

        subvert_in_edges = subgraph.incoming_subedges_from_subvertex(subvertex)
        all_syn_block_sz = \
            self.get_exact_synaptic_block_memory_size(graph_mapper,
                                                      subvert_in_edges)

        spike_hist_buff_sz = self.get_spike_buffer_size(vertex_slice)
        potential_hist_buff_sz = self.get_v_buffer_size(vertex_slice)
        gsyn_hist_buff_sz = self.get_g_syn_buffer_size(vertex_slice)
        vertex_in_edges = graph.incoming_edges_to_vertex(self)
        stdp_region_sz = self.get_stdp_parameter_size(vertex_in_edges)

        # Declare random number generators and distributions:
        #TODO add random distrubtion stuff
        #self.write_random_distribution_declarations(spec)

        # Construct the data images needed for the Neuron:
        self.reserve_population_based_memory_regions(
            spec, constants.SETUP_SIZE, neuron_params_sz, synapse_params_sz,
            constants.ROW_LEN_TABLE_SIZE,
            constants.MASTER_POPULATION_TABLE_SIZE, all_syn_block_sz,
            spike_hist_buff_sz, potential_hist_buff_sz, gsyn_hist_buff_sz,
            stdp_region_sz)

        self.write_setup_info(spec, spike_hist_buff_sz, potential_hist_buff_sz,
                              gsyn_hist_buff_sz, self._executable_constant)

        ring_buffer_shifts = self.get_ring_buffer_to_input_left_shifts(
            subvertex, subgraph, graph_mapper)

        weight_scales = [self.get_weight_scale(r) for r in ring_buffer_shifts]
        
        for t, r, w in zip(self.get_synapse_targets(), ring_buffer_shifts, weight_scales):
            logger.debug("Synapse type:%s - Ring buffer shift:%d, Max weight:%f" % (t, r, w))

        #update projections for future use
        in_partitioned_edges = \
            subgraph.incoming_subedges_from_subvertex(subvertex)
        for partitioned_edge in in_partitioned_edges:
<<<<<<< HEAD
            partitioned_edge.weight_scale_setter(weight_scale)

        logger.debug("Ring-buffer shift is {}, weight scale is {}"
                     .format(ring_buffer_shift, weight_scale))
=======
            partitioned_edge.weight_scales_setter(weight_scales)
>>>>>>> aa49a1b8

        self.write_neuron_parameters(
            spec, placement.x, placement.y, placement.p, subvertex,
            ring_buffer_shifts, vertex_slice)

        self.write_synapse_parameters(spec, subvertex, vertex_slice)

        self.write_stdp_parameters(
            spec, self._machine_time_step,
            constants.POPULATION_BASED_REGIONS.STDP_PARAMS.value, weight_scales)

        self.write_row_length_translation_table(
            spec, constants.POPULATION_BASED_REGIONS.ROW_LEN_TRANSLATION.value)

        self.write_synaptic_matrix_and_master_population_table(
            spec, subvertex, all_syn_block_sz, weight_scales,
            constants.POPULATION_BASED_REGIONS.MASTER_POP_TABLE.value,
            constants.POPULATION_BASED_REGIONS.SYNAPTIC_MATRIX.value,
            routing_info, graph_mapper, subgraph)

        in_subedges = subgraph.incoming_subedges_from_subvertex(subvertex)
        for subedge in in_subedges:
            subedge.free_sublist()

        # End the writing of this specification:
        spec.end_specification()
        data_writer.close()

    #inhirrited from data specable vertex
    def get_binary_file_name(self):
        # Split binary name into title and extension
        binary_title, binary_extension = os.path.splitext(self._binary)

        # If we have an STDP mechanism, add it's executable suffic to title
        if self._stdp_mechanism is not None:
            binary_title = \
                binary_title + "_" + \
                self._stdp_mechanism.get_vertex_executable_suffix()

<<<<<<< HEAD
        # Rebuild executable name
        binary_name = os.path.join(os.path.dirname(model_binaries.__file__),
                                   binary_title + binary_extension)

        return binary_name
=======
        # Reunite title and extension and return
        return binary_title + binary_extension
>>>>>>> aa49a1b8
<|MERGE_RESOLUTION|>--- conflicted
+++ resolved
@@ -262,14 +262,7 @@
         in_partitioned_edges = \
             subgraph.incoming_subedges_from_subvertex(subvertex)
         for partitioned_edge in in_partitioned_edges:
-<<<<<<< HEAD
-            partitioned_edge.weight_scale_setter(weight_scale)
-
-        logger.debug("Ring-buffer shift is {}, weight scale is {}"
-                     .format(ring_buffer_shift, weight_scale))
-=======
             partitioned_edge.weight_scales_setter(weight_scales)
->>>>>>> aa49a1b8
 
         self.write_neuron_parameters(
             spec, placement.x, placement.y, placement.p, subvertex,
@@ -309,13 +302,8 @@
                 binary_title + "_" + \
                 self._stdp_mechanism.get_vertex_executable_suffix()
 
-<<<<<<< HEAD
         # Rebuild executable name
         binary_name = os.path.join(os.path.dirname(model_binaries.__file__),
                                    binary_title + binary_extension)
 
-        return binary_name
-=======
-        # Reunite title and extension and return
-        return binary_title + binary_extension
->>>>>>> aa49a1b8
+        return binary_name