--- conflicted
+++ resolved
@@ -59,16 +59,8 @@
 
     @abstractmethod
     def get_connections_from_machine(
-<<<<<<< HEAD
-            self, transceiver, placements, app_edge, graph_mapper,
-            synapse_info, machine_time_step):
-=======
-            self, transceiver, placement, edge, routing_infos,
-            synapse_information, machine_time_step, using_extra_monitor_cores,
-            placements=None, monitor_api=None, monitor_cores=None,
-            handle_time_out_configuration=True, fixed_routes=None,
-            extra_monitor=None):
->>>>>>> 6cd54837
+            self, transceiver, placements, app_edge, synapse_info, 
+            machine_time_step):
         # pylint: disable=too-many-arguments
         """ Get the connections from the machine post-run.
 
