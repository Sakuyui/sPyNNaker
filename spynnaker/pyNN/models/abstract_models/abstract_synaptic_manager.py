import math
import logging
import struct
import sys
import numpy

from abc import ABCMeta
from abc import abstractmethod
from six import add_metaclass

from spynnaker.pyNN.models.neural_projections.projection_partitionable_edge \
    import ProjectionPartitionableEdge
from spynnaker.pyNN.models.neural_projections.projection_partitioned_edge \
    import ProjectionPartitionedEdge
from spynnaker.pyNN.models.neural_properties.synaptic_list import SynapticList
from spynnaker.pyNN.models.neural_properties import master_pop_table_generators
from spynnaker.pyNN.utilities import packet_conversions
from spynnaker.pyNN import exceptions
from spynnaker.pyNN.utilities import constants
from spynnaker.pyNN.utilities.utility_calls \
    import get_region_base_address_offset
from spynnaker.pyNN.utilities import utility_calls
from spynnaker.pyNN.utilities import conf
#pacman imports
from pacman.model.partitionable_graph.abstract_partitionable_vertex \
    import AbstractPartitionableVertex

#spinnman imports
from spinnman import exceptions as spinnman_exceptions

#dsg imports
from data_specification.enums.data_type import DataType

logger = logging.getLogger(__name__)


@add_metaclass(ABCMeta)
class AbstractSynapticManager(object):

    def __init__(self):
        self._stdp_checked = False
        self._stdp_mechanism = None
        self._master_pop_table_generator = None
        algorithum_id = \
            "MasterPopTableAs" + \
            conf.config.get("MasterPopTable", "generator")

        algorithum_list = \
            conf.get_valid_components(master_pop_table_generators,
                                      "master_pop_table_as")
        self._master_pop_table_generator = algorithum_list[algorithum_id]()

    @staticmethod
    def write_synapse_row_info(sublist, row_io, spec, current_write_ptr,
                               fixed_row_length, region, weight_scale,
                               n_synapse_type_bits):
        """
        Write this synaptic block to the designated synaptic matrix region at
        its current write pointer.
        """

        # Switch focus to the synaptic matrix memory region:
        spec.switch_write_focus(region)

        # Align the write pointer to the next 1Kbyte boundary using padding:
        write_ptr = current_write_ptr
        if (write_ptr & 0x3FF) != 0:

            # Ptr not aligned. Align it:
            write_ptr = (write_ptr & 0xFFFFFC00) + 0x400

            # Pad out data file with the added alignment bytes:
            num_padding_bytes = write_ptr - current_write_ptr
            spec.set_register_value(register_id=15, data=num_padding_bytes)
            spec.write_value(data=0xDD, repeats_register=15,
                             data_type=DataType.UINT8)

        # Remember this aligned address, it's where this block will start:
        block_start_addr = write_ptr
        # Write the synaptic block, tracking the word count:
        synaptic_rows = sublist.get_rows()

        row_no = 0
        for row in synaptic_rows:
            words_written = 0
            plastic_region = \
                row_io.get_packed_plastic_region(row, weight_scale,
                                                 n_synapse_type_bits)

            # Write the size of the plastic region
            spec.comment("\nWriting plastic region for row {}".format(row_no))
            spec.write_value(data=len(plastic_region))
            words_written += 1

            # Write the plastic region
            spec.write_array(array_values=plastic_region)
            words_written += len(plastic_region)

            fixed_fixed_region = numpy.asarray(
                row_io.get_packed_fixed_fixed_region(row, weight_scale,
                                                     n_synapse_type_bits),
                dtype="uint32")
            fixed_plastic_region = numpy.asarray(
                row_io.get_packed_fixed_plastic_region(row, weight_scale,
                                                       n_synapse_type_bits),
                dtype="uint16")

            # Write the size of the fixed parts
            spec.comment("\nWriting fixed region for row {}".format(row_no))
            #spec.write_value(data=len(fixed_plastic_region))
            #spec.write_value(data=len(fixed_fixed_region))
            spec.write_value(data=len(fixed_fixed_region))
            spec.write_value(data=len(fixed_plastic_region))
            words_written += 2

            # Write the fixed fixed region
            spec.write_array(array_values=fixed_fixed_region)
            words_written += len(fixed_fixed_region)

            # As everything needs to be word aligned, add extra zero to
            # fixed_plastic Region if it has an odd number of entries and build
            # uint32 view of it
            if (len(fixed_plastic_region) % 2) != 0:
                fixed_plastic_region = \
                    numpy.asarray(numpy.append(fixed_plastic_region, 0),
                                  dtype='uint16')
            # does indeed return something (due to c fancy stuff in numpi) ABS

            # noinspection PyNoneFunctionAssignment
            fixed_plastic_region_words = \
                fixed_plastic_region.view(dtype="uint32")

            spec.write_array(array_values=fixed_plastic_region_words)

            # noinspection PyTypeChecker
            words_written += len(fixed_plastic_region_words)

            write_ptr += (4 * words_written)

            # Write padding (if required):
            padding = ((fixed_row_length + constants.SYNAPTIC_ROW_HEADER_WORDS)
                       - words_written)
            if padding != 0:
                spec.write_value(data=0xBBCCDDEE, repeats=padding,
                                 data_type=DataType.UINT32)
                write_ptr += 4 * padding
            row_no += 1

        # The current write pointer is where the next block could start:
        next_block_start_addr = write_ptr
        return block_start_addr, next_block_start_addr
    
    def get_exact_synaptic_block_memory_size(self, graph_mapper,
                                             subvertex_in_edges):
        memory_size = 0
        
        # Go through the subedges and add up the memory
        for subedge in subvertex_in_edges:
            #pad the memory size to meet 1 k offsets
            if (memory_size & 0x3FF) != 0:
                memory_size = (memory_size & 0xFFFFFC00) + 0x400
            
            sublist = subedge.get_synapse_sublist(graph_mapper)
            max_n_words = \
                max([graph_mapper.get_partitionable_edge_from_partitioned_edge(subedge)
                    .get_synapse_row_io().get_n_words(synapse_row)
                    for synapse_row in sublist.get_rows()])
            #check that the max_n_words is greater than zero
            assert(max_n_words > 0)
            all_syn_block_sz = \
                self._calculate_all_synaptic_block_size(sublist,
                                                        max_n_words)
            memory_size += all_syn_block_sz
        return memory_size

    # TODO DOES THIS METHOD EVER GET RAN????
    def get_synaptic_blocks_memory_size(self, vertex_slice, in_edges):
        self._check_synapse_dynamics(in_edges)
        memory_size = 0
        
        for in_edge in in_edges:
            if isinstance(in_edge, ProjectionPartitionableEdge):
                
                # Get maximum row length in this edge 
                max_n_words = in_edge.get_max_n_words(vertex_slice)
                all_syn_block_sz = \
                    self._calculate_all_synaptic_block_size(in_edge,
                                                            max_n_words)
                
                # TODO: Fix this to be more accurate!
                # May require modification to the master pynn_population.py
                # table
                n_atoms = sys.maxint
                edge_pre_vertex = in_edge.pre_vertex
                if edge_pre_vertex in \
                        AbstractPartitionableVertex.__subclasses__():
                    n_atoms = in_edge.pre_vertex.get_maximum_atoms_per_core()
                if in_edge.pre_vertex.n_atoms < n_atoms:
                    n_atoms = in_edge.pre_vertex.n_atoms

                num_rows = in_edge.get_n_rows()
                extra_mem = math.ceil(float(num_rows) / float(n_atoms)) * 1024
                if extra_mem == 0:
                    extra_mem = 1024
                all_syn_block_sz += extra_mem
                memory_size += all_syn_block_sz
                
        return memory_size

    def _calculate_all_synaptic_block_size(self, synaptic_sub_list,
                                           max_n_words):
        # Gets smallest possible (i.e. supported by row length
        # Table structure) that can contain max_row_length
        row_length = self.select_minimum_row_length(max_n_words)[1]
        num_rows = synaptic_sub_list.get_n_rows()
        syn_block_sz = \
            4 * (constants.SYNAPTIC_ROW_HEADER_WORDS + row_length)
        return syn_block_sz * num_rows

    def _check_synapse_dynamics(self, in_edges):
        if self._stdp_checked:
            return True
        self._stdp_checked = True
        for in_edge in in_edges:
            if (isinstance(in_edge, ProjectionPartitionableEdge)
                    and in_edge.synapse_dynamics is not None):
                if in_edge.synapse_dynamics.fast is not None:
                    raise exceptions.SynapticConfigurationException(
                        "Fast synapse dynamics are not supported")
                elif in_edge.synapse_dynamics.slow is not None:
                    if self._stdp_mechanism is None:
                        self._stdp_mechanism = in_edge.synapse_dynamics.slow
                    else:
                        if not (self._stdp_mechanism
                                == in_edge.synapse_dynamics.slow):
                            raise exceptions.SynapticConfigurationException(
                                "Different STDP mechanisms on the same"
                                + " vertex are not supported")

    @abstractmethod
    def get_n_synapse_type_bits(self):
        """
        Return the number of bits used to identify the synapse in the synaptic
        row
        """

    @abstractmethod
    def write_synapse_parameters(self, spec, subvertex):
        """forced method for dealing with writing synapse params

        """

    @staticmethod
    def select_minimum_row_length(longest_actual_row):
        """
        Given a new synaptic block the list of valid row lengths supported,
        return the index and value of the minimum valid length that can fit
        even the largest row in the synaptic block.
        """

        # Can even the largest valid entry accommodate the given synaptic row?
        if longest_actual_row > constants.ROW_LEN_TABLE_ENTRIES[-1]:
            raise exceptions.SynapticBlockGenerationException(
                """\
                Synaptic block generation.
                Row table entry calculator: Max row length too long.
                Wanted length %d, but max length permitted is %d.
                Try adjusting table entries in row length translation table.
                """ % (longest_actual_row,
                       constants.ROW_LEN_TABLE_ENTRIES[-1])
            )

        # Search up the list until we find one entry big enough:
        best_index = None
        minimum_valid_row_length = None
        for i in range(len(constants.ROW_LEN_TABLE_ENTRIES)):
            if longest_actual_row <= constants.ROW_LEN_TABLE_ENTRIES[i]:
                # This row length is big enough. Choose it and exit:
                best_index = i
                minimum_valid_row_length = constants.ROW_LEN_TABLE_ENTRIES[i]
                break

        # Variable best_index now contains the table entry corresponding to the
        # smallest row that is big enough for our row of data
        return best_index, minimum_valid_row_length

    def get_synapse_parameter_size(self, vertex_slice):
        raise NotImplementedError

    @staticmethod
    def get_synapse_targets():
        """
        Gets the supported names of the synapse targets
        """
        return "excitatory", "inhibitory"

    @staticmethod
    def get_synapse_id(target_name):
        """
        Returns the numeric identifier of a synapse, given its name.  This
        is used by the neuron models.
        """
        if target_name == "excitatory":
            return 0
        elif target_name == "inhibitory":
            return 1
        return None

    def get_stdp_parameter_size(self, in_edges):
        self._check_synapse_dynamics(in_edges)
        if self._stdp_mechanism is not None:
            return self._stdp_mechanism.get_params_size()
        return 0

    @staticmethod
    def write_row_length_translation_table(spec, row_length_translation_region):
        """
        Generate Row Length Translation Table (region 4):
        """
        spec.comment("\nWriting Row Length Translation Table:\n")

        # Switch focus of writes to the memory region to hold the table:
        spec.switch_write_focus(region=row_length_translation_region)

        # The table is a list of eight 32-bit words, that provide a row length
        # when given its encoding (3-bit value used as an index into the
        # table).
        # Set the focus to memory region 3 (row length translation):
        for entry in constants.ROW_LEN_TABLE_ENTRIES:
            spec.write_value(data=entry)

    def write_stdp_parameters(self, spec, machine_time_step, region, weight_scale):
        if self._stdp_mechanism is not None:
            self._stdp_mechanism.write_plastic_params(spec, region,
                                                      machine_time_step,
                                                      weight_scale)

    @staticmethod
    def get_weight_scale(ring_buffer_to_input_left_shift):
        """
        Return the amount to scale the weights by to convert them from floating
        point values to 16-bit fixed point numbers which can be shifted left by
        ring_buffer_to_input_left_shift to produce an s1615 fixed point number
        """
        return float(math.pow(2, 16 - (ring_buffer_to_input_left_shift + 1)))

    def get_ring_buffer_to_input_left_shift(self, subvertex, sub_graph,
                                            graph_mapper):

        in_sub_edges = sub_graph.incoming_subedges_from_subvertex(subvertex)
        vertex_slice = graph_mapper.get_subvertex_slice(subvertex)
        n_atoms = (vertex_slice.hi_atom - vertex_slice.lo_atom) + 1  # do to starting at zero
        total_exc_weights = numpy.zeros(n_atoms)
        total_inh_weights = numpy.zeros(n_atoms)
        for subedge in in_sub_edges:
            sublist = subedge.get_synapse_sublist(graph_mapper)
            sublist.sum_weights(total_exc_weights, total_inh_weights)

        max_weight = max((max(total_exc_weights), max(total_inh_weights)))
        
        # If we have an STDP mechanism which has a weight dependence
        if self._stdp_mechanism is not None\
                and self._stdp_mechanism.weight_dependence is not None:
            # If weight dependence has a max weight,
            # Take this into account as well
            stdp_max_weight = self._stdp_mechanism.weight_dependence.w_max
            if stdp_max_weight is not None:
                max_weight = max(max_weight, stdp_max_weight)
            
        max_weight_log_2 = 0
        if max_weight > 0:
            max_weight_log_2 = math.log(max_weight, 2)

        # Currently, we can only cope with positive left shifts, so the minimum
        # scaling will be no shift i.e. a max weight of 0nA
        if max_weight_log_2 < 0:
            max_weight_log_2 = 0

        max_weight_power = int(math.ceil(max_weight_log_2))

        logger.debug("Max weight is {}, Max power is {}"
                     .format(max_weight, max_weight_power))

        # Actual shift is the max_weight_power - 1 for 16-bit fixed to s1615,
        # but we ignore the "-1" to allow a bit of overhead in the above
        # calculation in case a couple of extra spikes come in
        return max_weight_power
    
    def write_synaptic_matrix_and_master_population_table(
            self, spec, subvertex, all_syn_block_sz, weight_scale,
            master_pop_table_region, synaptic_matrix_region, routing_info,
            graph_mapper, subgraph):
        """
        Simultaneously generates both the master pynn_population.py table and
        the synatic matrix.

        Master Population Table (MPT):
        Table of 1152 entries (one per numbered core on a 48-node board
        arranged in an 8 x 8 grid) giving offset pointer to synapse rows
        for that source pynn_population.py.

        Synaptic Matrix:
        One block for each projection in the network (sub_edge in the partitionable_graph).
        Blocks are always aligned to 1K boundaries (within the region).
        Each block contains one row for each arriving axon.
        Each row contains a header of two words and then one 32-bit word for
        each synapse. The row contents depend on the connector type.
        """
        spec.comment("\nWriting Synaptic Matrix and Master Population Table:\n")

        # Zero all entries in the Master Population Table so that all unused
        # entries are assumed empty:
        spec.switch_write_focus(region=master_pop_table_region)
        my_repeat_reg = 4
        spec.set_register_value(register_id=my_repeat_reg,
                                data=constants.MASTER_POPULATION_ENTRIES)
        spec.write_value(data=0, repeats_register=my_repeat_reg,
                         data_type=DataType.UINT16)

        # Track writes inside the synaptic matrix region:
        next_block_start_addr = 0
        n_synapse_type_bits = self.get_n_synapse_type_bits()

        # For each entry in subedge into the subvertex, create a
        # sub-synaptic list
        in_subedges = subgraph.incoming_subedges_from_subvertex(subvertex)
        for subedge in in_subedges:

            # Only deal with incoming projection subedges
            if isinstance(subedge, ProjectionPartitionedEdge):
                key = routing_info.get_key_from_subedge(subedge)
                x = packet_conversions.get_x_from_key(key)
                y = packet_conversions.get_y_from_key(key)
                p = packet_conversions.get_p_from_key(key)
                spec.comment("\nWriting matrix for subedge from {}, {}, {}\n"
                             .format(x, y, p))

                sublist = subedge.get_synapse_sublist(graph_mapper)
                associated_edge = \
                    graph_mapper.get_partitionable_edge_from_partitioned_edge(subedge)
                row_io = associated_edge.get_synapse_row_io()
                if logger.isEnabledFor("debug"):
                    subvertex_vertex =\
                        graph_mapper.get_vertex_from_subvertex(subvertex)
                    pre_sub_lo = \
                        graph_mapper.get_subvertex_slice(
                            subedge.pre_subvertex).lo_atom
                    pre_sub_hi = \
                        graph_mapper.get_subvertex_slice(
                            subedge.pre_subvertex).hi_atom
                    sub_lo = graph_mapper.get_subvertex_slice(subvertex).lo_atom
                    sub_hi = graph_mapper.get_subvertex_slice(subvertex).hi_atom

                    logger.debug("Writing subedge from {} ({}-{}) to {} ({}-{})"
                                 .format(subedge.pre_subvertex.label,
                                         pre_sub_lo, pre_sub_hi,
                                         subvertex_vertex.label, sub_lo,
                                         sub_hi))
                    rows = sublist.get_rows()
                    for i in range(len(rows)):
                        logger.debug("{}: {}".format(i, rows[i]))

                # Get the maximum row length in words, excluding headers
                max_row_length = \
                    max([row_io.get_n_words(row) for row in sublist.get_rows()])
                #check that the max_row_length is not zero
                assert(max_row_length > 0)
                # Get an entry in the row length table for this length
                row_index, row_length = \
                    self.select_minimum_row_length(max_row_length)
                if max_row_length == 0 or row_length == 0:
                    raise exceptions.SynapticBlockGenerationException(
                        "generated a row length of zero, this is deemed an "
                        "error and therefore the system will stop")

                # Write the synaptic block for the sublist
                (block_start_addr, next_block_start_addr) = \
                    self.write_synapse_row_info(
                        sublist, row_io, spec, next_block_start_addr,
                        row_length, synaptic_matrix_region, weight_scale,
                        n_synapse_type_bits)

                if (next_block_start_addr - 1) > all_syn_block_sz:
                    raise exceptions.SynapticBlockGenerationException(
                        "Too much synapse memory consumed (used {} of {})!"
                        .format(next_block_start_addr - 1, all_syn_block_sz))
                self._master_pop_table_generator.\
                    update_master_population_table(
                        spec, block_start_addr, row_index, key,
                        master_pop_table_region)
<<<<<<< HEAD
=======
        self._master_pop_table_generator.finish_master_pop_table(
            spec, master_pop_table_region)
>>>>>>> ffc053af

    def get_synaptic_list_from_machine(
            self, placements, transceiver, pre_subvertex, pre_n_atoms,
            post_subvertex, master_pop_table_region, synaptic_matrix_region,
<<<<<<< HEAD
            synapse_io, subgraph, graph_mapper, routing_infos):
=======
            synapse_io, subgraph, graph_mapper, routing_infos, weight_scale):
>>>>>>> ffc053af

        synaptic_block, max_row_length = \
            self._retrieve_synaptic_block(
                placements, transceiver, pre_subvertex, pre_n_atoms,
                post_subvertex, master_pop_table_region, synaptic_matrix_region,
                routing_infos, subgraph)
        #translate the synaptic block into a sublist of synapse_row_infos
        synapse_list = \
            self._translate_synaptic_block_from_memory(
                synaptic_block, pre_n_atoms, max_row_length, synapse_io,
                weight_scale)
        return synapse_list

    def _translate_synaptic_block_from_memory(self, synaptic_block, n_atoms,
                                              max_row_length, synapse_io,
                                              weight_scale):
        """
        translates a collection of memory into synaptic rows
        """
        synaptic_list = list()
        numpy_block = numpy.frombuffer(dtype='uint8',
                                       buffer=synaptic_block).view(dtype='<u4')
        position_in_block = 0
        for atom in range(n_atoms):
            #extract the 3 elements of a row (PP, FF, FP)
            p_p_entries, f_f_entries, f_p_entries = \
                self._extract_row_data_from_memory_block(numpy_block,
                                                         position_in_block)
            #new position in synpaptic block
            position_in_block = \
                ((atom + 1) *
                 (max_row_length + constants.SYNAPTIC_ROW_HEADER_WORDS))

            bits_reserved_for_type = self.get_n_synapse_type_bits()
            synaptic_row = \
                synapse_io.create_row_info_from_elements(p_p_entries,
                                                         f_f_entries,
                                                         f_p_entries,
                                                         bits_reserved_for_type,
                                                         weight_scale)

            synaptic_list.append(synaptic_row)
        return SynapticList(synaptic_list)

    @staticmethod
    def _extract_row_data_from_memory_block(synaptic_block, position_in_block):

        """
        extracts the 6 elements from a data block which is ordered
        no PP, pp, No ff, NO fp, FF fp
        """
        #read in number of plastic plastic entries
        no_plastic_plastic_entries = synaptic_block[position_in_block]
        position_in_block += 1
        #read inall the plastic entries
        end_point = position_in_block + no_plastic_plastic_entries
        plastic_plastic_entries = synaptic_block[position_in_block:end_point]
        ##for element in plastic_plastic_entries:
        ##    assert(element != 3150765550)
        #update position in block
        position_in_block = end_point
        #update position in block
        #read in number of both fixed fixed and fixed plastic
        no_fixed_fixed = synaptic_block[position_in_block]
        position_in_block += 1
        no_fixed_plastic = synaptic_block[position_in_block]
        position_in_block += 1
        #read in fixed fixed
        end_point = position_in_block + no_fixed_fixed
        fixed_fixed_entries = synaptic_block[position_in_block:end_point]
        ##for element in fixed_fixed_entries:
        ##    assert(element != 3150765550)
        position_in_block = end_point
        #read in fixed plastic (fixed plastic are in 16 bits, so each int is 2 entries)
        end_point = position_in_block + math.ceil(no_fixed_plastic / 2.0)
        fixed_plastic_entries = \
            synaptic_block[position_in_block:end_point].view(dtype='<u2')
        if no_fixed_plastic % 2.0 == 1:  # remove last entry if required
            fixed_plastic_entries = \
                fixed_plastic_entries[0:len(fixed_plastic_entries) - 2]
        ##for element in fixed_plastic_entries:
        ##    assert(element != 3150765550)
        #return the different entries
        return plastic_plastic_entries, fixed_fixed_entries, \
            fixed_plastic_entries

    def _retrieve_synaptic_block(self, placements, transceiver,
                                 pre_subvertex, pre_n_atoms,
                                 post_subvertex, master_pop_table_region,
                                 synaptic_matrix_region, routing_infos,
                                 subgraph):
        """
        reads in a synaptic block from a given processor and subvertex on the
        machine.
        """
        post_placement = placements.get_placement_of_subvertex(post_subvertex)
        post_x, post_y, post_p = \
            post_placement.x, post_placement.y, post_placement.p
        # either read in the master pop table or retrieve it from storage
        master_pop_base_mem_address, app_data_base_address = \
<<<<<<< HEAD
            self._master_pop_table_generator.read_in_master_pop_table(
=======
            self._master_pop_table_generator.\
            locate_master_pop_table_base_address(
>>>>>>> ffc053af
                post_x, post_y, post_p, transceiver, master_pop_table_region)

        # locate address of the synaptic block
        pre_placement = placements.get_placement_of_subvertex(pre_subvertex)

        pre_x, pre_y, pre_p = pre_placement.x, pre_placement.y, pre_placement.p
<<<<<<< HEAD
        table_slot_addr = packet_conversions.\
            get_mpt_sb_mem_addrs_from_coords(pre_x, pre_y, pre_p)
        master_table_pop_entry_address = (table_slot_addr +
                                          master_pop_base_mem_address)

        incoming_edges = \
            subgraph.incoming_subedges_from_subvertex(post_subvertex)
        incoming_key = None
        for subedge in incoming_edges:
            if subedge.pre_subvertex == pre_subvertex:
                incoming_key = routing_infos.get_key_from_subedge(subedge)

        master_table_pop_entry_address = \
            self._master_pop_table_generator.\
            extract_synaptic_matrix_data_location(incoming_key,
                                                  master_pop_base_mem_address)
        #read in the master pop entry
        master_pop_entry = \
            self._master_pop_table_generator.read_and_convert(
                pre_x, pre_y, master_table_pop_entry_address, 2, "<H",
                transceiver)

        synaptic_block_base_address = master_pop_entry >> 3  # in kilobytes
        #convert synaptic_block_base_address into bytes from kilobytes
        synaptic_block_base_address_offset = synaptic_block_base_address << 10
        max_row_length_index = master_pop_entry & 0x7
        #retrieve the max row length
        maxed_row_length = constants.ROW_LEN_TABLE_ENTRIES[max_row_length_index]
=======

        incoming_edges = \
            subgraph.incoming_subedges_from_subvertex(post_subvertex)
        incoming_key_combo = None
        for subedge in incoming_edges:
            if subedge.pre_subvertex == pre_subvertex:
                routing_info = routing_infos.get_subedge_information_from_subedge(subedge)
                incoming_key_combo = routing_info.key_mask_combo

        maxed_row_length, synaptic_block_base_address_offset = \
            self._master_pop_table_generator.\
            extract_synaptic_matrix_data_location(
                incoming_key_combo, master_pop_base_mem_address)
>>>>>>> ffc053af

        #calculate the synaptic block size in words
        synaptic_block_size = pre_n_atoms * 4 * \
            (constants.SYNAPTIC_ROW_HEADER_WORDS + maxed_row_length)

        #read in the base address of the synaptic matrix in the app region table
        synapste_region_base_address_location = \
            get_region_base_address_offset(app_data_base_address,
                                           synaptic_matrix_region)

        # read in the memory address of the synaptic_region base address
        synapste_region_base_address = \
            self._master_pop_table_generator.read_and_convert(
<<<<<<< HEAD
                pre_x, pre_y, synapste_region_base_address_location, 4,
=======
                post_x, post_y, synapste_region_base_address_location, 4,
>>>>>>> ffc053af
                "<I", transceiver)
        # the base address of the synaptic block in absolute terms is the app
        # base, plus the synaptic matrix base plus the offset
        synaptic_block_base_address = \
            app_data_base_address + synapste_region_base_address + \
            synaptic_block_base_address_offset

        #read in and return the synaptic block
        blocks = list(transceiver.read_memory(
            post_x, post_y, synaptic_block_base_address, synaptic_block_size))

        block = bytearray()
        for message_block in blocks:
            block.extend(message_block)

        if len(block) != synaptic_block_size:
            raise exceptions.SynapticBlockReadException(
                "Not enough data has been read "
                "(aka, something funkky happened)")
        return block, maxed_row_length

    def _read_in_master_pop_table(self, x, y, p, transceiver,
                                  master_pop_table_region):
        """
        reads in the master pop table from a given processor on the machine
        """
        # Get the App Data base address for the core
        # (location where this cores memory starts in
        # sdram and region table)
        app_data_base_address = \
            transceiver.get_cpu_information_from_core(x, y, p).user[0]

        # Get the memory address of the master pop table region
        master_pop_region = master_pop_table_region

        master_region_base_address_address = \
            get_region_base_address_offset(app_data_base_address,
                                           master_pop_region)

        master_region_base_address_offset = \
            self._read_and_convert(x, y, master_region_base_address_address,
                                   4, "<I", transceiver)

        master_region_base_address =\
            master_region_base_address_offset + app_data_base_address

        #read in the master pop table and store in ram for future use
        logger.debug("Reading {} ({}) bytes starting at {} + "
                     "4".format(constants.MASTER_POPULATION_TABLE_SIZE,
                                hex(constants.MASTER_POPULATION_TABLE_SIZE),
                                hex(master_region_base_address)))

        return master_region_base_address, app_data_base_address

    @staticmethod
    def _read_and_convert(x, y, address, length, data_format, transceiver):
        """
        tries to read and convert a piece of memory. If it fails, it tries again
        up to for 4 times, and then if still fails, throws an error.
        """
        try:
            #turn byte array into str for unpack to work.
            data = \
                str(list(transceiver.read_memory(
                    x, y, address, length))[0])
            result = struct.unpack(data_format, data)[0]
            return result
        except spinnman_exceptions.SpinnmanIOException:
            raise exceptions.SynapticBlockReadException(
                "failed to read and translate a piece of memory due to a "
                "spinnman io exception.")
        except spinnman_exceptions.SpinnmanInvalidPacketException:
            raise exceptions.SynapticBlockReadException(
                "failed to read and translate a piece of memory due to a "
                "invalid packet exception in spinnman.")
        except spinnman_exceptions.SpinnmanInvalidParameterException:
            raise exceptions.SynapticBlockReadException(
                "failed to read and translate a piece of memory due to a "
                "invalid parameter exception in spinnman.")
        except spinnman_exceptions.SpinnmanUnexpectedResponseCodeException:
            raise exceptions.SynapticBlockReadException(
                "failed to read and translate a piece of memory due to a "
                "unexpected response code exception in spinnman.")<|MERGE_RESOLUTION|>--- conflicted
+++ resolved
@@ -488,20 +488,13 @@
                     update_master_population_table(
                         spec, block_start_addr, row_index, key,
                         master_pop_table_region)
-<<<<<<< HEAD
-=======
         self._master_pop_table_generator.finish_master_pop_table(
             spec, master_pop_table_region)
->>>>>>> ffc053af
 
     def get_synaptic_list_from_machine(
             self, placements, transceiver, pre_subvertex, pre_n_atoms,
             post_subvertex, master_pop_table_region, synaptic_matrix_region,
-<<<<<<< HEAD
-            synapse_io, subgraph, graph_mapper, routing_infos):
-=======
             synapse_io, subgraph, graph_mapper, routing_infos, weight_scale):
->>>>>>> ffc053af
 
         synaptic_block, max_row_length = \
             self._retrieve_synaptic_block(
@@ -602,48 +595,14 @@
             post_placement.x, post_placement.y, post_placement.p
         # either read in the master pop table or retrieve it from storage
         master_pop_base_mem_address, app_data_base_address = \
-<<<<<<< HEAD
-            self._master_pop_table_generator.read_in_master_pop_table(
-=======
             self._master_pop_table_generator.\
             locate_master_pop_table_base_address(
->>>>>>> ffc053af
                 post_x, post_y, post_p, transceiver, master_pop_table_region)
 
         # locate address of the synaptic block
         pre_placement = placements.get_placement_of_subvertex(pre_subvertex)
 
         pre_x, pre_y, pre_p = pre_placement.x, pre_placement.y, pre_placement.p
-<<<<<<< HEAD
-        table_slot_addr = packet_conversions.\
-            get_mpt_sb_mem_addrs_from_coords(pre_x, pre_y, pre_p)
-        master_table_pop_entry_address = (table_slot_addr +
-                                          master_pop_base_mem_address)
-
-        incoming_edges = \
-            subgraph.incoming_subedges_from_subvertex(post_subvertex)
-        incoming_key = None
-        for subedge in incoming_edges:
-            if subedge.pre_subvertex == pre_subvertex:
-                incoming_key = routing_infos.get_key_from_subedge(subedge)
-
-        master_table_pop_entry_address = \
-            self._master_pop_table_generator.\
-            extract_synaptic_matrix_data_location(incoming_key,
-                                                  master_pop_base_mem_address)
-        #read in the master pop entry
-        master_pop_entry = \
-            self._master_pop_table_generator.read_and_convert(
-                pre_x, pre_y, master_table_pop_entry_address, 2, "<H",
-                transceiver)
-
-        synaptic_block_base_address = master_pop_entry >> 3  # in kilobytes
-        #convert synaptic_block_base_address into bytes from kilobytes
-        synaptic_block_base_address_offset = synaptic_block_base_address << 10
-        max_row_length_index = master_pop_entry & 0x7
-        #retrieve the max row length
-        maxed_row_length = constants.ROW_LEN_TABLE_ENTRIES[max_row_length_index]
-=======
 
         incoming_edges = \
             subgraph.incoming_subedges_from_subvertex(post_subvertex)
@@ -657,7 +616,6 @@
             self._master_pop_table_generator.\
             extract_synaptic_matrix_data_location(
                 incoming_key_combo, master_pop_base_mem_address)
->>>>>>> ffc053af
 
         #calculate the synaptic block size in words
         synaptic_block_size = pre_n_atoms * 4 * \
@@ -671,11 +629,7 @@
         # read in the memory address of the synaptic_region base address
         synapste_region_base_address = \
             self._master_pop_table_generator.read_and_convert(
-<<<<<<< HEAD
-                pre_x, pre_y, synapste_region_base_address_location, 4,
-=======
                 post_x, post_y, synapste_region_base_address_location, 4,
->>>>>>> ffc053af
                 "<I", transceiver)
         # the base address of the synaptic block in absolute terms is the app
         # base, plus the synaptic matrix base plus the offset
