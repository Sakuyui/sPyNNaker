--- conflicted
+++ resolved
@@ -18,7 +18,6 @@
 import struct
 import numpy
 from spinn_utilities.overrides import overrides
-from spinn_front_end_common.utilities.constants import BYTES_PER_WORD
 from spynnaker.pyNN.models.neural_projections import (
     ProjectionApplicationEdge, ProjectionMachineEdge)
 from spynnaker.pyNN.exceptions import (
@@ -63,7 +62,6 @@
         "__addresses_and_row_lengths",
         # The mask to match this entry on
         "__mask",
-<<<<<<< HEAD
         # The routing key to match this entry on
         "__routing_key",
         # The part of the key where the core id is held after shifting (below)
@@ -74,16 +72,6 @@
         "__n_neurons"]
 
     def __init__(self, routing_key, mask, core_mask, core_shift, n_neurons):
-=======
-        "__routing_key"]
-
-    MASTER_POP_ENTRY_SIZE_WORDS = 3
-    MASTER_POP_ENTRY_SIZE_BYTES = 3 * BYTES_PER_WORD
-    ADDRESS_LIST_ENTRY_SIZE_WORDS = 1
-    ADDRESS_LIST_ENTRY_SIZE_BYTES = 1 * BYTES_PER_WORD
-
-    def __init__(self, routing_key, mask):
->>>>>>> d3f7f3d3
         self.__routing_key = routing_key
         self.__mask = mask
         self.__core_mask = core_mask
@@ -94,15 +82,13 @@
     def append(self, address, row_length, is_single):
         index = len(self.__addresses_and_row_lengths)
         self.__addresses_and_row_lengths.append(
-<<<<<<< HEAD
             (address, row_length, is_single, True))
+        return index
 
     def append_invalid(self):
+        index = len(self.__addresses_and_row_lengths)
         self.__addresses_and_row_lengths.append((0, 0, 0, False))
-=======
-            (address, row_length, is_single))
         return index
->>>>>>> d3f7f3d3
 
     @property
     def routing_key(self):
@@ -270,12 +256,10 @@
             self.__entries[key_and_mask.key] = _MasterPopEntry(
                 key_and_mask.key, key_and_mask.mask, core_mask, core_shift,
                 n_neurons)
-        start_addr = block_start_addr
 
         # if not single, scale the address
         start_addr = block_start_addr
         if not is_single:
-<<<<<<< HEAD
             if block_start_addr % _ADDRESS_SCALE != 0:
                 raise SynapticConfigurationException(
                     "Address {} is not compatible with this table",
@@ -288,9 +272,10 @@
             raise SynapticConfigurationException(
                 "Row length {} is outside of allowed range for this table",
                 row_length)
-        self.__entries[key_and_mask.key].append(
+        index = self.__entries[key_and_mask.key].append(
             start_addr, row_length - 1, is_single)
         self.__n_addresses += 1
+        return index
 
     @overrides(AbstractMasterPopTableFactory.add_invalid_entry)
     def add_invalid_entry(
@@ -300,12 +285,7 @@
             self.__entries[key_and_mask.key] = _MasterPopEntry(
                 key_and_mask.key, key_and_mask.mask, core_mask, core_shift,
                 n_neurons)
-        self.__entries[key_and_mask.key].append_invalid()
-=======
-            start_addr = block_start_addr // self.ADDRESS_SCALE
-        index = self.__entries[key_and_mask.key].append(
-            start_addr, row_length, is_single)
->>>>>>> d3f7f3d3
+        index = self.__entries[key_and_mask.key].append_invalid()
         self.__n_addresses += 1
         return index
 
