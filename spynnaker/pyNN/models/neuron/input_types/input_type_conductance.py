--- conflicted
+++ resolved
@@ -73,15 +73,9 @@
     def get_input_type_parameters(self):
         return [
             NeuronParameter(
-<<<<<<< HEAD
-                self._e_rev_E, _CONDUCTANCE_TYPES.E_REV_E.data_type),
-            NeuronParameter(
-                self._e_rev_I, _CONDUCTANCE_TYPES.E_REV_I.data_type)
-=======
                 self._data[E_REV_E], _CONDUCTANTCE_TYPES.E_REV_E.data_type),
             NeuronParameter(
                 self._data[E_REV_I], _CONDUCTANTCE_TYPES.E_REV_I.data_type)
->>>>>>> 1420d328
         ]
 
     def get_input_type_parameter_types(self):
