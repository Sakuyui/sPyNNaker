# Copyright (c) 2017-2019 The University of Manchester
#
# This program is free software: you can redistribute it and/or modify
# it under the terms of the GNU General Public License as published by
# the Free Software Foundation, either version 3 of the License, or
# (at your option) any later version.
#
# This program is distributed in the hope that it will be useful,
# but WITHOUT ANY WARRANTY; without even the implied warranty of
# MERCHANTABILITY or FITNESS FOR A PARTICULAR PURPOSE.  See the
# GNU General Public License for more details.
#
# You should have received a copy of the GNU General Public License
# along with this program.  If not, see <http://www.gnu.org/licenses/>.
from __future__ import division
import math
import numpy
from six import itervalues

from pacman.model.graphs.common.slice import Slice

from spinn_front_end_common.utilities import globals_variables
from spinn_front_end_common.utilities.constants import BYTES_PER_WORD
from spinn_front_end_common.utilities.helpful_functions import (
    locate_memory_region_for_placement)

from spynnaker.pyNN.models.neuron.synaptic_matrix import SynapticMatrix
from spynnaker.pyNN.models.neuron.generator_data import (
    GeneratorData, SYN_REGION_UNUSED)


class SynapticMatrixApp(object):
    """ The synaptic matrix (and delay matrix if applicable) for an incoming
        app edge
    """

    __slots__ = [
        # The reader and writer of the synapses
        "__synapse_io",
        # The master population table
        "__poptable",
        # The synaptic info that these matrices are for
        "__synapse_info",
        # The application edge that these matrices are for
        "__app_edge",
        # The number of synapse types incoming
        "__n_synapse_types",
        # The maximum summed size of the "direct" or "single" matrices
        "__all_single_syn_sz",
        # The slice of the post vertex these matrices are for
        "__post_vertex_slice",
        # The ID of the synaptic matrix region
        "__synaptic_matrix_region",
        # The ID of the "direct" or "single" matrix region
        "__direct_matrix_region",
        # Any machine-level matrices for this application matrix
        "__matrices",
        # The maximum row length of delayed and undelayed matrices
        "__max_row_info",
        # The maximum summed size of the synaptic matrices
        "__all_syn_block_sz",
        # The application-level key information for the incoming edge
        "__app_key_info",
        # The application-level key information for the incoming delay edge
        "__delay_app_key_info",
        # All routing information
        "__routing_info",
        # The weight scaling used by each synapse type
        "__weight_scales",
        # The machine edges of the incoming application edges
        "__m_edges",
        # True if the application-level keys are safe to be used
        "__use_app_keys",
        # The expected size in bytes of a synaptic matrix
        "__matrix_size",
        # The expected size in bytes of a delayed synaptic matrix
        "__delay_matrix_size",
        # The number of atoms in the machine-level pre-vertices
        "__n_sub_atoms",
        # The number of machine edges expected for this application edge
        "__n_sub_edges",
        # The offset of the undelayed synaptic matrix in the region
        "__syn_mat_offset",
        # The offset of the delayed synaptic matrix in the region
        "__delay_syn_mat_offset",
        # The index of the synaptic matrix within the master population table
        "__index",
        # The index of the delayed synaptic matrix within the master population
        # table
        "__delay_index",
        # A cache of the received synaptic matrix
        "__received_block",
        # A cache of the received delayed synaptic matrix
        "__delay_received_block"
    ]

    def __init__(
            self, synapse_io, poptable, synapse_info, app_edge,
            n_synapse_types, all_single_syn_sz, post_vertex_slice,
            synaptic_matrix_region, direct_matrix_region):
        """

        :param SynapseIO synapse_io: The reader and writer of synapses
        :param MasterPopTableAsBinarySearch poptable:
            The master population table
        :param SynapseInformation synapse_info:
            The projection synapse information
        :param ProjectionApplicationEdge app_edge:
            The projection application edge
        :param int n_synapse_types: The number of synapse types accepted
        :param int all_single_syn_sz:
            The space available for "direct" or "single" synapses
        :param ~pacman.model.graphs.common.Slice post_vertex_slice:
            The slice of the post-vertex the matrix is for
        :param int synaptic_matrix_region:
            The region where synaptic matrices are stored
        :param int direct_matrix_region:
            The region where "direct" or "single" synapses are stored
        """
        self.__synapse_io = synapse_io
        self.__poptable = poptable
        self.__synapse_info = synapse_info
        self.__app_edge = app_edge
        self.__n_synapse_types = n_synapse_types
        self.__all_single_syn_sz = all_single_syn_sz
        self.__post_vertex_slice = post_vertex_slice
        self.__synaptic_matrix_region = synaptic_matrix_region
        self.__direct_matrix_region = direct_matrix_region

        # Map of machine_edge to .SynapticMatrix
        self.__matrices = dict()

        # Calculate the max row info for this edge
        n_delay_stages = 0
        if app_edge.delay_edge is not None:
            n_delay_stages = app_edge.delay_edge.pre_vertex.n_delay_stages
        self.__max_row_info = self.__synapse_io.get_max_row_info(
            synapse_info, self.__post_vertex_slice, n_delay_stages,
            self.__poptable,
            globals_variables.get_simulator().machine_time_step, app_edge)

        # These are set directly later
        self.__all_syn_block_sz = None
        self.__app_key_info = None
        self.__delay_app_key_info = None
        self.__routing_info = None
        self.__weight_scales = None
        self.__m_edges = None
        self.__use_app_keys = None

        self.__matrix_size = (
            self.__app_edge.pre_vertex.n_atoms *
            self.__max_row_info.undelayed_max_bytes)
        self.__delay_matrix_size = (
            self.__app_edge.pre_vertex.n_atoms *
            self.__app_edge.n_delay_stages *
            self.__max_row_info.delayed_max_bytes)
        vertex = self.__app_edge.pre_vertex
        self.__n_sub_atoms = int(min(
            vertex.get_max_atoms_per_core(), vertex.n_atoms))
        self.__n_sub_edges = int(
            math.ceil(vertex.n_atoms / self.__n_sub_atoms))

        # These are computed during synaptic generation
        self.__syn_mat_offset = None
        self.__delay_syn_mat_offset = None
        self.__index = None
        self.__delay_index = None

        # These are stored when blocks are read
        self.__received_block = None
        self.__delay_received_block = None

    def __get_matrix(self, machine_edge):
        """ Get or create a matrix object

        :param ~pacman.model.graph.machine.machine_edge.MachineEdge
            machine_edge: The machine edge to get the matrix for
        :rtype: SynapticMatrix
        """
        if machine_edge in self.__matrices:
            return self.__matrices[machine_edge]

        r_info = self.__routing_info.get_routing_info_for_edge(machine_edge)
        delayed_r_info = None
        delayed_app_edge = machine_edge.app_edge.delay_edge
        if delayed_app_edge is not None:
            delayed_machine_edge = delayed_app_edge.get_machine_edge(
                machine_edge.pre_vertex, machine_edge.post_vertex)
            if delayed_machine_edge is not None:
                delayed_r_info = (
                    self.__routing_info.get_routing_info_for_edge(
                        delayed_machine_edge))
        matrix = SynapticMatrix(
            self.__synapse_io, self.__poptable, self.__synapse_info,
            machine_edge, self.__app_edge, self.__n_synapse_types,
            self.__max_row_info, r_info, delayed_r_info, self.__weight_scales,
            self.__all_syn_block_sz, self.__all_single_syn_sz)
        self.__matrices[machine_edge] = matrix
        return matrix

    def add_matrix_size(self, addr):
        """ Add the bytes required by the synaptic matrices

        :param addr: The initial address
        :return: The final address after adding synapses
        :rtype: int
        """
        if self.__max_row_info.undelayed_max_n_synapses > 0:
            size = self.__n_sub_atoms * self.__max_row_info.undelayed_max_bytes
            for _ in range(self.__n_sub_edges):
                addr = self.__poptable.get_next_allowed_address(addr)
                addr += size
        return addr

    def add_delayed_matrix_size(self, addr):
        """ Add the bytes required by the delayed synaptic matrices

        :param addr: The initial address
        :return: The final address after adding synapses
        :rtype: int
        """
        if self.__max_row_info.delayed_max_n_synapses > 0:
            size = (self.__n_sub_atoms *
                    self.__max_row_info.delayed_max_bytes *
                    self.__app_edge.n_delay_stages)
            for _ in range(self.__n_sub_edges):
                addr = self.__poptable.get_next_allowed_address(addr)
                addr += size
        return addr

    @property
    def generator_info_size(self):
        """ The number of bytes required by the generator information

        :rtype: int
        """
        if not self.__synapse_info.may_generate_on_machine():
            return 0

        connector = self.__synapse_info.connector
        dynamics = self.__synapse_info.synapse_dynamics
        gen_size = sum((
            GeneratorData.BASE_SIZE,
            connector.gen_delay_params_size_in_bytes(
                self.__synapse_info.delays),
            connector.gen_weight_params_size_in_bytes(
                self.__synapse_info.weights),
            connector.gen_connector_params_size_in_bytes,
            dynamics.gen_matrix_params_size_in_bytes
        ))
        return gen_size * self.__n_sub_edges

    def can_generate_on_machine(self, single_addr):
        """ Determine if an app edge can be generated on the machine

        :param int single_addr:
            The address for "direct" or "single" synapses so far
        :rtype: bool
        """
        return (
            self.__synapse_info.may_generate_on_machine() and
            not self.__is_app_edge_direct(single_addr))

    def __is_app_edge_direct(self, single_addr):
        """ Determine if an app edge can use the direct matrix for all of its\
            synapse information

        :param int single_addr:
            The address for "direct" or "single" synapses so far
        :rtype: bool
        """
        next_single_addr = single_addr
        for m_edge in self.__m_edges:
            matrix = self.__get_matrix(m_edge)
            is_direct, next_single_addr = matrix.is_direct(next_single_addr)
            if not is_direct:
                return False
        return True

    def set_info(self, all_syn_block_sz, app_key_info, delay_app_key_info,
                 routing_info, weight_scales, m_edges):
        """ Set extra information that isn't necessarily available when the
            class is created.

        :param int all_syn_block_sz:
            The space available for all synaptic matrices on the core
        :param _AppKeyInfo app_key_info:
            Application-level routing key information for undelayed vertices
        :param _AppKeyInfo delay_app_key_info:
            Application-level routing key information for delayed vertices
        :param RoutingInfo routing_info:
            Routing key information for all incoming edges
        :param list(float) weight_scales:
            Weight scale for each synapse edge
        :param list(MachineEdge) m_edges:
            The machine edges incoming to this vertex
        """
        self.__all_syn_block_sz = all_syn_block_sz
        self.__app_key_info = app_key_info
        self.__delay_app_key_info = delay_app_key_info
        self.__routing_info = routing_info
        self.__weight_scales = weight_scales
        self.__m_edges = m_edges

        # If there are delay and undelayed parts to this vertex, to use app
        # keys both parts must be able to use them to keep the indices
        # straight; also enforce that the number of machine edges is > 1 as
        # if there is only one, one-to-one connections might be possible, and
        # if not, there is no difference anyway.
        is_undelayed = bool(self.__max_row_info.undelayed_max_n_synapses)
        is_delayed = bool(self.__max_row_info.delayed_max_n_synapses)
        is_app_key = not is_undelayed or app_key_info is not None
        is_delay_app_key = not is_delayed or delay_app_key_info is not None
        self.__use_app_keys = (
            is_app_key and is_delay_app_key and len(m_edges) > 1)

    def write_matrix(
            self, spec, block_addr, single_addr, single_synapses,
            machine_time_step):
        """ Write a synaptic matrix from host

        :param DataSpecificationGenerator spec:
            The specification to write to
        :param int block_addr:
            The address in the synaptic matrix region to start writing at
        :param int single_addr:
            The address in the "direct" or "single" matrix to start at
        :param list(int) single_synapses:
            A list of "direct" or "single" synapses to write to
        :param float machine_time_step: the simulation machine time step
        :return: The updated block_addr and single_addr
        :rtype: tuple(int, int)
        """
        undelayed_matrix_data = list()
        delayed_matrix_data = list()
        for m_edge in self.__m_edges:

            # Get a synaptic matrix for each machine edge
            matrix = self.__get_matrix(m_edge)
            row_data, delay_row_data = matrix.get_row_data(machine_time_step)
            self.__update_connection_holders(row_data, delay_row_data, m_edge)

            if self.__use_app_keys:
                # If there is an app_key, save the data to be written later
                undelayed_matrix_data.append((m_edge, row_data))
                delayed_matrix_data.append((m_edge, delay_row_data))
            else:
                # If no app keys, write the data as normal
                block_addr, single_addr = matrix.write_machine_matrix(
                    spec, block_addr, single_synapses, single_addr,
                    row_data)
                block_addr = matrix.write_delayed_machine_matrix(
                    spec, block_addr, delay_row_data)

        # If there is an app key, add a single matrix
        if self.__use_app_keys:
            block_addr = self.__write_app_matrix(
                spec, block_addr, undelayed_matrix_data)
            block_addr = self.__write_delay_app_matrix(
                spec, block_addr, delayed_matrix_data)

        return block_addr, single_addr

    def __write_app_matrix(self, spec, block_addr, matrix_data):
        """ Write a matrix for a whole incoming application vertex as one

        :param DataSpecificationGenerator spec:
            The specification to write to
        :param int block_addr:
            The address in the synaptic matrix region to start writing at
        :param list(MachineEdge, ~numpy.ndarray) matrix_data:
            The data for each machine edge to be combined into a single matrix
        :return: The updated block address
        :rtype: int
        """
        # If there is no routing info, don't write anything
        if self.__app_key_info is None:
            return block_addr

        # If we have routing info but no synapses, write an invalid entry
        if self.__max_row_info.undelayed_max_n_synapses == 0:
            self.__index = self.__poptable.add_invalid_entry(
                self.__app_key_info.key_and_mask)
            return block_addr

        # Write a matrix for the whole application vertex
        block_addr = self.__poptable.write_padding(spec, block_addr)
        self.__index = self.__poptable.add_application_entry(
            block_addr,  self.__max_row_info.undelayed_max_words,
            self.__app_key_info.key_and_mask, self.__app_key_info.core_mask,
            self.__app_key_info.core_shift, self.__app_key_info.n_neurons)
        self.__syn_mat_offset = block_addr

        # Write all the row data for each machine vertex one after the other.
        # Implicit assumption that no machine-level row_data is ever empty;
        # this must be true in the current code, because the row length is
        # fixed for all synaptic matrices from the same source application
        # vertex
        for m_edge, row_data in matrix_data:
            size = (self.__max_row_info.undelayed_max_bytes *
                    m_edge.pre_vertex.vertex_slice.n_atoms)
            row_data_size = len(row_data) * BYTES_PER_WORD
            if row_data_size != size:
                raise Exception("Data incorrect size: {} instead of {}".format(
                    row_data_size, size))
            spec.write_array(row_data)
            block_addr = self.__next_addr(block_addr, size)

        return block_addr

    def __write_delay_app_matrix(self, spec, block_addr, matrix_data):
        """ Write a delay matrix for a whole incoming application vertex as one

        :param DataSpecificationGenerator spec:
            The specification to write to
        :param int block_addr:
            The address in the synaptic matrix region to start writing at
        :param list(MachineEdge, ~numpy.ndarray) matrix_data:
            The data for each machine edge to be combined into a single matrix
        :return: The updated block address
        :rtype: int
        """
        # If there is no routing info, don't write anything
        if self.__delay_app_key_info is None:
            return block_addr

        # If we have routing info but no synapses, write an invalid entry
        if self.__max_row_info.delayed_max_n_synapses == 0:
            self.__delay_index = self.__poptable.add_invalid_entry(
                self.__delay_app_key_info.key_and_mask)
            return block_addr

        # Write a matrix for the whole application vertex
        block_addr = self.__poptable.write_padding(spec, block_addr)
        self.__delay_index = self.__poptable.add_application_entry(
            block_addr, self.__max_row_info.delayed_max_words,
            self.__delay_app_key_info.key_and_mask,
            self.__delay_app_key_info.core_mask,
            self.__delay_app_key_info.core_shift,
            self.__delay_app_key_info.n_neurons)
        self.__delay_syn_mat_offset = block_addr

        # Write all the row data for each machine vertex one after the other.
        # Implicit assumption that no machine-level row_data is ever empty;
        # this must be true in the current code, because the row length is
        # fixed for all synaptic matrices from the same source application
        # vertex
        for m_edge, row_data in matrix_data:
            size = (self.__max_row_info.delayed_max_bytes *
                    m_edge.pre_vertex.vertex_slice.n_atoms *
                    self.__app_edge.n_delay_stages)
            row_data_size = len(row_data) * BYTES_PER_WORD
            if size != row_data_size:
                raise Exception("Data incorrect size: {} instead of {}".format(
                    row_data_size, size))
            spec.write_array(row_data)
            block_addr = self.__next_addr(block_addr, size)

        return block_addr

    def write_on_chip_matrix_data(
            self, generator_data, block_addr, machine_time_step):
        """ Prepare to write a matrix using an on-chip generator

        :param list(GeneratorData) generator_data: List of data to add to
        :param int block_addr:
            The address in the synaptic matrix region to start writing at
        :param float machine_time_step: the sim machine time step
        :return: The updated block address
        :rtype: int
        """

        # Reserve the space in the matrix for an application-level key,
        # and tell the pop table
        (block_addr, syn_addr, del_addr, syn_max_addr,
         del_max_addr) = self.__reserve_app_blocks(block_addr)

        # Go through the edges of the application edge and write data for the
        # generator; this has to be done on a machine-edge basis to avoid
        # overloading the generator, even if an application matrix is generated
        for m_edge in self.__m_edges:
            matrix = self.__get_matrix(m_edge)
            max_delay_per_stage = (
<<<<<<< HEAD
                m_edge.post_vertex.app_vertex.splitter_object.
=======
                m_edge.post_vertex.app_vertex.splitter.
>>>>>>> d3649b1c
                max_support_delay())

            if self.__use_app_keys:
                syn_addr, syn_mat_offset = matrix.next_app_on_chip_address(
                    syn_addr, syn_max_addr)
                del_addr, d_mat_offset = matrix.next_app_delay_on_chip_address(
                    del_addr, del_max_addr)
            else:
                block_addr, syn_mat_offset = matrix.next_on_chip_address(
                    block_addr)
                block_addr, d_mat_offset = matrix.next_delay_on_chip_address(
                    block_addr)

            # Create the generator data and note it exists for this post vertex
            # Note generator data is written per machine-edge even when a whole
            # application vertex matrix exists, because these are just appended
            # to each other in the latter case; this makes it easier to
            # generate since it is still doing it in chunks, so less local
            # memory is needed.
            generator_data.append(matrix.get_generator_data(
                syn_mat_offset, d_mat_offset, max_delay_per_stage,
                machine_time_step))
        return block_addr

    def __reserve_app_blocks(self, block_addr):
        """ Reserve blocks for a whole-application-vertex matrix if possible,
            and tell the master population table

        :param int block_addr:
            The address in the synaptic matrix region to start at
        :return: The updated block address, the synaptic matrix address,
            the delayed synaptic matrix address,
            the maximum synaptic matrix address,
            and the maximum delayed synaptic matrix address
        :rtype: int, int, int, int, int
        """
        if not self.__use_app_keys:
            return (block_addr, SYN_REGION_UNUSED, SYN_REGION_UNUSED, None,
                    None)

        block_addr, syn_block_addr, syn_max_addr = \
            self.__reserve_mpop_block(block_addr)
        block_addr, delay_block_addr, delay_max_addr = \
            self.__reserve_delay_mpop_block(block_addr)

        return (block_addr, syn_block_addr, delay_block_addr, syn_max_addr,
                delay_max_addr)

    def __reserve_mpop_block(self, block_addr):
        """ Reserve a block in the master population table for an undelayed
            matrix

        :param int block_addr:
            The address in the synaptic matrix region to start at
        :return: The updated block address, the reserved address,
            and the maximum address
        :rtype: int, int, int
        """
        # If there is no routing information, don't reserve anything
        if self.__app_key_info is None:
            return block_addr, SYN_REGION_UNUSED, None

        # If we have routing info but no synapses, write an invalid entry
        if self.__max_row_info.undelayed_max_n_synapses == 0:
            self.__index = self.__poptable.add_invalid_entry(
                self.__app_key_info.key_and_mask)
            return block_addr, SYN_REGION_UNUSED, None

        block_addr = self.__poptable.get_next_allowed_address(block_addr)
        self.__index = self.__poptable.add_application_entry(
            block_addr, self.__max_row_info.undelayed_max_words,
            self.__app_key_info.key_and_mask, self.__app_key_info.core_mask,
            self.__app_key_info.core_shift, self.__app_key_info.n_neurons)
        self.__syn_mat_offset = block_addr
        block_addr = self.__next_addr(block_addr, self.__matrix_size)
        return block_addr, self.__syn_mat_offset, block_addr

    def __reserve_delay_mpop_block(self, block_addr):
        """ Reserve a block in the master population table for a delayed matrix

        :param int block_addr:
            The address in the synaptic matrix region to start at
        :return: The updated block address, the reserved address,
            and the maximum address
        :rtype: int, int, int
        """
        # If there is no routing information don't reserve anything
        if self.__delay_app_key_info is None:
            return block_addr, SYN_REGION_UNUSED, None

        # If we have routing info but no synapses, write an invalid entry
        if self.__max_row_info.delayed_max_n_synapses == 0:
            self.__delay_index = self.__poptable.add_invalid_entry(
                self.__delay_app_key_info.key_and_mask)
            return block_addr, SYN_REGION_UNUSED, None

        block_addr = self.__poptable.get_next_allowed_address(block_addr)
        self.__delay_index = self.__poptable.add_application_entry(
            block_addr, self.__max_row_info.delayed_max_words,
            self.__delay_app_key_info.key_and_mask,
            self.__delay_app_key_info.core_mask,
            self.__delay_app_key_info.core_shift,
            self.__delay_app_key_info.n_neurons)
        self.__delay_syn_mat_offset = block_addr
        block_addr = self.__next_addr(block_addr, self.__delay_matrix_size)
        return block_addr, self.__delay_syn_mat_offset, block_addr

    def __update_connection_holders(self, data, delayed_data, machine_edge):
        """ Fill in connections in the connection holders as they are created

        :param ~numpy.ndarray data: The row data created
        :param ~numpy.ndarray delayed_data: The delayed row data created
        :param MachineEdge machine_edge:
            The machine edge the connections are for
        """
        for conn_holder in self.__synapse_info.pre_run_connection_holders:
            conn_holder.add_connections(
                self.__synapse_io.read_all_synapses(
                    data, delayed_data, self.__synapse_info,
                    self.__n_synapse_types, self.__weight_scales,
                    machine_edge, self.__max_row_info, ))

    def __next_addr(self, block_addr, size):
        """ Get the next address after a block, checking it is in range

        :param int block_addr: The address of the start of the block
        :param int size: The size of the block in bytes
        :return: The updated address
        :rtype: int
        :raises Exception: If the updated address is out of range
        """
        next_addr = block_addr + size
        if next_addr > self.__all_syn_block_sz:
            raise Exception(
                "Too much synaptic memory has been written: {} of {} "
                .format(next_addr, self.__all_syn_block_sz))
        return next_addr

    def __update_synapse_index(self, index):
        """ Update the index of a synapse, checking it matches against indices\
            for other synapse_info for the same edge

        :param index: The index to set
        :raises Exception: If the index doesn't match the currently set index
        """
        if self.__index is None:
            self.__index = index
        elif self.__index != index:
            # This should never happen as things should be aligned over all
            # machine vertices, but check just in case!
            raise Exception(
                "Index of " + self.__synapse_info + " has changed!")

    def get_connections(self, transceiver, placement):
        """ Get the connections for this matrix from the machine

        :param Transceiver transceiver: How to read the data from the machine
        :param Placement placement: Where the matrix is on the machine
        :return: A list of arrays of connections, each with dtype
            AbstractSynapseDynamics.NUMPY_CONNECTORS_DTYPE
        :rtype: ~numpy.ndarray
        """
        # This might happen if the matrix is never actually generated
        if self.__m_edges is None:
            return []
        synapses_address = locate_memory_region_for_placement(
            placement, self.__synaptic_matrix_region, transceiver)
        single_address = (locate_memory_region_for_placement(
            placement, self.__direct_matrix_region, transceiver) +
            BYTES_PER_WORD)
        if self.__use_app_keys:
            return self.__read_connections(
                transceiver, placement, synapses_address)

        connections = list()
        for m_edge in self.__m_edges:
            matrix = self.__get_matrix(m_edge)
            connections.extend(matrix.read_connections(
                transceiver, placement, synapses_address, single_address))
        return connections

    def clear_connection_cache(self):
        """ Clear saved connections
        """
        self.__received_block = None
        self.__delay_received_block = None
        for matrix in itervalues(self.__matrices):
            matrix.clear_connection_cache()

    def read_generated_connection_holders(self, transceiver, placement):
        """ Read any pre-run connection holders after data has been generated

        :param Transceiver transceiver: How to read the data from the machine
        :param Placement placement: Where the matrix is on the machine
        """
        if self.__synapse_info.pre_run_connection_holders:
            connections = self.get_connections(transceiver, placement)
            if connections:
                connections = numpy.concatenate(connections)
                for holder in self.__synapse_info.pre_run_connection_holders:
                    holder.add_connections(connections)

    def __read_connections(self, transceiver, placement, synapses_address):
        """ Read connections from an address on the machine

        :param Transceiver transceiver: How to read the data from the machine
        :param Placement placement: Where the matrix is on the machine
        :param int synapses_address:
            The base address of the synaptic matrix region
        :return: A list of arrays of connections, each with dtype
            AbstractSynapseDynamics.NUMPY_CONNECTORS_DTYPE
        :rtype: ~numpy.ndarray
        """
        pre_slice = Slice(0, self.__app_edge.pre_vertex.n_atoms + 1)
        machine_time_step = globals_variables.get_simulator().machine_time_step
        connections = list()

        if self.__syn_mat_offset is not None:
            block = self.__get_block(transceiver, placement, synapses_address)
<<<<<<< HEAD
            splitter_object = self.__app_edge.post_vertex.splitter_object
=======
            splitter = self.__app_edge.post_vertex.splitter
>>>>>>> d3649b1c
            connections.append(self.__synapse_io.convert_to_connections(
                self.__synapse_info, pre_slice, self.__post_vertex_slice,
                self.__max_row_info.undelayed_max_words,
                self.__n_synapse_types, self.__weight_scales, block,
<<<<<<< HEAD
                machine_time_step, False, splitter_object.max_support_delay()))
=======
                machine_time_step, False, splitter.max_support_delay()))
>>>>>>> d3649b1c

        if self.__delay_syn_mat_offset is not None:
            block = self.__get_delayed_block(
                transceiver, placement, synapses_address)
<<<<<<< HEAD
            splitter_object = self.__app_edge.post_vertex.splitter_object
=======
            splitter = self.__app_edge.post_vertex.splitter
>>>>>>> d3649b1c
            connections.append(self.__synapse_io.convert_to_connections(
                self.__synapse_info, pre_slice, self.__post_vertex_slice,
                self.__max_row_info.delayed_max_words, self.__n_synapse_types,
                self.__weight_scales, block, machine_time_step, True,
<<<<<<< HEAD
                splitter_object.max_support_delay()))
=======
                splitter.max_support_delay()))
>>>>>>> d3649b1c

        return connections

    def __get_block(self, transceiver, placement, synapses_address):
        """ Get a block of data for undelayed synapses

        :param Transceiver transceiver: How to read the data from the machine
        :param Placement placement: Where the matrix is on the machine
        :param int synapses_address:
            The base address of the synaptic matrix region
        :rtype: bytearray
        """
        if self.__received_block is not None:
            return self.__received_block
        address = self.__syn_mat_offset + synapses_address
        block = transceiver.read_memory(
            placement.x, placement.y, address, self.__matrix_size)
        self.__received_block = block
        return block

    def __get_delayed_block(self, transceiver, placement, synapses_address):
        """ Get a block of data for delayed synapses

        :param Transceiver transceiver: How to read the data from the machine
        :param Placement placement: Where the matrix is on the machine
        :param int synapses_address:
            The base address of the synaptic matrix region
        :rtype: bytearray
        """
        if self.__delay_received_block is not None:
            return self.__delay_received_block
        address = self.__delay_syn_mat_offset + synapses_address
        block = transceiver.read_memory(
            placement.x, placement.y, address, self.__delay_matrix_size)
        self.__delay_received_block = block
        return block

    def get_index(self, machine_edge):
        """ Get the index in the master population table of the matrix for a
            machine edge

        :param machine_edge: The edge to get the index for
        :rtype: int
        """
        # If there is an app-level index, it will be the same for all machine
        # edges
        if self.__index is not None:
            return self.__index
        matrix = self.__get_matrix(machine_edge)
        return matrix.index

    def get_delay_index(self, machine_edge):
        """ Get the index in the master population table of the delayed matrix
            for a machine edge

        :param machine_edge: The edge to get the index for
        :rtype: int
        """
        # If there is an app-level index, it will be the same for all machine
        # edges
        if self.__delay_index is not None:
            return self.__delay_index
        matrix = self.__get_matrix(machine_edge)
        return matrix.delay_index<|MERGE_RESOLUTION|>--- conflicted
+++ resolved
@@ -482,11 +482,7 @@
         for m_edge in self.__m_edges:
             matrix = self.__get_matrix(m_edge)
             max_delay_per_stage = (
-<<<<<<< HEAD
-                m_edge.post_vertex.app_vertex.splitter_object.
-=======
                 m_edge.post_vertex.app_vertex.splitter.
->>>>>>> d3649b1c
                 max_support_delay())
 
             if self.__use_app_keys:
@@ -706,38 +702,22 @@
 
         if self.__syn_mat_offset is not None:
             block = self.__get_block(transceiver, placement, synapses_address)
-<<<<<<< HEAD
-            splitter_object = self.__app_edge.post_vertex.splitter_object
-=======
             splitter = self.__app_edge.post_vertex.splitter
->>>>>>> d3649b1c
             connections.append(self.__synapse_io.convert_to_connections(
                 self.__synapse_info, pre_slice, self.__post_vertex_slice,
                 self.__max_row_info.undelayed_max_words,
                 self.__n_synapse_types, self.__weight_scales, block,
-<<<<<<< HEAD
-                machine_time_step, False, splitter_object.max_support_delay()))
-=======
                 machine_time_step, False, splitter.max_support_delay()))
->>>>>>> d3649b1c
 
         if self.__delay_syn_mat_offset is not None:
             block = self.__get_delayed_block(
                 transceiver, placement, synapses_address)
-<<<<<<< HEAD
-            splitter_object = self.__app_edge.post_vertex.splitter_object
-=======
             splitter = self.__app_edge.post_vertex.splitter
->>>>>>> d3649b1c
             connections.append(self.__synapse_io.convert_to_connections(
                 self.__synapse_info, pre_slice, self.__post_vertex_slice,
                 self.__max_row_info.delayed_max_words, self.__n_synapse_types,
                 self.__weight_scales, block, machine_time_step, True,
-<<<<<<< HEAD
-                splitter_object.max_support_delay()))
-=======
                 splitter.max_support_delay()))
->>>>>>> d3649b1c
 
         return connections
 
