--- conflicted
+++ resolved
@@ -12,53 +12,37 @@
 # See the License for the specific language governing permissions and
 # limitations under the License.
 from __future__ import annotations
-from collections import defaultdict
 import numpy
-<<<<<<< HEAD
 from math import ceil
-=======
-from numpy import floating, int16, uint32
+from numpy import floating
 from numpy.typing import NDArray
 from typing import (
-    Dict, Iterable, List, NamedTuple, Optional, Sequence, Tuple, cast,
+    Dict, Iterable, List, NamedTuple, cast,
     TYPE_CHECKING)
->>>>>>> 8c7b0d6b
 from spinn_utilities.overrides import overrides
-from pacman.model.graphs.machine import MachineVertex
 from pacman.model.graphs.common import Slice
-from pacman.model.routing_info.vertex_routing_info import VertexRoutingInfo
+from pacman.model.graphs.application import ApplicationVertex
 from spinn_front_end_common.interface.ds import (
     DataType, DataSpecificationGenerator)
 from spinn_front_end_common.utilities.constants import (
     BYTES_PER_SHORT, BYTES_PER_WORD)
-from spynnaker.pyNN.data import SpynnakerDataView
 from spynnaker.pyNN.exceptions import SynapticConfigurationException
 from spynnaker.pyNN.models.neural_projections.connectors import (
     ConvolutionConnector)
 from spynnaker.pyNN.models.neuron.synapse_dynamics import (
     AbstractSupportsSignedWeights)
-<<<<<<< HEAD
+from spynnaker.pyNN.types import Weight_Delay_In_Types
 from spynnaker.pyNN.models.common.local_only_2d_common import (
     get_div_const, get_rinfo_for_source, get_sources_for_target,
     BITS_PER_SHORT, N_COLOUR_BITS_BITS, KEY_INFO_SIZE,
     get_first_and_last_slice)
-=======
-from spynnaker.pyNN.types import Weight_Delay_In_Types
-from spynnaker.pyNN.utilities.constants import SPIKE_PARTITION_ID
->>>>>>> 8c7b0d6b
 from .abstract_local_only import AbstractLocalOnly
 if TYPE_CHECKING:
     from spynnaker.pyNN.models.neuron.abstract_population_vertex import (
         AbstractPopulationVertex)
-    from spynnaker.pyNN.models.neural_projections import (
-        ProjectionApplicationEdge)
     from spynnaker.pyNN.models.projection import Projection
-    from spynnaker.pyNN.models.utility_models.delays import (
-        DelayExtensionVertex)
     from spynnaker.pyNN.models.neuron import (
         PopulationMachineLocalOnlyCombinedVertex)
-    from spynnaker.pyNN.models.common.population_application_vertex import (
-        PopulationApplicationVertex)
 
 
 class Source(NamedTuple):
@@ -80,38 +64,21 @@
     A convolution synapse dynamics that can process spikes with only DTCM.
     """
 
-<<<<<<< HEAD
-    __slots__ = [
+    __slots__ = (
         "__cached_sources",
-        "__delay"
-    ]
-=======
-    __slots__ = (
-        "__cached_2d_overlaps",
-        "__cached_n_incoming"
     )
 
     def __init__(self, delay: Weight_Delay_In_Types = None):
->>>>>>> 8c7b0d6b
 
         """
         :param float delay:
             The delay used in the connection; by default 1 time step
         """
-<<<<<<< HEAD
+        super().__init__(delay)
+
         # Store the sources to avoid recalculation
-        self.__cached_sources = dict()
-=======
-        super().__init__(delay)
-
-        # Store the overlaps between 2d vertices to avoid recalculation
-        self.__cached_2d_overlaps: Dict[
-            AbstractPopulationVertex,
-            Dict[MachineVertex, List[Source]]] = {}
-
-        # Store the n_incoming to avoid recalcaultion
-        self.__cached_n_incoming: Dict[ProjectionApplicationEdge, int] = {}
->>>>>>> 8c7b0d6b
+        self.__cached_sources: Dict[ApplicationVertex, Dict[
+                ApplicationVertex, List[Source]]] = dict()
 
     @property
     def _delay(self) -> float:
@@ -170,17 +137,9 @@
             weight_scales: NDArray[floating]):
         # pylint: disable=unexpected-keyword-arg, protected-access
 
-<<<<<<< HEAD
         # Get incoming sources for this vertex
-        app_vertex = machine_vertex.app_vertex
+        app_vertex = machine_vertex._pop_vertex
         sources = self.__get_sources_for_target(app_vertex)
-=======
-        # Get incoming sources for this machine vertex, and sort by key
-        app_vertex = machine_vertex._pop_vertex
-        sources_for_targets = self.__get_sources_for_target(app_vertex)
-        sources_for_m_vertex = sources_for_targets[machine_vertex]
-        sources_for_m_vertex.sort(key=lambda s: s.key)
->>>>>>> 8c7b0d6b
 
         size = self.get_parameters_usage_in_bytes(
             machine_vertex.vertex_slice, app_vertex.incoming_projections)
@@ -188,7 +147,6 @@
         spec.switch_write_focus(region)
 
         # Get spec for each incoming source
-<<<<<<< HEAD
         connector_weight_index = dict()
         next_weight_index = 0
         source_data = list()
@@ -259,29 +217,6 @@
             # ... 1 / cores_per_width
             source_data.append(get_div_const(cores_per_width))
 
-=======
-        connector_weight_index: Dict[ConvolutionConnector, int] = {}
-        unique_connectors: List[
-            Tuple[ConvolutionConnector, ProjectionApplicationEdge]] = []
-        next_weight_index = 0
-        data: List[NDArray[uint32]] = []
-        for source in sources_for_m_vertex:
-            incoming = source.projection
-            app_edge = incoming._projection_edge
-            conn = self.__connector(incoming)
-            if conn in connector_weight_index:
-                weight_index = connector_weight_index[conn]
-            else:
-                unique_connectors.append((conn, app_edge))
-                weight_index = next_weight_index
-                connector_weight_index[conn] = weight_index
-                next_weight_index += conn.kernel_n_weights
-
-            data.extend(conn.get_local_only_data(
-                app_edge, source.vertex_slice, source.key, source.mask,
-                app_edge.pre_vertex.n_colour_bits, self._delay, weight_index))
-        n_weights = next_weight_index
->>>>>>> 8c7b0d6b
         if next_weight_index % 2 != 0:
             weight_data.append(numpy.array([0], dtype="int16"))
 
@@ -301,40 +236,19 @@
         spec.write_value(next_weight_index)
 
         # Write the data
-<<<<<<< HEAD
         # pylint: disable=unexpected-keyword-arg
         spec.write_array(numpy.array(source_data, dtype="uint32"))
         spec.write_array(numpy.concatenate(connector_data, dtype="uint32"))
         spec.write_array(
             numpy.concatenate(weight_data, dtype="int16").view("uint32"))
-=======
-        spec.write_array(numpy.concatenate(data, dtype=uint32))
-
-        # Write weights where they are unique
-        kernel_data = [
-            conn.get_encoded_kernel_weights(app_edge, weight_scales)
-            for conn, app_edge in unique_connectors]
-        if next_weight_index % 2 != 0:
-            kernel_data.append(numpy.array([0], dtype=int16))
-        spec.write_array(
-            numpy.concatenate(kernel_data, dtype=int16).view(uint32))
-
-    @staticmethod
-    def __merge_key_and_mask(key_a, mask_a, key_b, mask_b):
-        new_xs = (~(key_a ^ key_b)) & 0xFFFFFFFF
-        mask = mask_a & mask_b & new_xs
-        key = (key_a | key_b) & mask
-        return key, mask
->>>>>>> 8c7b0d6b
 
     def __get_sources_for_target(
             self, app_vertex: AbstractPopulationVertex) -> Dict[
-                MachineVertex, List[Source]]:
+                ApplicationVertex, List[Source]]:
         """
         Get all the application vertex sources that will hit the given
         application vertex.
 
-<<<<<<< HEAD
         :param AbstractPopulationVertex app_vertex: The vertex being targeted
         :return:
             A dict of source ApplicationVertex to list of source information
@@ -346,109 +260,11 @@
             self.__cached_sources[app_vertex] = sources
         return sources
 
-    @property
-    @overrides(AbstractLocalOnly.delay)
-    def delay(self):
-        return self.__delay
-=======
-        :param AbstractPopulationVertex app_vertex:
-            The vertex being targeted
-        :rtype: dict(~.MachineVertex, list(Sources))
-        """
-        sources_for_target = self.__cached_2d_overlaps.get(app_vertex)
-        if sources_for_target is None:
-            key_cache: Dict[
-                Tuple[PopulationApplicationVertex, Slice], Source] = {}
-            seen_pre_vertices = set()
-            sources_for_target = defaultdict(list)
-            for incoming in app_vertex.incoming_projections:
-                # pylint: disable=protected-access
-                app_edge = incoming._projection_edge
-                s_info = incoming._synapse_information
-                source_vertex = app_edge.pre_vertex
-                if source_vertex not in seen_pre_vertices:
-                    seen_pre_vertices.add(source_vertex)
-                    for tgt, srcs in s_info.connector.get_connected_vertices(
-                            s_info, source_vertex, app_vertex):
-                        r_info = self.__get_rinfo_for_sources(
-                            key_cache, cast(Sequence[MachineVertex], srcs),
-                            incoming, app_edge, app_vertex)
-                        sources_for_target[tgt].extend(r_info)
-            self.__cached_2d_overlaps[app_vertex] = sources_for_target
-        return sources_for_target
-
-    def __get_rinfo_for_sources(
-            self,
-            key_cache: Dict[Tuple[PopulationApplicationVertex, Slice], Source],
-            srcs: Sequence[MachineVertex], incoming: Projection,
-            app_edge: ProjectionApplicationEdge,
-            app_vertex: AbstractPopulationVertex) -> Iterable[Source]:
-        """
-        Get the routing information for sources, merging sources that have
-        the same vertex slice.
-
-        .. note::
-            This happens in retinas from FPGAs.
-
-        :param dict key_cache:
-        :rtype: list(Source)
-        """
-        delay_vertex: Optional[DelayExtensionVertex] = None
-        if self._delay > app_vertex.splitter.max_support_delay():
-            # pylint: disable=protected-access
-            delay_edge = incoming._projection_edge.delay_edge
-            assert delay_edge is not None
-            delay_vertex = delay_edge.pre_vertex
-
-        # Group sources by vertex slice
-        sources: Dict[Slice, List[MachineVertex]] = defaultdict(list)
-        for source in srcs:
-            sources[source.vertex_slice].append(source)
-
-        # For each slice, merge the keys
-        for vertex_slice, slice_sources in sources.items():
-            cache_key = (app_edge.pre_vertex, vertex_slice)
-            key_source = key_cache.get(cache_key)
-            if not key_source:
-                key_source = self.__build_source(
-                    slice_sources, delay_vertex, incoming, vertex_slice)
-                key_cache[cache_key] = key_source
-            yield key_source
-
-    def __build_source(
-            self, slice_sources: List[MachineVertex],
-            delay_vertex: Optional[DelayExtensionVertex],
-            incoming: Projection, vertex_slice: Slice) -> Source:
-        r_info = self.__get_rinfo(slice_sources[0], delay_vertex)
-        group_key = r_info.key
-        group_mask = r_info.mask
-        for source in slice_sources:
-            r_info = self.__get_rinfo(source, delay_vertex)
-            group_key, group_mask = self.__merge_key_and_mask(
-                group_key, group_mask, r_info.key, r_info.mask)
-        return Source(incoming, vertex_slice, group_key, group_mask)
-
-    @staticmethod
-    def __get_rinfo(
-            source: MachineVertex,
-            delay_vertex: Optional[DelayExtensionVertex]) -> VertexRoutingInfo:
-        if delay_vertex:
-            # pylint: disable=protected-access
-            source = delay_vertex._delay_splitter.get_machine_vertex(
-                source.vertex_slice)
-        routing_info = SpynnakerDataView.get_routing_infos()
-        r_info = routing_info.get_routing_info_from_pre_vertex(
-            source, SPIKE_PARTITION_ID)
-        if r_info is None:
-            raise KeyError(f"unrouted source: {source}")
-        return r_info
-
     @staticmethod
     def __connector(projection: Projection) -> ConvolutionConnector:
         # pylint: disable=protected-access
         return cast(ConvolutionConnector,
                     projection._synapse_information.connector)
->>>>>>> 8c7b0d6b
 
     @staticmethod
     def __get_synapse_type(proj: Projection, target: str) -> int:
