--- conflicted
+++ resolved
@@ -20,14 +20,11 @@
 from spinn_front_end_common.interface.ds import DataSpecificationGenerator
 from spynnaker.pyNN.models.neuron.synapse_dynamics import (
     AbstractSynapseDynamics)
-<<<<<<< HEAD
+from spynnaker.pyNN.types import Weight_Delay_In_Types
 if TYPE_CHECKING:
     from spynnaker.pyNN.models.projection import Projection
     from spynnaker.pyNN.models.neuron import (
         PopulationMachineLocalOnlyCombinedVertex)
-=======
-from spynnaker.pyNN.types import Weight_Delay_In_Types
->>>>>>> 9b814f53
 
 
 class AbstractLocalOnly(AbstractSynapseDynamics):
