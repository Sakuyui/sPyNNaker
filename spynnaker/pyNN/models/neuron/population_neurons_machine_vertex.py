--- conflicted
+++ resolved
@@ -100,14 +100,9 @@
         0: "TIMER_NEURONS"}
 
     def __init__(
-<<<<<<< HEAD
-            self, resources_required, label, constraints, app_vertex,
+            self, sdram, label, constraints, app_vertex,
             vertex_slice, slice_index, ring_buffer_shifts, weight_scales,
             neuron_data, max_atoms_per_core):
-=======
-            self, sdram, label, constraints, app_vertex,
-            vertex_slice, slice_index, ring_buffer_shifts, weight_scales):
->>>>>>> 446a6486
         """
         :param ~pacman.model.resources.AbstractSDRAM sdram:
             The sdram used by the vertex
