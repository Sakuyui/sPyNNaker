# Copyright (c) 2021 The University of Manchester
#
# Licensed under the Apache License, Version 2.0 (the "License");
# you may not use this file except in compliance with the License.
# You may obtain a copy of the License at
#
#     https://www.apache.org/licenses/LICENSE-2.0
#
# Unless required by applicable law or agreed to in writing, software
# distributed under the License is distributed on an "AS IS" BASIS,
# WITHOUT WARRANTIES OR CONDITIONS OF ANY KIND, either express or implied.
# See the License for the specific language governing permissions and
# limitations under the License.
from __future__ import annotations
import numpy
from numpy import integer, uint8, uint32
from numpy.typing import NDArray
from pyNN.standardmodels.synapses import StaticSynapse
from typing import Iterable, List, Optional, Tuple, TYPE_CHECKING
from spinn_utilities.overrides import overrides
from pacman.model.graphs.common import Slice
from spinn_front_end_common.interface.ds import DataType, DataSpecificationBase
from spinn_front_end_common.utilities.constants import BYTES_PER_WORD
from spynnaker.pyNN.data import SpynnakerDataView
from spynnaker.pyNN.exceptions import (
    SynapticConfigurationException, InvalidParameterType)
from spynnaker.pyNN.models.neuron.synapse_dynamics.types import (
    NUMPY_CONNECTORS_DTYPE)
from spynnaker.pyNN.models.neuron.plasticity.stdp.common import (
    STDP_FIXED_POINT_ONE, get_exp_lut_array)
from spynnaker.pyNN.types import Weight_Delay_In_Types as _Weight
from .abstract_plastic_synapse_dynamics import AbstractPlasticSynapseDynamics
from .abstract_generate_on_machine import (
    AbstractGenerateOnMachine, MatrixGeneratorID)
if TYPE_CHECKING:
    from spynnaker.pyNN.models.neural_projections import (
        ProjectionApplicationEdge, SynapseInformation)
    from spynnaker.pyNN.models.neuron.synapse_io import MaxRowInfo
    from spynnaker.pyNN.models.neuron.synapse_dynamics.types import (
        ConnectionsArray)

# The targets of neuromodulation
NEUROMODULATION_TARGETS = {
    "reward": 0,
    "punishment": 1
}

# LOOKUP_TAU_C_SIZE = 520
LOOKUP_TAU_C_SHIFT = 4
# LOOKUP_TAU_D_SIZE = 370
LOOKUP_TAU_D_SHIFT = 2


class SynapseDynamicsNeuromodulation(
        AbstractPlasticSynapseDynamics, AbstractGenerateOnMachine):
    """
    Synapses that target a neuromodulation receptor.
    """

<<<<<<< HEAD
    __slots__ = (
        "__weight",
=======
    __slots__ = [
>>>>>>> 9b814f53
        "__tau_c",
        "__tau_d",
        "__tau_c_data",
        "__tau_d_data",
        "__w_min",
        "__w_max")

<<<<<<< HEAD
    def __init__(
            self, weight: float = StaticSynapse.default_parameters['weight'],
            tau_c: float = 1000.0, tau_d: float = 200.0,
            w_min: float = 0.0, w_max: float = 1.0):
        self.__weight = weight
=======
    def __init__(self,
                 weight: _Weight = StaticSynapse.default_parameters['weight'],
                 tau_c=1000.0, tau_d=200.0, w_min=0.0, w_max=1.0):
        super().__init__(delay=1, weight=weight)
>>>>>>> 9b814f53
        self.__tau_c = tau_c
        self.__tau_d = tau_d
        ts = SpynnakerDataView.get_simulation_time_step_ms()
        self.__tau_c_data = get_exp_lut_array(
            ts, self.__tau_c, shift=LOOKUP_TAU_C_SHIFT)
        self.__tau_d_data = get_exp_lut_array(
            ts, self.__tau_d, shift=LOOKUP_TAU_D_SHIFT)
        self.__w_min = w_min
        self.__w_max = w_max

        if w_min < 0 or w_max < 0:
            raise SynapticConfigurationException(
                "Minimum and maximum weights must be >= 0")

    @property
    def tau_c(self) -> float:
        return self.__tau_c

    @property
    def tau_d(self) -> float:
        return self.__tau_d

    @property
    def w_min(self) -> float:
        return self.__w_min

    @property
    def w_max(self) -> float:
        return self.__w_max

    @overrides(AbstractPlasticSynapseDynamics.merge)
    def merge(self, synapse_dynamics):
        # This must replace something that supports neuromodulation,
        # so it can't be the first thing to be merged!
        raise SynapticConfigurationException(
            "Neuromodulation synapses can only be added where an existing"
            " projection has already been added which supports"
            " neuromodulation")

    @overrides(AbstractPlasticSynapseDynamics.is_same_as)
    def is_same_as(self, synapse_dynamics) -> bool:
        # Shouln't ever come up, but if it does, it is False!
        return False

    def is_neuromodulation_same_as(self, other) -> bool:
        return (self.__tau_c == other.tau_c and self.__tau_d == other.tau_d and
                self.__w_min == other.w_min and self.__w_max == other.w_max)

    @overrides(AbstractPlasticSynapseDynamics.get_vertex_executable_suffix)
    def get_vertex_executable_suffix(self) -> str:
        return "izhikevich_neuromodulation_"

    @overrides(AbstractPlasticSynapseDynamics
               .get_parameters_sdram_usage_in_bytes)
    def get_parameters_sdram_usage_in_bytes(
            self, n_neurons, n_synapse_types) -> int:
        size = BYTES_PER_WORD * 3
        size += BYTES_PER_WORD * len(self.__tau_c_data)
        size += BYTES_PER_WORD * len(self.__tau_d_data)
        return size

    @overrides(AbstractPlasticSynapseDynamics.write_parameters)
    def write_parameters(
            self, spec: DataSpecificationBase, region, global_weight_scale,
            synapse_weight_scales):
        # Calculate constant component in Izhikevich's model weight update
        # function and write to SDRAM.
        weight_update_component = \
            1 / (-((1.0/self.__tau_c) + (1.0/self.__tau_d)))
        spec.write_value(data=weight_update_component,
                         data_type=DataType.S1615)

        # Write min and max weight
        spec.write_value(data=self.__w_max * global_weight_scale,
                         data_type=DataType.S1615)
        spec.write_value(data=self.__w_min * global_weight_scale,
                         data_type=DataType.S1615)

        # Write the LUT arrays
        spec.write_array(self.__tau_c_data)
        spec.write_array(self.__tau_d_data)

    @overrides(AbstractPlasticSynapseDynamics.get_value)
    def get_value(self, key: str) -> float:
        if hasattr(self, key):
            return getattr(self, key)
        raise InvalidParameterType(
            f"Type {type(self)} does not have parameter {key}")

    @overrides(AbstractPlasticSynapseDynamics.set_value)
    def set_value(self, key: str, value: float):
        if hasattr(self, key):
            setattr(self, key, value)
        raise InvalidParameterType(
            f"Type {type(self)} does not have parameter {key}")

    @overrides(AbstractPlasticSynapseDynamics
               .get_n_words_for_plastic_connections)
    def get_n_words_for_plastic_connections(self, n_connections: int) -> int:
        # 1 for flags
        pp_size_words = 1
        # 1 or each connection
        fp_size_words = n_connections
        return pp_size_words + fp_size_words

    @overrides(AbstractPlasticSynapseDynamics.get_plastic_synaptic_data)
    def get_plastic_synaptic_data(
            self, connections: ConnectionsArray,
            connection_row_indices: NDArray[integer], n_rows: int,
            post_vertex_slice: Slice, n_synapse_types, max_n_synapses: int,
            max_atoms_per_core) -> Tuple[
                NDArray[uint32], NDArray[uint32],
                NDArray[uint32], NDArray[uint32]]:
        weights = numpy.rint(
            numpy.abs(connections["weight"]) * STDP_FIXED_POINT_ONE)
        fixed_plastic = (
            ((weights.astype(uint32) & 0xFFFF) << 16) |
            ((connections["target"] - post_vertex_slice.lo_atom)) & 0xFFFF)
        fixed_plastic_rows = self.convert_per_connection_data_to_rows(
            connection_row_indices, n_rows,
            fixed_plastic.view(dtype=uint8).reshape((-1, BYTES_PER_WORD)),
            max_n_synapses)

        # It is assumed that all connections have the same synapse type
        is_reward = 0
        synapse_type = 0
        if len(connections) > 0:
            synapse_type = connections[0]["synapse_type"]
            is_reward = synapse_type == NEUROMODULATION_TARGETS["reward"]
        flags = 0x80000000 | (int(is_reward) << 30) | synapse_type

        fp_size = self.get_n_items(fixed_plastic_rows, BYTES_PER_WORD)
        fp_data = numpy.vstack([
            fixed_row.view(uint32) for fixed_row in fixed_plastic_rows])
        pp_data = numpy.full((n_rows, 1), flags, dtype=uint32)
        pp_size = numpy.ones(n_rows, dtype=uint32)

        return fp_data, pp_data, fp_size, pp_size

    @overrides(
        AbstractPlasticSynapseDynamics.get_n_plastic_plastic_words_per_row)
    def get_n_plastic_plastic_words_per_row(
            self, pp_size: NDArray[integer]) -> NDArray[integer]:
        # pp_size is in words, so just return
        return pp_size

    @overrides(
        AbstractPlasticSynapseDynamics.get_n_fixed_plastic_words_per_row)
    def get_n_fixed_plastic_words_per_row(
            self, fp_size: NDArray[integer]) -> NDArray[integer]:
        # fp_size is in words, so just return
        return fp_size

    @overrides(AbstractPlasticSynapseDynamics.get_n_synapses_in_rows)
    def get_n_synapses_in_rows(
            self, pp_size: NDArray[integer],
            fp_size: NDArray[integer]) -> NDArray[integer]:
        # Each fixed-plastic synapse is a word and fp_size is in words so just
        # return it
        return fp_size

    @overrides(AbstractPlasticSynapseDynamics.read_plastic_synaptic_data)
    def read_plastic_synaptic_data(
            self, post_vertex_slice: Slice, n_synapse_types,
            pp_size: NDArray[integer], pp_data: List[NDArray[uint32]],
            fp_size: NDArray[integer], fp_data: List[NDArray[uint32]],
            max_atoms_per_core) -> ConnectionsArray:
        data = numpy.concatenate(fp_data)
        connections = numpy.zeros(data.size, dtype=NUMPY_CONNECTORS_DTYPE)
        connections["source"] = numpy.concatenate(
            [numpy.repeat(i, fp_size[i]) for i in range(len(fp_size))])
        connections["target"] = (data & 0xFFFF) + post_vertex_slice.lo_atom
        connections["weight"] = (data >> 16) & 0xFFFF
        connections["delay"] = 1
        return connections

    @overrides(AbstractPlasticSynapseDynamics.get_parameter_names)
    def get_parameter_names(self) -> Iterable[str]:
        yield 'weight'

    @overrides(AbstractPlasticSynapseDynamics.get_max_synapses)
    def get_max_synapses(self, n_words: int) -> int:
        # One word is static, the rest is for synapses
        return n_words - 1

    @property
    @overrides(AbstractGenerateOnMachine.gen_matrix_id)
    def gen_matrix_id(self) -> int:
        return MatrixGeneratorID.NEUROMODULATION_MATRIX.value

    @overrides(AbstractGenerateOnMachine.gen_matrix_params)
    def gen_matrix_params(
            self, synaptic_matrix_offset: int, delayed_matrix_offset: int,
            app_edge: ProjectionApplicationEdge,
            synapse_info: SynapseInformation, max_row_info: MaxRowInfo,
            max_pre_atoms_per_core: int,
            max_post_atoms_per_core: int) -> NDArray[uint32]:
        # pylint: disable=unused-argument
        synapse_type = synapse_info.synapse_type
        return numpy.array([
            synaptic_matrix_offset, max_row_info.undelayed_max_words,
            max_row_info.undelayed_max_n_synapses, app_edge.pre_vertex.n_atoms,
            synapse_type is NEUROMODULATION_TARGETS["reward"], synapse_type],
            dtype=uint32)

    @property
    @overrides(AbstractGenerateOnMachine.
               gen_matrix_params_size_in_bytes)
    def gen_matrix_params_size_in_bytes(self) -> int:
        return 6 * BYTES_PER_WORD

    @property
    @overrides(AbstractPlasticSynapseDynamics.changes_during_run)
    def changes_during_run(self) -> bool:
        return False

    @property
<<<<<<< HEAD
    @overrides(AbstractPlasticSynapseDynamics.weight)
    def weight(self):
        return self.__weight

    @property
    @overrides(AbstractPlasticSynapseDynamics.delay)
    def delay(self) -> float:
        # Delay is always 1!
        return 1

    @property
=======
>>>>>>> 9b814f53
    @overrides(AbstractPlasticSynapseDynamics.pad_to_length)
    def pad_to_length(self) -> None:
        return None

    @overrides(AbstractPlasticSynapseDynamics.get_synapse_id_by_target)
    def get_synapse_id_by_target(self, target) -> Optional[int]:
        return NEUROMODULATION_TARGETS.get(target, None)

    @property
    @overrides(AbstractPlasticSynapseDynamics.is_combined_core_capable)
    def is_combined_core_capable(self) -> bool:
        return False<|MERGE_RESOLUTION|>--- conflicted
+++ resolved
@@ -57,12 +57,7 @@
     Synapses that target a neuromodulation receptor.
     """
 
-<<<<<<< HEAD
     __slots__ = (
-        "__weight",
-=======
-    __slots__ = [
->>>>>>> 9b814f53
         "__tau_c",
         "__tau_d",
         "__tau_c_data",
@@ -70,18 +65,11 @@
         "__w_min",
         "__w_max")
 
-<<<<<<< HEAD
     def __init__(
-            self, weight: float = StaticSynapse.default_parameters['weight'],
+            self, weight: _Weight = StaticSynapse.default_parameters['weight'],
             tau_c: float = 1000.0, tau_d: float = 200.0,
             w_min: float = 0.0, w_max: float = 1.0):
         self.__weight = weight
-=======
-    def __init__(self,
-                 weight: _Weight = StaticSynapse.default_parameters['weight'],
-                 tau_c=1000.0, tau_d=200.0, w_min=0.0, w_max=1.0):
-        super().__init__(delay=1, weight=weight)
->>>>>>> 9b814f53
         self.__tau_c = tau_c
         self.__tau_d = tau_d
         ts = SpynnakerDataView.get_simulation_time_step_ms()
@@ -298,21 +286,6 @@
     def changes_during_run(self) -> bool:
         return False
 
-    @property
-<<<<<<< HEAD
-    @overrides(AbstractPlasticSynapseDynamics.weight)
-    def weight(self):
-        return self.__weight
-
-    @property
-    @overrides(AbstractPlasticSynapseDynamics.delay)
-    def delay(self) -> float:
-        # Delay is always 1!
-        return 1
-
-    @property
-=======
->>>>>>> 9b814f53
     @overrides(AbstractPlasticSynapseDynamics.pad_to_length)
     def pad_to_length(self) -> None:
         return None
