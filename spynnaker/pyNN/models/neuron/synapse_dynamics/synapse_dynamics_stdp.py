--- conflicted
+++ resolved
@@ -158,18 +158,12 @@
 
     def get_n_words_for_plastic_connections(self, n_connections):
         synapse_structure = self._timing_dependence.synaptic_structure
-<<<<<<< HEAD
         if self._pad_to_length is not None and \
                         n_connections < self._pad_to_length:
             n_connections = self._pad_to_length
-
-        fp_size_words = \
-            n_connections if n_connections % 2 == 0 else n_connections + 1
-=======
         fp_size_words = (
             n_connections / 2 if n_connections % 2 == 0
             else (n_connections + 1) / 2)
->>>>>>> f5e1b9e5
         pp_size_bytes = (
             self._n_header_bytes +
             (synapse_structure.get_n_bytes_per_connection() * n_connections))
@@ -266,9 +260,8 @@
         n_rows = len(fp_size)
         n_synapse_type_bits = int(math.ceil(math.log(n_synapse_types, 2)))
         data_fixed = numpy.concatenate([
-                                           fp_data[i].view(dtype="uint16")[
-                                           0:fp_size[i]]
-                                           for i in range(n_rows)])
+            fp_data[i].view(dtype="uint16")[0:fp_size[i]]
+            for i in range(n_rows)])
         pp_without_headers = [
             row.view(dtype="uint8")[self._n_header_bytes:] for row in pp_data]
         synapse_structure = self._timing_dependence.synaptic_structure
