--- conflicted
+++ resolved
@@ -41,13 +41,8 @@
 
 
 class SynapseDynamicsSTDP(
-<<<<<<< HEAD
         AbstractPlasticSynapseDynamics,
-        AbstractChangableAfterRun, AbstractGenerateOnMachine):
-=======
-        AbstractPlasticSynapseDynamics, AbstractSettable,
         AbstractGenerateOnMachine):
->>>>>>> f95d1aef
     """ The dynamics of a synapse that changes over time using a \
         Spike Timing Dependent Plasticity (STDP) rule.
     """
@@ -163,28 +158,7 @@
         # Otherwise, it is static or neuromodulation, so return ourselves
         return self
 
-<<<<<<< HEAD
-    @property
-    @overrides(AbstractChangableAfterRun.requires_mapping, extend_doc=False)
-    def requires_mapping(self):
-        """ True if changes that have been made require that mapping be\
-            performed.  Note that this should return True the first time it\
-            is called, as the vertex must require mapping as it has been\
-            created!
-        """
-        return self.__change_requires_mapping
-
-    @overrides(AbstractChangableAfterRun.mark_no_changes, extend_doc=False)
-    def mark_no_changes(self):
-        """ Marks the point after which changes are reported.  Immediately\
-            after calling this method, requires_mapping should return False.
-        """
-        self.__change_requires_mapping = False
-
     @overrides(AbstractPlasticSynapseDynamics.get_value)
-=======
-    @overrides(AbstractSettable.get_value)
->>>>>>> f95d1aef
     def get_value(self, key):
         for obj in [self.__timing_dependence, self.__weight_dependence, self]:
             if hasattr(obj, key):
