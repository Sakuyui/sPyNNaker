--- conflicted
+++ resolved
@@ -26,18 +26,15 @@
         "_timing_dependence",
         # weight dependence to use for the STDP rule
         "_weight_dependence",
+        # Defines whether neuromodulation is on
+        "_neuromodulation",
         # padding to add to a synaptic row for synaptic rewiring
         "_pad_to_length"]
 
     def __init__(
             self, timing_dependence=None, weight_dependence=None,
-<<<<<<< HEAD
-            voltage_dependence=None,
-            dendritic_delay_fraction=1.0, neuromodulation=False):
-=======
             voltage_dependence=None, dendritic_delay_fraction=1.0,
-            pad_to_length=None):
->>>>>>> 4b23a8b3
+            pad_to_length=None, neuromodulation=False):
         AbstractPlasticSynapseDynamics.__init__(self)
         AbstractPopulationSettable.__init__(self)
         AbstractChangableAfterRun.__init__(self)
@@ -45,11 +42,8 @@
         self._weight_dependence = weight_dependence
         self._dendritic_delay_fraction = float(dendritic_delay_fraction)
         self._change_requires_mapping = True
-<<<<<<< HEAD
         self._neuromodulation = neuromodulation
-=======
         self._pad_to_length = pad_to_length
->>>>>>> 4b23a8b3
 
         if not (0.5 <= self._dendritic_delay_fraction <= 1.0):
             raise NotImplementedError(
