--- conflicted
+++ resolved
@@ -62,12 +62,6 @@
         """ Set the delay
         """
 
-<<<<<<< HEAD
-    @abstractproperty
-    def pad_to_length(self):
-        """ The amount each row should pad to, or None if not specified
-        """
-
     @abstractproperty
     def is_single_core_capable(self):
         """ Determine if the synapse dynamics can run on a single core
@@ -92,8 +86,6 @@
         :type value: Any or float or int or list(float) or list(int)
         """
 
-=======
->>>>>>> 804cc0dd
     def get_delay_maximum(self, connector, synapse_info):
         """ Get the maximum delay for the synapses
 
