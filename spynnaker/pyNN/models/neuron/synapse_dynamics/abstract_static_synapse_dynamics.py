--- conflicted
+++ resolved
@@ -15,7 +15,6 @@
 from numpy.typing import NDArray
 from typing import List, Tuple
 from spinn_utilities.abstract_base import AbstractBase, abstractmethod
-from pacman.model.graphs.common import Slice
 from .abstract_sdram_synapse_dynamics import AbstractSDRAMSynapseDynamics
 from spynnaker.pyNN.models.neuron.synapse_dynamics.types import (
     ConnectionsArray)
@@ -42,16 +41,11 @@
 
     @abstractmethod
     def get_static_synaptic_data(
-<<<<<<< HEAD
-            self, connections, connection_row_indices, n_rows,
-            n_synapse_types, max_n_synapses, max_atoms_per_core):
-=======
             self, connections: ConnectionsArray,
             connection_row_indices: NDArray[integer], n_rows: int,
-            post_vertex_slice: Slice, n_synapse_types: int,
+            n_synapse_types: int,
             max_n_synapses: int, max_atoms_per_core: int) -> Tuple[
                 List[NDArray[uint32]], NDArray[integer]]:
->>>>>>> 8c7b0d6b
         """
         Get the fixed-fixed data for each row, and lengths for the
         fixed-fixed parts of each row.
@@ -101,14 +95,9 @@
 
     @abstractmethod
     def read_static_synaptic_data(
-<<<<<<< HEAD
-            self, n_synapse_types, ff_size, ff_data,
-            max_atoms_per_core):
-=======
-            self, post_vertex_slice: Slice, n_synapse_types: int,
+            self, n_synapse_types: int,
             ff_size: NDArray[integer], ff_data: List[NDArray[uint32]],
             max_atoms_per_core: int) -> ConnectionsArray:
->>>>>>> 8c7b0d6b
         """
         Read the connections from the words of data in `ff_data`.
 
