--- conflicted
+++ resolved
@@ -100,14 +100,8 @@
     @overrides(AbstractSynapseDynamicsStructural.write_structural_parameters)
     def write_structural_parameters(
             self, spec, region, machine_time_step, weight_scales,
-<<<<<<< HEAD
-            application_graph, machine_graph, app_vertex, post_slice,
-            machine_vertex, graph_mapper, routing_info):
-        # pylint: disable=arguments-differ
-=======
             application_graph, app_vertex, post_slice, graph_mapper,
             routing_info, synapse_indices):
->>>>>>> e2e5b2db
         super(SynapseDynamicsStructuralStatic, self).write_parameters(
             spec, region, machine_time_step, weight_scales)
         self.__common_sp.write_parameters(
@@ -129,20 +123,6 @@
         name += self.__common_sp.get_vertex_executable_suffix()
         return name
 
-<<<<<<< HEAD
-    @overrides(SynapseDynamicsStatic.get_parameters_sdram_usage_in_bytes,
-               additional_arguments={"in_edges"})
-    def get_parameters_sdram_usage_in_bytes(
-            self, n_neurons, n_synapse_types, in_edges):
-        # pylint: disable=arguments-differ
-        initial_size = \
-            super(SynapseDynamicsStructuralStatic, self). \
-            get_parameters_sdram_usage_in_bytes(
-                n_neurons, n_synapse_types)
-        initial_size += \
-            self.__common_sp.get_parameters_sdram_usage(n_neurons, in_edges)
-        return initial_size
-=======
     @overrides(AbstractSynapseDynamicsStructural
                .get_structural_parameters_sdram_usage_in_bytes)
     def get_structural_parameters_sdram_usage_in_bytes(
@@ -152,7 +132,6 @@
         size += self.__common_sp.get_parameters_sdram_usage_in_bytes(
             application_graph, app_vertex, n_neurons)
         return size
->>>>>>> e2e5b2db
 
     @overrides(SynapseDynamicsStatic.get_n_words_for_static_connections)
     def get_n_words_for_static_connections(self, n_connections):
@@ -161,19 +140,10 @@
         self.__common_sp.n_words_for_static_connections(value)
         return value
 
-<<<<<<< HEAD
-    @overrides(SynapseDynamicsStatic.get_static_synaptic_data,
-               additional_arguments={"app_edge", "machine_edge"})
-    def get_static_synaptic_data(self, connections, connection_row_indices,
-                                 n_rows, post_vertex_slice,
-                                 n_synapse_types, app_edge, machine_edge):
-        # pylint: disable=arguments-differ
-=======
     @overrides(AbstractSynapseDynamicsStructural.set_connections)
     def set_connections(
             self, connections, post_vertex_slice, app_edge, synapse_info,
             machine_edge):
->>>>>>> e2e5b2db
         self.__common_sp.synaptic_data_update(
             connections, post_vertex_slice, app_edge, synapse_info,
             machine_edge)
