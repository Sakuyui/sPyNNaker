# Copyright (c) 2017-2019 The University of Manchester
#
# This program is free software: you can redistribute it and/or modify
# it under the terms of the GNU General Public License as published by
# the Free Software Foundation, either version 3 of the License, or
# (at your option) any later version.
#
# This program is distributed in the hope that it will be useful,
# but WITHOUT ANY WARRANTY; without even the implied warranty of
# MERCHANTABILITY or FITNESS FOR A PARTICULAR PURPOSE.  See the
# GNU General Public License for more details.
#
# You should have received a copy of the GNU General Public License
# along with this program.  If not, see <http://www.gnu.org/licenses/>.

from spinn_utilities.overrides import overrides
from .abstract_synapse_dynamics_structural import (
    AbstractSynapseDynamicsStructural)
from .synapse_dynamics_structural_common import (
    SynapseDynamicsStructuralCommon as CommonSP)
from .synapse_dynamics_static import SynapseDynamicsStatic
from .synapse_dynamics_stdp import SynapseDynamicsSTDP
from .synapse_dynamics_structural_stdp import SynapseDynamicsStructuralSTDP
from spynnaker.pyNN.exceptions import SynapticConfigurationException


class SynapseDynamicsStructuralStatic(
        SynapseDynamicsStatic, AbstractSynapseDynamicsStructural):
    """ Class that enables synaptic rewiring in the absence of STDP.

        It acts as a wrapper around SynapseDynamicsStatic, meaning that \
        rewiring can operate in parallel with static synapses.

        Written by Petrut Bogdan.

    :param partner_selection: The partner selection rule
    :param formation: The formation rule
    :param elimination: The elimination rule
    :param f_rew: How many rewiring attempts will be done per second.
    :type f_rew: int
    :param initial_weight: Weight assigned to a newly formed connection
    :type initial_weight: float
    :param initial_delay:\
        Delay assigned to a newly formed connection; a single value means a\
        fixed delay value, or a tuple of two values means the delay will be\
        chosen at random from a uniform distribution between the given values
    :type initial_delay: float or (float, float)
    :param s_max: Maximum fan-in per target layer neuron
    :type s_max: int
    :param seed: seed the random number generators
    :type seed: int
    :param weight: The weight of connections formed by the connector
    :param delay: The delay of connections formed by the connector
    """
    __slots__ = ["__common_sp"]

    def __init__(
            self, partner_selection, formation, elimination,
            f_rew=CommonSP.DEFAULT_F_REW,
            initial_weight=CommonSP.DEFAULT_INITIAL_WEIGHT,
            initial_delay=CommonSP.DEFAULT_INITIAL_DELAY,
            s_max=CommonSP.DEFAULT_S_MAX, seed=None,
            weight=0.0, delay=1.0):

        super(SynapseDynamicsStructuralStatic, self).__init__(
            weight=weight, delay=delay, pad_to_length=s_max)

        self.__common_sp = CommonSP(
            partner_selection, formation, elimination, f_rew, initial_weight,
            initial_delay, s_max, seed)

    @overrides(SynapseDynamicsStatic.merge)
    def merge(self, synapse_dynamics):
        # If the dynamics is structural, check if same as this
        if isinstance(synapse_dynamics, AbstractSynapseDynamicsStructural):
            if not self.is_same_as(synapse_dynamics):
                raise SynapticConfigurationException(
                    "Synapse dynamics must match exactly when using multiple"
                    " edges to the same population")

            # If structural part matches, return other as it might also be STDP
            return synapse_dynamics

        # If the dynamics is STDP but not Structural (as here), merge
        if isinstance(synapse_dynamics, SynapseDynamicsSTDP):
            return SynapseDynamicsStructuralSTDP(
                self.partner_selection, self.formation,
                self.elimination,
                synapse_dynamics.timing_dependence,
                synapse_dynamics.weight_dependence,
                # voltage dependence is not supported
                None, synapse_dynamics.dendritic_delay_fraction,
                self.f_rew, self.initial_weight, self.initial_delay,
                self.s_max, self.seed,
                backprop_delay=synapse_dynamics.backprop_delay)

        # Otherwise, it is static, so return ourselves
        return self

    @overrides(AbstractSynapseDynamicsStructural.write_structural_parameters)
    def write_structural_parameters(
            self, spec, region, machine_time_step, weight_scales,
            application_graph, app_vertex, post_slice, graph_mapper,
            routing_info, synapse_indices):
        super(SynapseDynamicsStructuralStatic, self).write_parameters(
            spec, region, machine_time_step, weight_scales)
        self.__common_sp.write_parameters(
            spec, region, machine_time_step, weight_scales, application_graph,
            app_vertex, post_slice, graph_mapper, routing_info,
            synapse_indices)

    def set_projection_parameter(self, param, value):
        self.__common_sp.set_projection_parameter(param, value)

    @overrides(SynapseDynamicsStatic.is_same_as)
    def is_same_as(self, synapse_dynamics):
        return self.__common_sp.is_same_as(synapse_dynamics)

    @overrides(SynapseDynamicsStatic.get_vertex_executable_suffix)
    def get_vertex_executable_suffix(self):
        name = super(SynapseDynamicsStructuralStatic,
                     self).get_vertex_executable_suffix()
        name += self.__common_sp.get_vertex_executable_suffix()
        return name

    @overrides(AbstractSynapseDynamicsStructural
               .get_structural_parameters_sdram_usage_in_bytes)
    def get_structural_parameters_sdram_usage_in_bytes(
            self, application_graph, app_vertex, n_neurons, n_synapse_types):
        size = super(SynapseDynamicsStructuralStatic, self).\
            get_parameters_sdram_usage_in_bytes(n_neurons, n_synapse_types)
        size += self.__common_sp.get_parameters_sdram_usage_in_bytes(
            application_graph, app_vertex, n_neurons)
        return size

    @overrides(SynapseDynamicsStatic.get_n_words_for_static_connections)
    def get_n_words_for_static_connections(self, n_connections):
        value = super(SynapseDynamicsStructuralStatic,
                      self).get_n_words_for_static_connections(n_connections)
        self.__common_sp.n_words_for_static_connections(value)
        return value

<<<<<<< HEAD
    @overrides(SynapseDynamicsStatic.get_static_synaptic_data,
               additional_arguments={"app_edge", "machine_edge"})
    def get_static_synaptic_data(self, connections, connection_row_indices,
                                 n_rows, post_vertex_slice, n_synapse_types,
                                 max_n_synapses, app_edge, machine_edge):
        self.__common_sp.synaptic_data_update(
            connections, post_vertex_slice,
            app_edge, machine_edge)
        return super(SynapseDynamicsStructuralStatic,
                     self).get_static_synaptic_data(
            connections, connection_row_indices, n_rows, post_vertex_slice,
            n_synapse_types, max_n_synapses)

    @overrides(SynapseDynamicsStatic.get_n_static_words_per_row)
    def get_n_static_words_per_row(self, ff_size):

        return super(SynapseDynamicsStructuralStatic,
                     self).get_n_static_words_per_row(ff_size)

    @overrides(SynapseDynamicsStatic.get_n_synapses_in_rows)
    def get_n_synapses_in_rows(self, ff_size):
        return super(SynapseDynamicsStructuralStatic,
                     self).get_n_synapses_in_rows(ff_size)

    @overrides(SynapseDynamicsStatic.read_static_synaptic_data)
    def read_static_synaptic_data(self, post_vertex_slice, n_synapse_types,
                                  ff_size, ff_data):
        return super(SynapseDynamicsStructuralStatic,
                     self).read_static_synaptic_data(post_vertex_slice,
                                                     n_synapse_types, ff_size,
                                                     ff_data)

    @overrides(SynapseDynamicsStatic.get_parameter_names)
    def get_parameter_names(self):
        names = super(SynapseDynamicsStructuralStatic,
                      self).get_parameter_names()
        names.extend(self._common_sp.get_parameter_names())

        return names

    @overrides(SynapseDynamicsStatic.get_max_synapses)
    def get_max_synapses(self, n_words):
        return super(SynapseDynamicsStructuralStatic, self).get_max_synapses(
            n_words)
=======
    @overrides(AbstractSynapseDynamicsStructural.set_connections)
    def set_connections(
            self, connections, post_vertex_slice, app_edge, synapse_info,
            machine_edge):
        self.__common_sp.synaptic_data_update(
            connections, post_vertex_slice, app_edge, synapse_info,
            machine_edge)

    @overrides(SynapseDynamicsStatic.get_parameter_names)
    def get_parameter_names(self):
        names = super(
            SynapseDynamicsStructuralStatic, self).get_parameter_names()
        names.extend(self.__common_sp.get_parameter_names())
        return names

    @property
    @overrides(SynapseDynamicsStatic.changes_during_run)
    def changes_during_run(self):
        return True

    @property
    @overrides(AbstractSynapseDynamicsStructural.f_rew)
    def f_rew(self):
        return self.__common_sp.f_rew

    @property
    @overrides(AbstractSynapseDynamicsStructural.seed)
    def seed(self):
        return self.__common_sp.seed

    @property
    @overrides(AbstractSynapseDynamicsStructural.s_max)
    def s_max(self):
        return self.__common_sp.s_max

    @property
    @overrides(AbstractSynapseDynamicsStructural.initial_weight)
    def initial_weight(self):
        return self.__common_sp.initial_weight

    @property
    @overrides(AbstractSynapseDynamicsStructural.initial_delay)
    def initial_delay(self):
        return self.__common_sp.initial_delay

    @property
    @overrides(AbstractSynapseDynamicsStructural.partner_selection)
    def partner_selection(self):
        return self.__common_sp.partner_selection

    @property
    @overrides(AbstractSynapseDynamicsStructural.formation)
    def formation(self):
        return self.__common_sp.formation

    @property
    @overrides(AbstractSynapseDynamicsStructural.elimination)
    def elimination(self):
        return self.__common_sp.elimination

    @overrides(SynapseDynamicsStatic.get_weight_mean)
    def get_weight_mean(self, connector, synapse_info):
        return self.get_weight_maximum(connector, synapse_info)

    @overrides(SynapseDynamicsStatic.get_weight_variance)
    def get_weight_variance(self, connector, weights):
        return 0.0

    @overrides(SynapseDynamicsStatic.get_weight_maximum)
    def get_weight_maximum(self, connector, synapse_info):
        w_m = super(SynapseDynamicsStructuralStatic, self).get_weight_maximum(
            connector, synapse_info)
        return max(w_m, self.__common_sp.initial_weight)
>>>>>>> d3f7f3d3
<|MERGE_RESOLUTION|>--- conflicted
+++ resolved
@@ -140,52 +140,6 @@
         self.__common_sp.n_words_for_static_connections(value)
         return value
 
-<<<<<<< HEAD
-    @overrides(SynapseDynamicsStatic.get_static_synaptic_data,
-               additional_arguments={"app_edge", "machine_edge"})
-    def get_static_synaptic_data(self, connections, connection_row_indices,
-                                 n_rows, post_vertex_slice, n_synapse_types,
-                                 max_n_synapses, app_edge, machine_edge):
-        self.__common_sp.synaptic_data_update(
-            connections, post_vertex_slice,
-            app_edge, machine_edge)
-        return super(SynapseDynamicsStructuralStatic,
-                     self).get_static_synaptic_data(
-            connections, connection_row_indices, n_rows, post_vertex_slice,
-            n_synapse_types, max_n_synapses)
-
-    @overrides(SynapseDynamicsStatic.get_n_static_words_per_row)
-    def get_n_static_words_per_row(self, ff_size):
-
-        return super(SynapseDynamicsStructuralStatic,
-                     self).get_n_static_words_per_row(ff_size)
-
-    @overrides(SynapseDynamicsStatic.get_n_synapses_in_rows)
-    def get_n_synapses_in_rows(self, ff_size):
-        return super(SynapseDynamicsStructuralStatic,
-                     self).get_n_synapses_in_rows(ff_size)
-
-    @overrides(SynapseDynamicsStatic.read_static_synaptic_data)
-    def read_static_synaptic_data(self, post_vertex_slice, n_synapse_types,
-                                  ff_size, ff_data):
-        return super(SynapseDynamicsStructuralStatic,
-                     self).read_static_synaptic_data(post_vertex_slice,
-                                                     n_synapse_types, ff_size,
-                                                     ff_data)
-
-    @overrides(SynapseDynamicsStatic.get_parameter_names)
-    def get_parameter_names(self):
-        names = super(SynapseDynamicsStructuralStatic,
-                      self).get_parameter_names()
-        names.extend(self._common_sp.get_parameter_names())
-
-        return names
-
-    @overrides(SynapseDynamicsStatic.get_max_synapses)
-    def get_max_synapses(self, n_words):
-        return super(SynapseDynamicsStructuralStatic, self).get_max_synapses(
-            n_words)
-=======
     @overrides(AbstractSynapseDynamicsStructural.set_connections)
     def set_connections(
             self, connections, post_vertex_slice, app_edge, synapse_info,
@@ -258,5 +212,4 @@
     def get_weight_maximum(self, connector, synapse_info):
         w_m = super(SynapseDynamicsStructuralStatic, self).get_weight_maximum(
             connector, synapse_info)
-        return max(w_m, self.__common_sp.initial_weight)
->>>>>>> d3f7f3d3
+        return max(w_m, self.__common_sp.initial_weight)