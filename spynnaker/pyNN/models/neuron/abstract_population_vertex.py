
# pacman imports
from pacman.model.partitionable_graph.abstract_partitionable_vertex \
    import AbstractPartitionableVertex
from pacman.model.constraints.key_allocator_constraints\
    .key_allocator_contiguous_range_constraint \
    import KeyAllocatorContiguousRangeContraint

# front end common imports
from pacman.model.resources.cpu_cycles_per_tick_resource import \
    CPUCyclesPerTickResource
from pacman.model.resources.dtcm_resource import DTCMResource
from pacman.model.resources.resource_container import ResourceContainer
from pacman.model.resources.sdram_resource import SDRAMResource
from spinn_front_end_common.abstract_models.\
    abstract_provides_incoming_partition_constraints import \
    AbstractProvidesIncomingPartitionConstraints
from spinn_front_end_common.interface.abstract_recordable_interface import \
    AbstractRecordableInterface
from spinn_front_end_common.abstract_models.\
    abstract_provides_outgoing_partition_constraints import \
    AbstractProvidesOutgoingPartitionConstraints
from spinn_front_end_common.utilities import constants as \
    front_end_common_constants
<<<<<<< HEAD
from spinn_front_end_common.interface.buffer_management.buffer_models\
    .receives_buffers_to_host_basic_impl import ReceiveBuffersToHostBasicImpl
from spinn_front_end_common.abstract_models.abstract_data_specable_vertex \
    import AbstractDataSpecableVertex
from spinn_front_end_common.utilities import constants as common_constants

# spynnaker imports
from spynnaker.pyNN.models.neuron.population_partitioned_vertex import \
    PopulationPartitionedVertex
=======
from spinn_front_end_common.interface.buffer_management\
    .buffer_models.receives_buffers_to_host_basic_impl \
    import ReceiveBuffersToHostBasicImpl

from spynnaker.pyNN.models.common.buffered_partitioned_vertex import \
    BufferedPartitionedVertex
>>>>>>> 7e8924af
from spynnaker.pyNN.models.neuron.synaptic_manager import SynapticManager
from spynnaker.pyNN.utilities import utility_calls
from spynnaker.pyNN.models.common import recording_utils
from spynnaker.pyNN.models.abstract_models.abstract_population_initializable \
    import AbstractPopulationInitializable
from spynnaker.pyNN.models.abstract_models.abstract_population_settable \
    import AbstractPopulationSettable
from spynnaker.pyNN.models.abstract_models.abstract_mappable \
    import AbstractMappable
from spynnaker.pyNN.models.common.abstract_spike_recordable \
    import AbstractSpikeRecordable
from spynnaker.pyNN.models.common.abstract_v_recordable \
    import AbstractVRecordable
from spynnaker.pyNN.models.common.abstract_gsyn_recordable \
    import AbstractGSynRecordable
from spynnaker.pyNN.models.common.spike_recorder import SpikeRecorder
from spynnaker.pyNN.models.common.v_recorder import VRecorder
from spynnaker.pyNN.models.common.gsyn_recorder import GsynRecorder
from spynnaker.pyNN.utilities import constants
from spynnaker.pyNN.utilities.conf import config

# dsg imports
from data_specification.data_specification_generator \
    import DataSpecificationGenerator

from abc import ABCMeta
from six import add_metaclass
import logging
import os

logger = logging.getLogger(__name__)

# TODO: Make sure these values are correct (particularly CPU cycles)
_NEURON_BASE_DTCM_USAGE_IN_BYTES = 36
_NEURON_BASE_SDRAM_USAGE_IN_BYTES = 12
_NEURON_BASE_N_CPU_CYCLES_PER_NEURON = 22
_NEURON_BASE_N_CPU_CYCLES = 10

# TODO: Make sure these values are correct (particularly CPU cycles)
_C_MAIN_BASE_DTCM_USAGE_IN_BYTES = 12
_C_MAIN_BASE_SDRAM_USAGE_IN_BYTES = 72
_C_MAIN_BASE_N_CPU_CYCLES = 0


@add_metaclass(ABCMeta)
class AbstractPopulationVertex(
        AbstractPartitionableVertex, AbstractDataSpecableVertex,
        AbstractSpikeRecordable, AbstractVRecordable, AbstractGSynRecordable,
        AbstractProvidesOutgoingPartitionConstraints,
        AbstractProvidesIncomingPartitionConstraints,
        AbstractPopulationInitializable, AbstractPopulationSettable,
        AbstractMappable):
    """ Underlying vertex model for Neural Populations.
    """

    def __init__(
            self, n_neurons, binary, label, max_atoms_per_core,
            machine_time_step, timescale_factor, spikes_per_second,
            ring_buffer_sigma, model_name, neuron_model, input_type,
            synapse_type, threshold_type, additional_input=None,
            constraints=None, using_auto_pause_and_resume=False):

<<<<<<< HEAD
        ReceiveBuffersToHostBasicImpl.__init__(
            self, config.getint(
                "Recording", "extra_recording_data_for_static_sdram_usage"))
=======
>>>>>>> 7e8924af
        AbstractPartitionableVertex.__init__(
            self, n_neurons, label, max_atoms_per_core, constraints)
        AbstractDataSpecableVertex.__init__(
            self, machine_time_step, timescale_factor)
        AbstractSpikeRecordable.__init__(self)
        AbstractVRecordable.__init__(self)
        AbstractGSynRecordable.__init__(self)
        AbstractProvidesOutgoingPartitionConstraints.__init__(self)
        AbstractProvidesIncomingPartitionConstraints.__init__(self)
        AbstractPopulationInitializable.__init__(self)
        AbstractPopulationSettable.__init__(self)
        AbstractMappable.__init__(self)

        self._binary = binary
        self._label = label
        self._machine_time_step = machine_time_step
        self._timescale_factor = timescale_factor

        self._model_name = model_name
        self._neuron_model = neuron_model
        self._input_type = input_type
        self._threshold_type = threshold_type
        self._additional_input = additional_input

        # Set up for recording
        self._spike_recorder = SpikeRecorder(machine_time_step)
        self._v_recorder = VRecorder(machine_time_step)
        self._gsyn_recorder = GsynRecorder(machine_time_step)
        self._spike_buffer_max_size = config.getint(
            "Buffers", "spike_buffer_size")
        self._v_buffer_max_size = config.getint(
            "Buffers", "v_buffer_size")
        self._gsyn_buffer_max_size = config.getint(
            "Buffers", "gsyn_buffer_size")
        self._buffer_size_before_receive = config.getint(
            "Buffers", "buffer_size_before_receive")
        self._time_between_requests = config.getint(
            "Buffers", "time_between_requests")
<<<<<<< HEAD
        self._using_auto_pause_and_resume = using_auto_pause_and_resume

        # Set up synapse handling
        self._synapse_manager = SynapticManager(
            synapse_type, machine_time_step, ring_buffer_sigma,
            spikes_per_second)

        # Get buffering information for later use
=======
        self._minimum_buffer_sdram = config.getint(
            "Buffers", "minimum_buffer_sdram")
        self._using_auto_pause_and_resume = config.getboolean(
            "Buffers", "use_auto_pause_and_resume")
>>>>>>> 7e8924af
        self._receive_buffer_host = config.get(
            "Buffers", "receive_buffer_host")
        self._receive_buffer_port = config.getint(
            "Buffers", "receive_buffer_port")
        self._enable_buffered_recording = config.getboolean(
            "Buffers", "enable_buffered_recording")
        uses_auto_pause_and_resume = config.getboolean(
            "Mode", "use_auto_pause_and_resume")
        if uses_auto_pause_and_resume:
            self._enable_buffered_recording = False

        # Set up synapse handling
        self._synapse_manager = SynapticManager(
            synapse_type, machine_time_step, ring_buffer_sigma,
            spikes_per_second)

        # bool for if state has changed.
        self._change_requires_mapping = True

    @property
    def requires_mapping(self):
        return self._change_requires_mapping

    @property
    def enable_buffered_recording(self):
        return self._enable_buffered_recording

    @enable_buffered_recording.setter
    def enable_buffered_recording(self, new_value):
        self._enable_buffered_recording = new_value

    def mark_no_changes(self):
        self._change_requires_mapping = False

<<<<<<< HEAD
    def create_subvertex(self, vertex_slice, resources_required, label=None,
                         constraints=None):
        return PopulationPartitionedVertex(
            self.buffering_output(), resources_required, label, 
            self._no_machine_time_steps, self.extra_static_sdram_requirement(), 
            constraints)
=======
    def create_subvertex(
            self, vertex_slice, resources_required, label=None,
            constraints=None):

        subvertex = BufferedPartitionedVertex(
            resources_required, label, constraints)
        if not self._using_auto_pause_and_resume:
            spike_buffer_size = self._spike_recorder.get_sdram_usage_in_bytes(
                vertex_slice.n_atoms, self._no_machine_time_steps)
            v_buffer_size = self._v_recorder.get_sdram_usage_in_bytes(
                vertex_slice.n_atoms, self._no_machine_time_steps)
            gsyn_buffer_size = self._gsyn_recorder.get_sdram_usage_in_bytes(
                vertex_slice.n_atoms, self._no_machine_time_steps)
            spike_buffering_needed = recording_utils.needs_buffering(
                self._spike_buffer_max_size, spike_buffer_size,
                self._enable_buffered_recording)
            v_buffering_needed = recording_utils.needs_buffering(
                self._v_buffer_max_size, v_buffer_size,
                self._enable_buffered_recording)
            gsyn_buffering_needed = recording_utils.needs_buffering(
                self._gsyn_buffer_max_size, gsyn_buffer_size,
                self._enable_buffered_recording)
            if (spike_buffering_needed or v_buffering_needed or
                    gsyn_buffering_needed):
                subvertex.activate_buffering_output(
                    buffering_ip_address=self._receive_buffer_host,
                    buffering_port=self._receive_buffer_port)
        else:
            sdram_per_ts = 0
            sdram_per_ts += self._spike_recorder.get_sdram_usage_in_bytes(
                vertex_slice.n_atoms, 1)
            sdram_per_ts += self._v_recorder.get_sdram_usage_in_bytes(
                vertex_slice.n_atoms, 1)
            sdram_per_ts += self._gsyn_recorder.get_sdram_usage_in_bytes(
                vertex_slice.n_atoms, 1)
            subvertex.activate_buffering_output(
                minimum_sdram_for_buffering=self._minimum_buffer_sdram,
                buffered_sdram_per_timestep=sdram_per_ts)
        return subvertex
>>>>>>> 7e8924af

    # @implements AbstractPopulationVertex.get_cpu_usage_for_atoms
    def get_cpu_usage_for_atoms(self, vertex_slice, graph):
        per_neuron_cycles = (
            _NEURON_BASE_N_CPU_CYCLES_PER_NEURON +
            self._neuron_model.get_n_cpu_cycles_per_neuron() +
            self._input_type.get_n_cpu_cycles_per_neuron(
                self._synapse_manager.synapse_type.get_n_synapse_types()) +
            self._threshold_type.get_n_cpu_cycles_per_neuron())
        if self._additional_input is not None:
            per_neuron_cycles += \
                self._additional_input.get_n_cpu_cycles_per_neuron()
        return (_NEURON_BASE_N_CPU_CYCLES +
                _C_MAIN_BASE_N_CPU_CYCLES +
                (per_neuron_cycles * vertex_slice.n_atoms) +
                self._spike_recorder.get_n_cpu_cycles(vertex_slice.n_atoms) +
                self._v_recorder.get_n_cpu_cycles(vertex_slice.n_atoms) +
                self._gsyn_recorder.get_n_cpu_cycles(vertex_slice.n_atoms) +
                self._synapse_manager.get_n_cpu_cycles(vertex_slice, graph))

    # @implements AbstractPopulationVertex.get_dtcm_usage_for_atoms
    def get_dtcm_usage_for_atoms(self, vertex_slice, graph):
        per_neuron_usage = (
            self._neuron_model.get_dtcm_usage_per_neuron_in_bytes() +
            self._input_type.get_dtcm_usage_per_neuron_in_bytes() +
            self._threshold_type.get_dtcm_usage_per_neuron_in_bytes())
        if self._additional_input is not None:
            per_neuron_usage += \
                self._additional_input.get_dtcm_usage_per_neuron_in_bytes()
        return (_NEURON_BASE_DTCM_USAGE_IN_BYTES +
                (per_neuron_usage * vertex_slice.n_atoms) +
                self._spike_recorder.get_dtcm_usage_in_bytes() +
                self._v_recorder.get_dtcm_usage_in_bytes() +
                self._gsyn_recorder.get_dtcm_usage_in_bytes() +
                self._synapse_manager.get_dtcm_usage_in_bytes(
                    vertex_slice, graph))

    def _get_sdram_usage_for_neuron_params(self, vertex_slice):
        per_neuron_usage = (
            self._input_type.get_sdram_usage_per_neuron_in_bytes() +
            self._threshold_type.get_sdram_usage_per_neuron_in_bytes())
        if self._additional_input is not None:
            per_neuron_usage += \
                self._additional_input.get_sdram_usage_per_neuron_in_bytes()
<<<<<<< HEAD
        return ((common_constants.DATA_SPECABLE_BASIC_SETUP_INFO_N_WORDS * 4) +
                self.get_recording_data_size(3) +
=======
        return ((constants.DATA_SPECABLE_BASIC_SETUP_INFO_N_WORDS * 4) +
                ReceiveBuffersToHostBasicImpl.get_recording_data_size(3) +
>>>>>>> 7e8924af
                (per_neuron_usage * vertex_slice.n_atoms) +
                self._neuron_model.get_sdram_usage_in_bytes(
                    vertex_slice.n_atoms))

<<<<<<< HEAD
    # @implements AbstractPartitionableVertex.get_static_sdram_usage_for_atoms
    def get_static_sdram_usage_for_atoms(self, vertex_slice, graph):
        return (self._get_sdram_usage_for_neuron_params(vertex_slice) +
                self.get_buffer_state_region_size(3) +
                self._synapse_manager.get_sdram_usage_in_bytes(
                    vertex_slice, graph.incoming_edges_to_vertex(self)) +
                (self._get_number_of_mallocs_used_by_dsg(
                    vertex_slice, graph.incoming_edges_to_vertex(self)) *
                 front_end_common_constants.SARK_PER_MALLOC_SDRAM_USAGE) +
                config.getint("Recording",
                              "extra_recording_data_for_static_sdram_usage"))

    # @implements AbstractPartitionableVertex.get_resources_used_by_atoms
    def get_resources_used_by_atoms(self, vertex_slice, graph):
        """ Get the separate resource requirements for a range of atoms

        :param vertex_slice: the low value of atoms to calculate resources from
        :param graph: A reference to the graph containing this vertex.
        :type vertex_slice: pacman.model.graph_mapper.slice.Slice
        :return: a Resource container that contains a \
                    CPUCyclesPerTickResource, DTCMResource and SDRAMResource
        :rtype: ResourceContainer
        :raise None: this method does not raise any known exception
        """
        cpu_cycles = self.get_cpu_usage_for_atoms(vertex_slice, graph)
        dtcm_requirement = self.get_dtcm_usage_for_atoms(vertex_slice, graph)
        static_sdram_requirement = \
            self.get_static_sdram_usage_for_atoms(vertex_slice, graph)

        # set all to just static sdram for the time being
        all_sdram_usage = static_sdram_requirement

        # check runtime sdram usage if required
        if (not self._using_auto_pause_and_resume and
                isinstance(self, AbstractRecordableInterface)):
            runtime_sdram_usage = self.get_runtime_sdram_usage_for_atoms(
                vertex_slice, graph, self._no_machine_time_steps)
            all_sdram_usage += runtime_sdram_usage

        # noinspection PyTypeChecker
        resources = ResourceContainer(cpu=CPUCyclesPerTickResource(cpu_cycles),
                                      dtcm=DTCMResource(dtcm_requirement),
                                      sdram=SDRAMResource(all_sdram_usage))
        return resources

    # @implements AbstractRecordableInterface.get_runtime_sdram_usage_for_atoms
    def get_runtime_sdram_usage_for_atoms(
            self, vertex_slice, partitionable_graph, no_machine_time_steps):
        return (min((self._spike_recorder.get_sdram_usage_in_bytes(
                    vertex_slice.n_atoms, no_machine_time_steps),
                    self._spike_buffer_max_size)) +
                min((self._v_recorder.get_sdram_usage_in_bytes(
                    vertex_slice.n_atoms, no_machine_time_steps),
                    self._v_buffer_max_size)) +
                min((self._gsyn_recorder.get_sdram_usage_in_bytes(
                    vertex_slice.n_atoms, no_machine_time_steps),
                    self._gsyn_buffer_max_size)))
=======
    # @implements AbstractPopulationVertex.get_sdram_usage_for_atoms
    def get_sdram_usage_for_atoms(self, vertex_slice, graph):
        sdram_requirement = (
            self._get_sdram_usage_for_neuron_params(vertex_slice) +
            ReceiveBuffersToHostBasicImpl.get_buffer_state_region_size(3) +
            self._synapse_manager.get_sdram_usage_in_bytes(
                vertex_slice, graph.incoming_edges_to_vertex(self)) +
            (self._get_number_of_mallocs_used_by_dsg(
                vertex_slice, graph.incoming_edges_to_vertex(self)) *
             front_end_common_constants.SARK_PER_MALLOC_SDRAM_USAGE))

        # add recording SDRAM if not automatically calculated
        if not self._using_auto_pause_and_resume:
            spike_buffer_size = self._spike_recorder.get_sdram_usage_in_bytes(
                vertex_slice.n_atoms, self._no_machine_time_steps)
            v_buffer_size = self._v_recorder.get_sdram_usage_in_bytes(
                vertex_slice.n_atoms, self._no_machine_time_steps)
            gsyn_buffer_size = self._gsyn_recorder.get_sdram_usage_in_bytes(
                vertex_slice.n_atoms, self._no_machine_time_steps)
            sdram_requirement += recording_utils.get_buffer_sizes(
                self._spike_buffer_max_size, spike_buffer_size,
                self._enable_buffered_recording)
            sdram_requirement += recording_utils.get_buffer_sizes(
                self._v_buffer_max_size, v_buffer_size,
                self._enable_buffered_recording)
            sdram_requirement += recording_utils.get_buffer_sizes(
                self._gsyn_buffer_max_size, gsyn_buffer_size,
                self._enable_buffered_recording)
        else:
            sdram_requirement += self._minimum_buffer_sdram

        return sdram_requirement
>>>>>>> 7e8924af

    # @implements AbstractPopulationVertex.model_name
    def model_name(self):
        return self._model_name

    def _get_number_of_mallocs_used_by_dsg(self, vertex_slice, in_edges):
        extra_mallocs = 0
        if self._gsyn_recorder.record_gsyn:
            extra_mallocs += 1
        if self._v_recorder.record_v:
            extra_mallocs += 1
        if self._spike_recorder.record:
            extra_mallocs += 1
        return (
            2 + self._synapse_manager.get_number_of_mallocs_used_by_dsg() +
            extra_mallocs)

    def _get_number_of_mallocs_from_basic_model(self):

        # one for system, one for neuron params
        return 2

    def _reserve_memory_regions(
            self, spec, vertex_slice, spike_history_region_sz,
            v_history_region_sz, gsyn_history_region_sz, subvertex):

        spec.comment("\nReserving memory space for data regions:\n\n")

        # Reserve memory:
        spec.reserve_memory_region(
            region=constants.POPULATION_BASED_REGIONS.SYSTEM.value,
<<<<<<< HEAD
            size=((
                common_constants.DATA_SPECABLE_BASIC_SETUP_INFO_N_WORDS * 4) +
                self.get_recording_data_size(3)), label='System')
=======
            size=((constants.DATA_SPECABLE_BASIC_SETUP_INFO_N_WORDS * 4) +
                  subvertex.get_recording_data_size(3)), label='System')
>>>>>>> 7e8924af

        spec.reserve_memory_region(
            region=constants.POPULATION_BASED_REGIONS.NEURON_PARAMS.value,
            size=self._get_sdram_usage_for_neuron_params(vertex_slice),
            label='NeuronParams')

        subvertex.reserve_buffer_regions(
            spec,
            constants.POPULATION_BASED_REGIONS.BUFFERING_OUT_STATE.value,
            [constants.POPULATION_BASED_REGIONS.SPIKE_HISTORY.value,
             constants.POPULATION_BASED_REGIONS.POTENTIAL_HISTORY.value,
             constants.POPULATION_BASED_REGIONS.GSYN_HISTORY.value],
            [spike_history_region_sz, v_history_region_sz,
             gsyn_history_region_sz])

        spec.reserve_memory_region(
            region=constants.POPULATION_BASED_REGIONS.PROVENANCE_DATA.value,
            size=(constants.PROVENANCE_DATA_REGION_SIZE_IN_BYTES +
                  common_constants.PROVENANCE_DATA_REGION_SIZE_IN_BYTES),
            label="Provenance_data")

    def _write_setup_info(
            self, spec, spike_history_region_sz, neuron_potential_region_sz,
            gsyn_region_sz, ip_tags, buffer_size_before_receive,
            time_between_requests, subvertex):
        """ Write information used to control the simulation and gathering of\
            results.
        """

        # Write this to the system region (to be picked up by the simulation):
        self._write_basic_setup_info(
            spec, constants.POPULATION_BASED_REGIONS.SYSTEM.value)
        subvertex.write_recording_data(
            spec, ip_tags,
            [spike_history_region_sz, neuron_potential_region_sz,
             gsyn_region_sz], buffer_size_before_receive,
            time_between_requests)

    def _write_neuron_parameters(
            self, spec, key, vertex_slice):

        n_atoms = (vertex_slice.hi_atom - vertex_slice.lo_atom) + 1
        spec.comment("\nWriting Neuron Parameters for {} Neurons:\n".format(
            n_atoms))

        # Set the focus to the memory region 2 (neuron parameters):
        spec.switch_write_focus(
            region=constants.POPULATION_BASED_REGIONS.NEURON_PARAMS.value)

        # Write whether the key is to be used, and then the key, or 0 if it
        # isn't to be used
        if key is None:
            spec.write_value(data=0)
            spec.write_value(data=0)
        else:
            spec.write_value(data=1)
            spec.write_value(data=key)

        # Write the number of neurons in the block:
        spec.write_value(data=n_atoms)

        # Write the global parameters
        global_params = self._neuron_model.get_global_parameters()
        for param in global_params:
            spec.write_value(data=param.get_value(),
                             data_type=param.get_dataspec_datatype())

        # Write the neuron parameters
        utility_calls.write_parameters_per_neuron(
            spec, vertex_slice, self._neuron_model.get_neural_parameters())

        # Write the input type parameters
        utility_calls.write_parameters_per_neuron(
            spec, vertex_slice, self._input_type.get_input_type_parameters())

        # Write the additional input parameters
        if self._additional_input is not None:
            utility_calls.write_parameters_per_neuron(
                spec, vertex_slice, self._additional_input.get_parameters())

        # Write the threshold type parameters
        utility_calls.write_parameters_per_neuron(
            spec, vertex_slice,
            self._threshold_type.get_threshold_parameters())

    # @implements AbstractDataSpecableVertex.generate_data_spec
    def generate_data_spec(
            self, subvertex, placement, partitioned_graph, graph, routing_info,
            hostname, graph_mapper, report_folder, ip_tags,
            reverse_ip_tags, write_text_specs, application_run_time_folder):

        # Create new DataSpec for this processor:
        data_writer, report_writer = self.get_data_spec_file_writers(
            placement.x, placement.y, placement.p, hostname, report_folder,
            write_text_specs, application_run_time_folder)
        spec = DataSpecificationGenerator(data_writer, report_writer)
        spec.comment("\n*** Spec for block of {} neurons ***\n".format(
            self.model_name))
        vertex_slice = graph_mapper.get_subvertex_slice(subvertex)

        # Get recording sizes - the order is important here as spikes will
        # require less space than voltage and voltage less than gsyn.  This
        # order ensures that the buffer size before receive is optimum for
        # all recording channels
        # TODO: Maybe split the buffer size before receive by channel?
        spike_buffer_size = self._spike_recorder.get_sdram_usage_in_bytes(
            vertex_slice.n_atoms, self._no_machine_time_steps)
        v_buffer_size = self._v_recorder.get_sdram_usage_in_bytes(
            vertex_slice.n_atoms, self._no_machine_time_steps)
        gsyn_buffer_size = self._gsyn_recorder.get_sdram_usage_in_bytes(
            vertex_slice.n_atoms, self._no_machine_time_steps)
        spike_history_sz = recording_utils.get_buffer_sizes(
            self._spike_buffer_max_size, spike_buffer_size,
            self._enable_buffered_recording)
        v_history_sz = recording_utils.get_buffer_sizes(
            self._v_buffer_max_size, v_buffer_size,
            self._enable_buffered_recording)
        gsyn_history_sz = recording_utils.get_buffer_sizes(
            self._gsyn_buffer_max_size, gsyn_buffer_size,
            self._enable_buffered_recording)
        spike_buffering_needed = recording_utils.needs_buffering(
            self._spike_buffer_max_size, spike_buffer_size,
            self._enable_buffered_recording)
        v_buffering_needed = recording_utils.needs_buffering(
            self._v_buffer_max_size, v_buffer_size,
            self._enable_buffered_recording)
        gsyn_buffering_needed = recording_utils.needs_buffering(
            self._gsyn_buffer_max_size, gsyn_buffer_size,
            self._enable_buffered_recording)
        buffer_size_before_receive = self._buffer_size_before_receive
        if (not spike_buffering_needed and not v_buffering_needed and
                not gsyn_buffering_needed):
            buffer_size_before_receive = max((
                spike_history_sz, v_history_sz, gsyn_history_sz)) + 256

        # Reserve memory regions
        self._reserve_memory_regions(
            spec, vertex_slice, spike_history_sz, v_history_sz,
            gsyn_history_sz, subvertex)

        # Declare random number generators and distributions:
        # TODO add random distribution stuff
        # self.write_random_distribution_declarations(spec)

        # Get the key - use only the first edge
        key = None

        for partition in partitioned_graph.\
                outgoing_edges_partitions_from_vertex(subvertex).values():

            keys_and_masks = \
                routing_info.get_keys_and_masks_from_partition(partition)

            # NOTE: using the first key assigned as the key.  Should in future
            # get the list of keys and use one per neuron, to allow arbitrary
            # key and mask assignments
            key = keys_and_masks[0].key

        # Write the regions
        self._write_setup_info(
            spec, spike_history_sz, v_history_sz, gsyn_history_sz, ip_tags,
            buffer_size_before_receive, self._time_between_requests, subvertex)
        self._write_neuron_parameters(spec, key, vertex_slice)

        # allow the synaptic matrix to write its data spec-able data
        self._synapse_manager.write_data_spec(
            spec, self, vertex_slice, subvertex, placement, partitioned_graph,
            graph, routing_info, hostname, graph_mapper)

        # End the writing of this specification:
        spec.end_specification()
        data_writer.close()

        return data_writer.filename

    # @implements AbstractDataSpecableVertex.get_binary_file_name
    def get_binary_file_name(self):

        # Split binary name into title and extension
        binary_title, binary_extension = os.path.splitext(self._binary)

        # Reunite title and extension and return
        return (binary_title + self._synapse_manager.vertex_executable_suffix +
                binary_extension)

    # @implements AbstractSpikeRecordable.is_recording_spikes
    def is_recording_spikes(self):
        return self._spike_recorder.record

    # @implements AbstractSpikeRecordable.set_recording_spikes
    def set_recording_spikes(self):
        self._change_requires_mapping = not self._spike_recorder.record
<<<<<<< HEAD
        self.activate_buffering_output(
            self._receive_buffer_host, self._receive_buffer_port)
=======
>>>>>>> 7e8924af
        self._spike_recorder.record = True

    # @implements AbstractSpikeRecordable.get_spikes
    def get_spikes(self, placements, graph_mapper, buffer_manager):
        return self._spike_recorder.get_spikes(
            self._label, buffer_manager,
            constants.POPULATION_BASED_REGIONS.SPIKE_HISTORY.value,
            constants.POPULATION_BASED_REGIONS.BUFFERING_OUT_STATE.value,
            placements, graph_mapper, self)

    # @implements AbstractVRecordable.is_recording_v
    def is_recording_v(self):
        return self._v_recorder.record_v

    # @implements AbstractVRecordable.set_recording_v
    def set_recording_v(self):
<<<<<<< HEAD
        self.activate_buffering_output(
            self._receive_buffer_host, self._receive_buffer_port)
=======
>>>>>>> 7e8924af
        self._change_requires_mapping = not self._v_recorder.record_v
        self._v_recorder.record_v = True

    # @implements AbstractVRecordable.get_v
    def get_v(self, n_machine_time_steps, placements, graph_mapper,
              buffer_manager):
        return self._v_recorder.get_v(
            self._label, buffer_manager,
            constants.POPULATION_BASED_REGIONS.POTENTIAL_HISTORY.value,
            constants.POPULATION_BASED_REGIONS.BUFFERING_OUT_STATE.value,
            placements, graph_mapper, self)

    # @implements AbstractGSynRecordable.is_recording_gsyn
    def is_recording_gsyn(self):
        return self._gsyn_recorder.record_gsyn

    # @implements AbstractGSynRecordable.set_recording_gsyn
    def set_recording_gsyn(self):
<<<<<<< HEAD
        self.activate_buffering_output(
            self._receive_buffer_host, self._receive_buffer_port)
=======
>>>>>>> 7e8924af
        self._change_requires_mapping = not self._gsyn_recorder.record_gsyn
        self._gsyn_recorder.record_gsyn = True

    # @implements AbstractGSynRecordable.get_gsyn
    def get_gsyn(self, n_machine_time_steps, placements, graph_mapper,
                 buffer_manager):
        return self._gsyn_recorder.get_gsyn(
            self._label, buffer_manager,
            constants.POPULATION_BASED_REGIONS.GSYN_HISTORY.value,
            constants.POPULATION_BASED_REGIONS.BUFFERING_OUT_STATE.value,
            placements, graph_mapper, self)

    def initialize(self, variable, value):
        initialize_attr = getattr(
            self._neuron_model, "initialize_%s" % variable, None)
        if initialize_attr is None or not callable(initialize_attr):
            raise Exception("Vertex does not support initialisation of"
                            " parameter {}".format(variable))
        initialize_attr(value)
        self._change_requires_mapping = True

    @property
    def synapse_type(self):
        return self._synapse_manager.synapse_type

    @property
    def input_type(self):
        return self._input_type

    def get_value(self, key):
        """ Get a property of the overall model
        """
        for obj in [self._neuron_model, self._input_type,
                    self._threshold_type, self._synapse_manager.synapse_type,
                    self._additional_input]:
            if hasattr(obj, key):
                return getattr(obj, key)
        raise Exception("Population {} does not have parameter {}".format(
            self.vertex, key))

    def set_value(self, key, value):
        """ Set a property of the overall model
        """
        for obj in [self._neuron_model, self._input_type,
                    self._threshold_type, self._synapse_manager.synapse_type,
                    self._additional_input]:
            if hasattr(obj, key):
                setattr(obj, key, value)
                self._change_requires_mapping = True
                return
        raise Exception("Type {} does not have parameter {}".format(
            self._model_name, key))

    @property
    def weight_scale(self):
        return self._input_type.get_global_weight_scale()

    @property
    def ring_buffer_sigma(self):
        return self._synapse_manager.ring_buffer_sigma

    @ring_buffer_sigma.setter
    def ring_buffer_sigma(self, ring_buffer_sigma):
        self._synapse_manager.ring_buffer_sigma = ring_buffer_sigma

    @property
    def spikes_per_second(self):
        return self._synapse_manager.spikes_per_second

    @spikes_per_second.setter
    def spikes_per_second(self, spikes_per_second):
        self._synapse_manager.spikes_per_second = spikes_per_second

    def get_synaptic_list_from_machine(
            self, placements, transceiver, pre_subvertex, pre_n_atoms,
            post_subvertex, synapse_io, subgraph, routing_infos,
            weight_scales):
        return self._synapse_manager.get_synaptic_list_from_machine(
            placements, transceiver, pre_subvertex, pre_n_atoms,
            post_subvertex, synapse_io, subgraph, routing_infos, weight_scales)

    def is_data_specable(self):
        return True

    def get_incoming_partition_constraints(self, partition, graph_mapper):
        """ Gets the constraints for partitions going into this vertex

        :param partition: partition that goes into this vertex
        :param graph_mapper: the graph mapper object
        :return: list of constraints
        """
        return self._synapse_manager.get_incoming_edge_constraints()

    def get_outgoing_partition_constraints(self, partition, graph_mapper):
        """ Gets the constraints for edges going out of this vertex
        :param partition: the partition that leaves this vertex
        :param graph_mapper: the graph mapper object
        :return: list of constraints
        """
        return [KeyAllocatorContiguousRangeContraint()]

    def __str__(self):
        return "{} with {} atoms".format(self._label, self.n_atoms)

    def __repr__(self):
        return self.__str__()<|MERGE_RESOLUTION|>--- conflicted
+++ resolved
@@ -7,39 +7,23 @@
     import KeyAllocatorContiguousRangeContraint
 
 # front end common imports
-from pacman.model.resources.cpu_cycles_per_tick_resource import \
-    CPUCyclesPerTickResource
-from pacman.model.resources.dtcm_resource import DTCMResource
-from pacman.model.resources.resource_container import ResourceContainer
-from pacman.model.resources.sdram_resource import SDRAMResource
 from spinn_front_end_common.abstract_models.\
     abstract_provides_incoming_partition_constraints import \
     AbstractProvidesIncomingPartitionConstraints
-from spinn_front_end_common.interface.abstract_recordable_interface import \
-    AbstractRecordableInterface
 from spinn_front_end_common.abstract_models.\
     abstract_provides_outgoing_partition_constraints import \
     AbstractProvidesOutgoingPartitionConstraints
 from spinn_front_end_common.utilities import constants as \
     front_end_common_constants
-<<<<<<< HEAD
-from spinn_front_end_common.interface.buffer_management.buffer_models\
-    .receives_buffers_to_host_basic_impl import ReceiveBuffersToHostBasicImpl
-from spinn_front_end_common.abstract_models.abstract_data_specable_vertex \
-    import AbstractDataSpecableVertex
-from spinn_front_end_common.utilities import constants as common_constants
-
-# spynnaker imports
-from spynnaker.pyNN.models.neuron.population_partitioned_vertex import \
-    PopulationPartitionedVertex
-=======
 from spinn_front_end_common.interface.buffer_management\
     .buffer_models.receives_buffers_to_host_basic_impl \
     import ReceiveBuffersToHostBasicImpl
-
+from spinn_front_end_common.abstract_models.abstract_data_specable_vertex \
+    import AbstractDataSpecableVertex
+
+# spynnaker imports
 from spynnaker.pyNN.models.common.buffered_partitioned_vertex import \
     BufferedPartitionedVertex
->>>>>>> 7e8924af
 from spynnaker.pyNN.models.neuron.synaptic_manager import SynapticManager
 from spynnaker.pyNN.utilities import utility_calls
 from spynnaker.pyNN.models.common import recording_utils
@@ -100,14 +84,8 @@
             machine_time_step, timescale_factor, spikes_per_second,
             ring_buffer_sigma, model_name, neuron_model, input_type,
             synapse_type, threshold_type, additional_input=None,
-            constraints=None, using_auto_pause_and_resume=False):
-
-<<<<<<< HEAD
-        ReceiveBuffersToHostBasicImpl.__init__(
-            self, config.getint(
-                "Recording", "extra_recording_data_for_static_sdram_usage"))
-=======
->>>>>>> 7e8924af
+            constraints=None):
+
         AbstractPartitionableVertex.__init__(
             self, n_neurons, label, max_atoms_per_core, constraints)
         AbstractDataSpecableVertex.__init__(
@@ -146,31 +124,16 @@
             "Buffers", "buffer_size_before_receive")
         self._time_between_requests = config.getint(
             "Buffers", "time_between_requests")
-<<<<<<< HEAD
-        self._using_auto_pause_and_resume = using_auto_pause_and_resume
-
-        # Set up synapse handling
-        self._synapse_manager = SynapticManager(
-            synapse_type, machine_time_step, ring_buffer_sigma,
-            spikes_per_second)
-
-        # Get buffering information for later use
-=======
         self._minimum_buffer_sdram = config.getint(
             "Buffers", "minimum_buffer_sdram")
         self._using_auto_pause_and_resume = config.getboolean(
             "Buffers", "use_auto_pause_and_resume")
->>>>>>> 7e8924af
         self._receive_buffer_host = config.get(
             "Buffers", "receive_buffer_host")
         self._receive_buffer_port = config.getint(
             "Buffers", "receive_buffer_port")
         self._enable_buffered_recording = config.getboolean(
             "Buffers", "enable_buffered_recording")
-        uses_auto_pause_and_resume = config.getboolean(
-            "Mode", "use_auto_pause_and_resume")
-        if uses_auto_pause_and_resume:
-            self._enable_buffered_recording = False
 
         # Set up synapse handling
         self._synapse_manager = SynapticManager(
@@ -184,25 +147,9 @@
     def requires_mapping(self):
         return self._change_requires_mapping
 
-    @property
-    def enable_buffered_recording(self):
-        return self._enable_buffered_recording
-
-    @enable_buffered_recording.setter
-    def enable_buffered_recording(self, new_value):
-        self._enable_buffered_recording = new_value
-
     def mark_no_changes(self):
         self._change_requires_mapping = False
 
-<<<<<<< HEAD
-    def create_subvertex(self, vertex_slice, resources_required, label=None,
-                         constraints=None):
-        return PopulationPartitionedVertex(
-            self.buffering_output(), resources_required, label, 
-            self._no_machine_time_steps, self.extra_static_sdram_requirement(), 
-            constraints)
-=======
     def create_subvertex(
             self, vertex_slice, resources_required, label=None,
             constraints=None):
@@ -242,7 +189,6 @@
                 minimum_sdram_for_buffering=self._minimum_buffer_sdram,
                 buffered_sdram_per_timestep=sdram_per_ts)
         return subvertex
->>>>>>> 7e8924af
 
     # @implements AbstractPopulationVertex.get_cpu_usage_for_atoms
     def get_cpu_usage_for_atoms(self, vertex_slice, graph):
@@ -287,77 +233,13 @@
         if self._additional_input is not None:
             per_neuron_usage += \
                 self._additional_input.get_sdram_usage_per_neuron_in_bytes()
-<<<<<<< HEAD
-        return ((common_constants.DATA_SPECABLE_BASIC_SETUP_INFO_N_WORDS * 4) +
-                self.get_recording_data_size(3) +
-=======
-        return ((constants.DATA_SPECABLE_BASIC_SETUP_INFO_N_WORDS * 4) +
+        return ((front_end_common_constants.DATA_SPECABLE_BASIC_SETUP_INFO_N_WORDS * 4) +
                 ReceiveBuffersToHostBasicImpl.get_recording_data_size(3) +
->>>>>>> 7e8924af
                 (per_neuron_usage * vertex_slice.n_atoms) +
                 self._neuron_model.get_sdram_usage_in_bytes(
                     vertex_slice.n_atoms))
 
-<<<<<<< HEAD
-    # @implements AbstractPartitionableVertex.get_static_sdram_usage_for_atoms
-    def get_static_sdram_usage_for_atoms(self, vertex_slice, graph):
-        return (self._get_sdram_usage_for_neuron_params(vertex_slice) +
-                self.get_buffer_state_region_size(3) +
-                self._synapse_manager.get_sdram_usage_in_bytes(
-                    vertex_slice, graph.incoming_edges_to_vertex(self)) +
-                (self._get_number_of_mallocs_used_by_dsg(
-                    vertex_slice, graph.incoming_edges_to_vertex(self)) *
-                 front_end_common_constants.SARK_PER_MALLOC_SDRAM_USAGE) +
-                config.getint("Recording",
-                              "extra_recording_data_for_static_sdram_usage"))
-
-    # @implements AbstractPartitionableVertex.get_resources_used_by_atoms
-    def get_resources_used_by_atoms(self, vertex_slice, graph):
-        """ Get the separate resource requirements for a range of atoms
-
-        :param vertex_slice: the low value of atoms to calculate resources from
-        :param graph: A reference to the graph containing this vertex.
-        :type vertex_slice: pacman.model.graph_mapper.slice.Slice
-        :return: a Resource container that contains a \
-                    CPUCyclesPerTickResource, DTCMResource and SDRAMResource
-        :rtype: ResourceContainer
-        :raise None: this method does not raise any known exception
-        """
-        cpu_cycles = self.get_cpu_usage_for_atoms(vertex_slice, graph)
-        dtcm_requirement = self.get_dtcm_usage_for_atoms(vertex_slice, graph)
-        static_sdram_requirement = \
-            self.get_static_sdram_usage_for_atoms(vertex_slice, graph)
-
-        # set all to just static sdram for the time being
-        all_sdram_usage = static_sdram_requirement
-
-        # check runtime sdram usage if required
-        if (not self._using_auto_pause_and_resume and
-                isinstance(self, AbstractRecordableInterface)):
-            runtime_sdram_usage = self.get_runtime_sdram_usage_for_atoms(
-                vertex_slice, graph, self._no_machine_time_steps)
-            all_sdram_usage += runtime_sdram_usage
-
-        # noinspection PyTypeChecker
-        resources = ResourceContainer(cpu=CPUCyclesPerTickResource(cpu_cycles),
-                                      dtcm=DTCMResource(dtcm_requirement),
-                                      sdram=SDRAMResource(all_sdram_usage))
-        return resources
-
-    # @implements AbstractRecordableInterface.get_runtime_sdram_usage_for_atoms
-    def get_runtime_sdram_usage_for_atoms(
-            self, vertex_slice, partitionable_graph, no_machine_time_steps):
-        return (min((self._spike_recorder.get_sdram_usage_in_bytes(
-                    vertex_slice.n_atoms, no_machine_time_steps),
-                    self._spike_buffer_max_size)) +
-                min((self._v_recorder.get_sdram_usage_in_bytes(
-                    vertex_slice.n_atoms, no_machine_time_steps),
-                    self._v_buffer_max_size)) +
-                min((self._gsyn_recorder.get_sdram_usage_in_bytes(
-                    vertex_slice.n_atoms, no_machine_time_steps),
-                    self._gsyn_buffer_max_size)))
-=======
-    # @implements AbstractPopulationVertex.get_sdram_usage_for_atoms
+    # @implements AbstractPartitionableVertex.get_sdram_usage_for_atoms
     def get_sdram_usage_for_atoms(self, vertex_slice, graph):
         sdram_requirement = (
             self._get_sdram_usage_for_neuron_params(vertex_slice) +
@@ -389,7 +271,6 @@
             sdram_requirement += self._minimum_buffer_sdram
 
         return sdram_requirement
->>>>>>> 7e8924af
 
     # @implements AbstractPopulationVertex.model_name
     def model_name(self):
@@ -421,14 +302,9 @@
         # Reserve memory:
         spec.reserve_memory_region(
             region=constants.POPULATION_BASED_REGIONS.SYSTEM.value,
-<<<<<<< HEAD
             size=((
-                common_constants.DATA_SPECABLE_BASIC_SETUP_INFO_N_WORDS * 4) +
-                self.get_recording_data_size(3)), label='System')
-=======
-            size=((constants.DATA_SPECABLE_BASIC_SETUP_INFO_N_WORDS * 4) +
-                  subvertex.get_recording_data_size(3)), label='System')
->>>>>>> 7e8924af
+                front_end_common_constants.DATA_SPECABLE_BASIC_SETUP_INFO_N_WORDS * 4) +
+                subvertex.get_recording_data_size(3)), label='System')
 
         spec.reserve_memory_region(
             region=constants.POPULATION_BASED_REGIONS.NEURON_PARAMS.value,
@@ -621,11 +497,6 @@
     # @implements AbstractSpikeRecordable.set_recording_spikes
     def set_recording_spikes(self):
         self._change_requires_mapping = not self._spike_recorder.record
-<<<<<<< HEAD
-        self.activate_buffering_output(
-            self._receive_buffer_host, self._receive_buffer_port)
-=======
->>>>>>> 7e8924af
         self._spike_recorder.record = True
 
     # @implements AbstractSpikeRecordable.get_spikes
@@ -642,11 +513,6 @@
 
     # @implements AbstractVRecordable.set_recording_v
     def set_recording_v(self):
-<<<<<<< HEAD
-        self.activate_buffering_output(
-            self._receive_buffer_host, self._receive_buffer_port)
-=======
->>>>>>> 7e8924af
         self._change_requires_mapping = not self._v_recorder.record_v
         self._v_recorder.record_v = True
 
@@ -665,11 +531,6 @@
 
     # @implements AbstractGSynRecordable.set_recording_gsyn
     def set_recording_gsyn(self):
-<<<<<<< HEAD
-        self.activate_buffering_output(
-            self._receive_buffer_host, self._receive_buffer_port)
-=======
->>>>>>> 7e8924af
         self._change_requires_mapping = not self._gsyn_recorder.record_gsyn
         self._gsyn_recorder.record_gsyn = True
 
