--- conflicted
+++ resolved
@@ -1295,75 +1295,6 @@
             self.get_sdram_usage_for_neuron_generation(n_atoms))
         return sdram
 
-<<<<<<< HEAD
-    def get_common_dtcm(self):
-        """ Get the amount of DTCM used by common parts
-
-        :rtype: int
-        """
-        # TODO: Get some real numbers here
-        return 0
-
-    def get_neuron_dtcm(self, n_atoms):
-        """ Get the amount of DTCM used by neuron parts
-
-        :param ~pacman.model.graphs.common.Slice vertex_slice:
-            The slice of neurons to get the size of
-
-        :rtype: int
-        """
-        return (
-            self.get_sdram_usage_for_core_neuron_params() +
-            self.get_sdram_usage_for_neuron_params(n_atoms) +
-            self.__neuron_recorder.get_dtcm_usage_in_bytes(n_atoms)
-        )
-
-    def get_synapse_dtcm(self, n_atoms):
-        """ Get the amount of DTCM used by synapse parts
-
-        :param ~pacman.model.graphs.common.Slice vertex_slice:
-            The slice of neurons to get the size of
-
-        :rtype: int
-        """
-        return self.__synapse_recorder.get_dtcm_usage_in_bytes(n_atoms)
-
-    def get_common_cpu(self):
-        """ Get the amount of CPU used by common parts
-
-        :rtype: int
-        """
-        return self._C_MAIN_BASE_N_CPU_CYCLES
-
-    def get_neuron_cpu(self, n_atoms):
-        """ Get the amount of CPU used by neuron parts
-
-        :param ~pacman.model.graphs.common.Slice vertex_slice:
-            The slice of neurons to get the size of
-
-        :rtype: int
-        """
-        return (
-            self._NEURON_BASE_N_CPU_CYCLES +
-            (self._NEURON_BASE_N_CPU_CYCLES_PER_NEURON * n_atoms) +
-            self.__neuron_recorder.get_n_cpu_cycles(n_atoms) +
-            self.__neuron_impl.get_n_cpu_cycles(n_atoms))
-
-    def get_synapse_cpu(self, n_atoms):
-        """ Get the amount of CPU used by synapse parts
-
-        :param ~pacman.model.graphs.common.Slice vertex_slice:
-            The slice of neurons to get the size of
-
-        :rtype: int
-        """
-        return (
-            self._SYNAPSE_BASE_N_CPU_CYCLES +
-            (self._SYNAPSE_BASE_N_CPU_CYCLES_PER_NEURON * n_atoms) +
-            self.__synapse_recorder.get_n_cpu_cycles(n_atoms))
-
-=======
->>>>>>> 446a6486
     @property
     def incoming_projections(self):
         """ The projections that target this population vertex
