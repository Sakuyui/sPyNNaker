from abc import ABCMeta
from six import add_metaclass
import logging
import os

<<<<<<< HEAD
from spinn_front_end_common.utility_models.\
    outgoing_edge_same_contiguous_keys_restrictor import \
    OutgoingEdgeSameContiguousKeysRestrictor
=======
>>>>>>> 659c0b4f
from spinn_front_end_common.abstract_models.\
    abstract_provides_incoming_edge_constraints import \
    AbstractProvidesIncomingEdgeConstraints
from spinn_front_end_common.abstract_models.\
    abstract_provides_outgoing_edge_constraints import \
    AbstractProvidesOutgoingEdgeConstraints
from spynnaker.pyNN.models.neuron.synaptic_manager import SynapticManager
from spynnaker.pyNN.utilities import utility_calls
from data_specification.data_specification_generator \
    import DataSpecificationGenerator
from spinn_front_end_common.abstract_models.abstract_data_specable_vertex \
    import AbstractDataSpecableVertex
from pacman.model.partitionable_graph.abstract_partitionable_vertex \
    import AbstractPartitionableVertex
from spynnaker.pyNN.models.common.abstract_spike_recordable \
    import AbstractSpikeRecordable
from spynnaker.pyNN.models.common.abstract_v_recordable \
    import AbstractVRecordable
from spynnaker.pyNN.models.common.abstract_gsyn_recordable \
    import AbstractGSynRecordable
from spynnaker.pyNN.models.common.spike_recorder import SpikeRecorder
from spynnaker.pyNN.models.common.v_recorder import VRecorder
from spynnaker.pyNN.models.common.gsyn_recorder import GsynRecorder
from spynnaker.pyNN.utilities import constants

<<<<<<< HEAD
import tempfile
=======
from pacman.model.constraints.key_allocator_constraints\
    .key_allocator_contiguous_range_constraint \
    import KeyAllocatorContiguousRangeContraint

>>>>>>> 659c0b4f

logger = logging.getLogger(__name__)

# TODO: Make sure these values are correct (particularly CPU cycles)
_NEURON_BASE_DTCM_USAGE_IN_BYTES = 36
_NEURON_BASE_SDRAM_USAGE_IN_BYTES = 12
_NEURON_BASE_N_CPU_CYCLES_PER_NEURON = 22
_NEURON_BASE_N_CPU_CYCLES = 10

# TODO: Make sure these values are correct (particularly CPU cycles)
_C_MAIN_BASE_DTCM_USAGE_IN_BYTES = 12
_C_MAIN_BASE_SDRAM_USAGE_IN_BYTES = 72
_C_MAIN_BASE_N_CPU_CYCLES = 0


@add_metaclass(ABCMeta)
class AbstractPopulationVertex(
        AbstractPartitionableVertex, AbstractDataSpecableVertex,
        AbstractSpikeRecordable, AbstractVRecordable, AbstractGSynRecordable,
        AbstractProvidesOutgoingEdgeConstraints,
        AbstractProvidesIncomingEdgeConstraints):
    """ Underlying vertex model for Neural Populations.
    """

    def __init__(self, n_neurons, binary, label, max_atoms_per_core,
                 machine_time_step, timescale_factor, spikes_per_second,
                 ring_buffer_sigma, model_name, neuron_model, input_type,
                 synapse_type, threshold_type, additional_input=None,
                 constraints=None):

        AbstractPartitionableVertex.__init__(
            self, n_neurons, label, max_atoms_per_core, constraints)
        AbstractDataSpecableVertex.__init__(
            self, machine_time_step, timescale_factor)
        AbstractSpikeRecordable.__init__(self)
        AbstractVRecordable.__init__(self)
        AbstractGSynRecordable.__init__(self)

        self._binary = binary
        self._label = label
        self._machine_time_step = machine_time_step
        self._timescale_factor = timescale_factor

        self._model_name = model_name
        self._neuron_model = neuron_model
        self._input_type = input_type
        self._threshold_type = threshold_type
        self._additional_input = additional_input

        # Set up for recording
        self._spike_recorder = SpikeRecorder(machine_time_step)
        self._v_recorder = VRecorder(machine_time_step)
        self._gsyn_recorder = GsynRecorder(machine_time_step)

        # Set up synapse handling
        self._synapse_manager = SynapticManager(
            synapse_type, machine_time_step, ring_buffer_sigma,
            spikes_per_second)

<<<<<<< HEAD
        # set up continious restrictor
        self._outgoing_edge_key_restrictor = \
            OutgoingEdgeSameContiguousKeysRestrictor()

        # bool for if state has changed.
        self._change_requires_mapping = True

    @property
    def change_requires_mapping(self):
        """
        property for checking if someting has changed
        :return:
        """
        return self._change_requires_mapping

    @change_requires_mapping.setter
    def change_requires_mapping(self, new_value):
        """
        setter for the changed property
        :param new_value: the new state to change it to
        :return:
        """
        self._change_requires_mapping = new_value

=======
>>>>>>> 659c0b4f
    # @implements AbstractPopulationVertex.get_cpu_usage_for_atoms
    def get_cpu_usage_for_atoms(self, vertex_slice, graph):
        per_neuron_cycles = (
            _NEURON_BASE_N_CPU_CYCLES_PER_NEURON +
            self._neuron_model.get_n_cpu_cycles_per_neuron() +
            self._input_type.get_n_cpu_cycles_per_neuron(
                self._synapse_manager.synapse_type.get_n_synapse_types()) +
            self._threshold_type.get_n_cpu_cycles_per_neuron())
        if self._additional_input is not None:
            per_neuron_cycles += \
                self._additional_input.get_n_cpu_cycles_per_neuron()
        return (_NEURON_BASE_N_CPU_CYCLES +
                _C_MAIN_BASE_N_CPU_CYCLES +
                (per_neuron_cycles * vertex_slice.n_atoms) +
                self._spike_recorder.get_n_cpu_cycles(vertex_slice.n_atoms) +
                self._v_recorder.get_n_cpu_cycles(vertex_slice.n_atoms) +
                self._gsyn_recorder.get_n_cpu_cycles(vertex_slice.n_atoms) +
                self._synapse_manager.get_n_cpu_cycles(vertex_slice, graph))

    # @implements AbstractPopulationVertex.get_dtcm_usage_for_atoms
    def get_dtcm_usage_for_atoms(self, vertex_slice, graph):
        per_neuron_usage = (
            self._neuron_model.get_dtcm_usage_per_neuron_in_bytes() +
            self._input_type.get_dtcm_usage_per_neuron_in_bytes() +
            self._threshold_type.get_dtcm_usage_per_neuron_in_bytes())
        if self._additional_input is not None:
            per_neuron_usage += \
                self._additional_input.get_dtcm_usage_per_neuron_in_bytes()
        return (_NEURON_BASE_DTCM_USAGE_IN_BYTES +
                (per_neuron_usage * vertex_slice.n_atoms) +
                self._spike_recorder.get_dtcm_usage_in_bytes() +
                self._v_recorder.get_dtcm_usage_in_bytes() +
                self._gsyn_recorder.get_dtcm_usage_in_bytes() +
                self._synapse_manager.get_dtcm_usage_in_bytes(
                    vertex_slice, graph))

    def _get_sdram_usage_for_neuron_params(self, vertex_slice):
        per_neuron_usage = (
            self._input_type.get_sdram_usage_per_neuron_in_bytes() +
            self._threshold_type.get_sdram_usage_per_neuron_in_bytes())
        if self._additional_input is not None:
            per_neuron_usage += \
                self._additional_input.get_sdram_usage_per_neuron_in_bytes()
        return (_NEURON_BASE_SDRAM_USAGE_IN_BYTES +
                (per_neuron_usage * vertex_slice.n_atoms) +
                self._neuron_model.get_sdram_usage_in_bytes(
                    vertex_slice.n_atoms))

    # @implements AbstractPopulationVertex.get_sdram_usage_for_atoms
    def get_sdram_usage_for_atoms(self, vertex_slice, graph):
        return (self._get_sdram_usage_for_neuron_params(vertex_slice) +
                self._spike_recorder.get_sdram_usage_in_bytes(
                    vertex_slice.n_atoms, self._no_machine_time_steps) +
                self._v_recorder.get_sdram_usage_in_bytes(
                    vertex_slice.n_atoms, self._no_machine_time_steps) +
                self._gsyn_recorder.get_sdram_usage_in_bytes(
                    vertex_slice.n_atoms, self._no_machine_time_steps) +
                self._synapse_manager.get_sdram_usage_in_bytes(
                    vertex_slice, graph.incoming_edges_to_vertex(self)))

    # @implements AbstractPopulationVertex.model_name
    def model_name(self):
        return self._model_name

    def _reserve_memory_regions(
            self, spec, vertex_slice, spike_history_region_sz,
            v_history_region_sz, gsyn_history_region_sz):

        spec.comment("\nReserving memory space for data regions:\n\n")

        # Reserve memory:
        spec.reserve_memory_region(
            region=constants.POPULATION_BASED_REGIONS.SYSTEM.value,
            size=constants.POPULATION_SYSTEM_REGION_BYTES, label='System')

        spec.reserve_memory_region(
            region=constants.POPULATION_BASED_REGIONS.NEURON_PARAMS.value,
            size=self._get_sdram_usage_for_neuron_params(vertex_slice),
            label='NeuronParams')

        if self._spike_recorder.record:
            spec.reserve_memory_region(
                region=constants.POPULATION_BASED_REGIONS.SPIKE_HISTORY.value,
                size=spike_history_region_sz, label='spikeHistBuffer',
                empty=True)
        if self._v_recorder.record_v:
            spec.reserve_memory_region(
                region=constants.POPULATION_BASED_REGIONS.POTENTIAL_HISTORY
                                                         .value,
                size=v_history_region_sz, label='vHistBuffer',
                empty=True)
        if self._gsyn_recorder.record_gsyn:
            spec.reserve_memory_region(
                region=constants.POPULATION_BASED_REGIONS.GSYN_HISTORY.value,
                size=gsyn_history_region_sz, label='gsynHistBuffer',
                empty=True)

    def _write_setup_info(self, spec, spike_history_region_sz,
                          neuron_potential_region_sz, gsyn_region_sz):
        """ Write information used to control the simulation and gathering of\
            results.

        The format of the information is as follows:
        Word 0: Flags selecting data to be gathered during simulation.
            Bit 0: Record spike history
            Bit 1: Record neuron potential
            Bit 2: Record gsyn values
            Bit 3: Reserved
        """
        # What recording commands were set for the parent pynn_population.py?
        recording_info = 0
        if spike_history_region_sz > 0 and self._spike_recorder.record:
            recording_info |= constants.RECORD_SPIKE_BIT
        if neuron_potential_region_sz > 0 and self._v_recorder.record_v:
            recording_info |= constants.RECORD_STATE_BIT
        if gsyn_region_sz > 0 and self._gsyn_recorder.record_gsyn:
            recording_info |= constants.RECORD_GSYN_BIT
        recording_info |= 0xBEEF0000

        # Write this to the system region (to be picked up by the simulation):
        self._write_basic_setup_info(
            spec, constants.POPULATION_BASED_REGIONS.SYSTEM.value)
        spec.write_value(data=recording_info)
        spec.write_value(data=spike_history_region_sz)
        spec.write_value(data=neuron_potential_region_sz)
        spec.write_value(data=gsyn_region_sz)

    def _write_neuron_parameters(
            self, spec, key, vertex_slice):

        n_atoms = (vertex_slice.hi_atom - vertex_slice.lo_atom) + 1
        spec.comment("\nWriting Neuron Parameters for {} Neurons:\n".format(
            n_atoms))

        # Set the focus to the memory region 2 (neuron parameters):
        spec.switch_write_focus(
            region=constants.POPULATION_BASED_REGIONS.NEURON_PARAMS.value)

        # Write whether the key is to be used, and then the key, or 0 if it
        # isn't to be used
        if key is None:
            spec.write_value(data=0)
            spec.write_value(data=0)
        else:
            spec.write_value(data=1)
            spec.write_value(data=key)

        # Write the number of neurons in the block:
        spec.write_value(data=n_atoms)

        # Write the global parameters
        global_params = self._neuron_model.get_global_parameters()
        for param in global_params:
            spec.write_value(data=param.get_value(),
                             data_type=param.get_dataspec_datatype())

        # Write the neuron paramters
        utility_calls.write_parameters_per_neuron(
            spec, vertex_slice, self._neuron_model.get_neural_parameters())

        # Write the input type parameters
        utility_calls.write_parameters_per_neuron(
            spec, vertex_slice, self._input_type.get_input_type_parameters())

        # Write the additional input parameters
        if self._additional_input is not None:
            utility_calls.write_parameters_per_neuron(
                spec, vertex_slice, self._additional_input.get_parameters())

        # Write the threshold type parameters
        utility_calls.write_parameters_per_neuron(
            spec, vertex_slice,
            self._threshold_type.get_threshold_parameters())

    # @implements AbstractDataSpecableVertex.generate_data_spec
    def generate_data_spec(
            self, subvertex, placement, subgraph, graph, routing_info,
            hostname, graph_mapper, report_folder, ip_tags,
            reverse_ip_tags, write_text_specs, application_run_time_folder):

        # Create new DataSpec for this processor:
        data_writer, report_writer = self.get_data_spec_file_writers(
            placement.x, placement.y, placement.p, hostname, report_folder,
            write_text_specs, application_run_time_folder)
        spec = DataSpecificationGenerator(data_writer, report_writer)
        spec.comment("\n*** Spec for block of {} neurons ***\n".format(
            self.model_name))
        vertex_slice = graph_mapper.get_subvertex_slice(subvertex)

        # Get recording sizes
        spike_history_sz = self._spike_recorder.get_sdram_usage_in_bytes(
            vertex_slice.n_atoms, self._no_machine_time_steps)
        v_history_sz = self._v_recorder.get_sdram_usage_in_bytes(
            vertex_slice.n_atoms, self._no_machine_time_steps)
        gsyn_history_sz = self._gsyn_recorder.get_sdram_usage_in_bytes(
            vertex_slice.n_atoms, self._no_machine_time_steps)

        # Reserve memory regions
        self._reserve_memory_regions(
            spec, vertex_slice, spike_history_sz, v_history_sz,
            gsyn_history_sz)

        # Declare random number generators and distributions:
        # TODO add random distrubtion stuff
        # self.write_random_distribution_declarations(spec)

        # Get the key - use only the first edge
        key = None
        if len(subgraph.outgoing_subedges_from_subvertex(subvertex)) > 0:
            keys_and_masks = routing_info.get_keys_and_masks_from_subedge(
                subgraph.outgoing_subedges_from_subvertex(subvertex)[0])

            # NOTE: using the first key assigned as the key.  Should in future
            # get the list of keys and use one per neuron, to allow arbitrary
            # key and mask assignments
            key = keys_and_masks[0].key

        # Write the regions
        self._write_setup_info(
            spec, spike_history_sz, v_history_sz, gsyn_history_sz)
        self._write_neuron_parameters(spec, key, vertex_slice)

        # allow the synaptic matrix to write its data specable data
        self._synapse_manager.write_data_spec(
            spec, self, vertex_slice, subvertex, placement, subgraph, graph,
            routing_info, hostname, graph_mapper)

        # End the writing of this specification:
        spec.end_specification()
        data_writer.close()

        return [data_writer.filename]

    # @implements AbstractDataSpecableVertex.get_binary_file_name
    def get_binary_file_name(self):

        # Split binary name into title and extension
        binary_title, binary_extension = os.path.splitext(self._binary)

        # Reunite title and extension and return
        return (binary_title + self._synapse_manager.vertex_executable_suffix +
                binary_extension)

    # @implements AbstractSpikeRecordable.is_recording_spikes
    def is_recording_spikes(self):
        return self._spike_recorder.record

    # @implements AbstractSpikeRecordable.set_recording_spikes
    def set_recording_spikes(self):
        self._spike_recorder.record = True

    # @implements AbstractSpikeRecordable.reset
    def reset(self):
        self._spike_recorder.reset()
        self._v_recorder.reset()
        self._gsyn_recorder.reset()

    # @implements AbstractSpikeRecordable.get_spikes
    def get_spikes(self, transceiver, n_machine_time_steps, placements,
                   graph_mapper, return_data=True):
        return self._spike_recorder.get_spikes(
            self._label, transceiver,
            constants.POPULATION_BASED_REGIONS.SPIKE_HISTORY.value,
            n_machine_time_steps, placements, graph_mapper, self, return_data)

    # @implements AbstractVRecordable.is_recording_v
    def is_recording_v(self):
        return self._v_recorder.record_v

    # @implements AbstractVRecordable.set_recording_v
    def set_recording_v(self):
        self._v_recorder.record_v = True

    # @implements AbstractVRecordable.get_v
    def get_v(self, transceiver, n_machine_time_steps, placements,
              graph_mapper, return_data=True):
        return self._v_recorder.get_v(
            self._label, self.n_atoms, transceiver,
            constants.POPULATION_BASED_REGIONS.POTENTIAL_HISTORY.value,
            n_machine_time_steps, placements, graph_mapper, self, return_data)

    # @implements AbstractGSynRecordable.is_recording_gsyn
    def is_recording_gsyn(self):
        return self._gsyn_recorder.record_gsyn

    # @implements AbstractGSynRecordable.set_recording_gsyn
    def set_recording_gsyn(self):
        self._gsyn_recorder.record_gsyn = True

    # @implements AbstractGSynRecordable.get_gsyn
    def get_gsyn(self, transceiver, n_machine_time_steps, placements,
                 graph_mapper, return_data=True):
        return self._gsyn_recorder.get_gsyn(
            self._label, self.n_atoms, transceiver,
            constants.POPULATION_BASED_REGIONS.GSYN_HISTORY.value,
            n_machine_time_steps, placements, graph_mapper, self, return_data)

    def initialize(self, variable, value):
        initialize_attr = getattr(
            self._neuron_model, "initialize_%s" % variable, None)
        if initialize_attr is None or not callable(initialize_attr):
            raise Exception("Vertex does not support initialization of"
                            " parameter {}".format(variable))
        initialize_attr(value)

    @property
    def synapse_type(self):
        return self._synapse_manager.synapse_type

    @property
    def input_type(self):
        return self._input_type

    def get_value(self, key):
        """ Get a property of the overall model
        """
        for obj in [self._neuron_model, self._input_type,
                    self._threshold_type, self._synapse_manager.synapse_type,
                    self._additional_input]:
            if hasattr(obj, key):
                return getattr(obj, key)
        raise Exception("Population {} does not have parameter {}".format(
            self.vertex, key))

    def set_value(self, key, value):
        """ Set a property of the overall model
        """
        for obj in [self._neuron_model, self._input_type,
                    self._threshold_type, self._synapse_manager.synapse_type,
                    self._additional_input]:
            if hasattr(obj, key):
                setattr(obj, key, value)
                return
        raise Exception("Type {} does not have parameter {}".format(
            self._model_name, key))

    @property
    def weight_scale(self):
        return self._input_type.get_global_weight_scale()

    @property
    def ring_buffer_sigma(self):
        return self._synapse_manager.ring_buffer_sigma

    @ring_buffer_sigma.setter
    def ring_buffer_sigma(self, ring_buffer_sigma):
        self._synapse_manager.ring_buffer_sigma = ring_buffer_sigma

    @property
    def spikes_per_second(self):
        return self._synapse_manager.spikes_per_second

    @spikes_per_second.setter
    def spikes_per_second(self, spikes_per_second):
        self._synapse_manager.spikes_per_second = spikes_per_second

    def get_synaptic_list_from_machine(
            self, placements, transceiver, pre_subvertex, pre_n_atoms,
            post_subvertex, synapse_io, subgraph, routing_infos,
            weight_scales):
        return self._synapse_manager.get_synaptic_list_from_machine(
            placements, transceiver, pre_subvertex, pre_n_atoms,
            post_subvertex, synapse_io, subgraph, routing_infos, weight_scales)

    def is_data_specable(self):
        return True

    def get_incoming_edge_constraints(self, partitioned_edge, graph_mapper):
        """
        gets the constraints for edges going into this vertex
        :param partitioned_edge: partitioned edge that goes into this vertex
        :param graph_mapper: the graph mapper object
        :return: list of constraints
        """
        return self._synapse_manager.get_incoming_edge_constraints()

    def get_outgoing_edge_constraints(self, partitioned_edge, graph_mapper):
        """
        gets the constraints for edges going out of this vertex
        :param partitioned_edge: the parittioned edge that leaves this vertex
        :param graph_mapper: the graph mapper object
        :return: list of constraints
        """
<<<<<<< HEAD
        return self._outgoing_edge_key_restrictor.\
            get_outgoing_edge_constraints()
=======
        return [KeyAllocatorContiguousRangeContraint()]
>>>>>>> 659c0b4f

    def __str__(self):
        return "{} with {} atoms".format(self._label, self.n_atoms)

    def __repr__(self):
        return self.__str__()<|MERGE_RESOLUTION|>--- conflicted
+++ resolved
@@ -3,12 +3,6 @@
 import logging
 import os
 
-<<<<<<< HEAD
-from spinn_front_end_common.utility_models.\
-    outgoing_edge_same_contiguous_keys_restrictor import \
-    OutgoingEdgeSameContiguousKeysRestrictor
-=======
->>>>>>> 659c0b4f
 from spinn_front_end_common.abstract_models.\
     abstract_provides_incoming_edge_constraints import \
     AbstractProvidesIncomingEdgeConstraints
@@ -34,14 +28,9 @@
 from spynnaker.pyNN.models.common.gsyn_recorder import GsynRecorder
 from spynnaker.pyNN.utilities import constants
 
-<<<<<<< HEAD
-import tempfile
-=======
 from pacman.model.constraints.key_allocator_constraints\
     .key_allocator_contiguous_range_constraint \
     import KeyAllocatorContiguousRangeContraint
-
->>>>>>> 659c0b4f
 
 logger = logging.getLogger(__name__)
 
@@ -101,11 +90,6 @@
             synapse_type, machine_time_step, ring_buffer_sigma,
             spikes_per_second)
 
-<<<<<<< HEAD
-        # set up continious restrictor
-        self._outgoing_edge_key_restrictor = \
-            OutgoingEdgeSameContiguousKeysRestrictor()
-
         # bool for if state has changed.
         self._change_requires_mapping = True
 
@@ -126,8 +110,6 @@
         """
         self._change_requires_mapping = new_value
 
-=======
->>>>>>> 659c0b4f
     # @implements AbstractPopulationVertex.get_cpu_usage_for_atoms
     def get_cpu_usage_for_atoms(self, vertex_slice, graph):
         per_neuron_cycles = (
@@ -511,12 +493,7 @@
         :param graph_mapper: the graph mapper object
         :return: list of constraints
         """
-<<<<<<< HEAD
-        return self._outgoing_edge_key_restrictor.\
-            get_outgoing_edge_constraints()
-=======
         return [KeyAllocatorContiguousRangeContraint()]
->>>>>>> 659c0b4f
 
     def __str__(self):
         return "{} with {} atoms".format(self._label, self.n_atoms)
