--- conflicted
+++ resolved
@@ -259,27 +259,6 @@
             self.tdma_sdram_size_in_bytes +
             self.__neuron_impl.get_sdram_usage_in_bytes(vertex_slice.n_atoms))
 
-<<<<<<< HEAD
-    def _get_sdram_usage_for_atoms(self, vertex_slice, graph):
-        sdram_requirement = (
-            SYSTEM_BYTES_REQUIREMENT +
-            self.get_sdram_usage_for_neuron_params(vertex_slice) +
-            self.neuron_recorder.get_static_sdram_usage(vertex_slice) +
-            PopulationMachineVertex.get_provenance_data_size(
-                PopulationMachineVertex.N_ADDITIONAL_PROVENANCE_DATA_ITEMS) +
-            self.__synapse_manager.get_sdram_usage_in_bytes(
-                vertex_slice, graph, self) +
-            profile_utils.get_profile_region_size(
-                self.__n_profile_samples) +
-            bit_field_utilities.get_estimated_sdram_for_bit_field_region(
-                graph, self) +
-            bit_field_utilities.get_estimated_sdram_for_key_region(
-                graph, self) +
-            bit_field_utilities.exact_sdram_for_bit_field_builder_region())
-        return sdram_requirement
-
-=======
->>>>>>> 71732815
     @staticmethod
     def __copy_ranged_dict(source, merge=None, merge_keys=None):
         target = SpynnakerRangeDictionary(len(source))
