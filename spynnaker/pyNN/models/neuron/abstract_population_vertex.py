# Copyright (c) 2017-2019 The University of Manchester
#
# This program is free software: you can redistribute it and/or modify
# it under the terms of the GNU General Public License as published by
# the Free Software Foundation, either version 3 of the License, or
# (at your option) any later version.
#
# This program is distributed in the hope that it will be useful,
# but WITHOUT ANY WARRANTY; without even the implied warranty of
# MERCHANTABILITY or FITNESS FOR A PARTICULAR PURPOSE.  See the
# GNU General Public License for more details.
#
# You should have received a copy of the GNU General Public License
# along with this program.  If not, see <http://www.gnu.org/licenses/>.

import logging
from spinn_utilities.overrides import overrides
from pacman.model.constraints.key_allocator_constraints import (
    ContiguousKeyRangeContraint)
from pacman.executor.injection_decorator import inject_items
from spinn_front_end_common.abstract_models import (
    AbstractChangableAfterRun, AbstractProvidesOutgoingPartitionConstraints,
    AbstractGeneratesDataSpecification, AbstractRewritesDataSpecification,
    AbstractCanReset)
from spinn_front_end_common.abstract_models.impl import (
    ProvidesKeyToAtomMappingImpl, TDMAAwareApplicationVertex)
from spinn_front_end_common.utilities import (
    constants as common_constants, helpful_functions, globals_variables)
from spinn_front_end_common.utilities.constants import BYTES_PER_WORD
from spinn_front_end_common.interface.simulation import simulation_utilities
from spinn_front_end_common.interface.profiling import profile_utils
from spynnaker.pyNN.utilities.constants import POPULATION_BASED_REGIONS
from spynnaker.pyNN.models.common import (
    AbstractSpikeRecordable, AbstractNeuronRecordable, NeuronRecorder)
from spynnaker.pyNN.utilities import constants, bit_field_utilities
from spynnaker.pyNN.models.abstract_models import (
    AbstractPopulationInitializable, AbstractAcceptsIncomingSynapses,
    AbstractPopulationSettable, AbstractReadParametersBeforeSet,
    AbstractContainsUnits)
from spynnaker.pyNN.exceptions import InvalidParameterType
from spynnaker.pyNN.utilities.ranged import (
    SpynnakerRangeDictionary, SpynnakerRangedList)
from .synapse_dynamics import AbstractSynapseDynamicsStructural
from .synaptic_manager import SynapticManager

logger = logging.getLogger(__name__)

# TODO: Make sure these values are correct (particularly CPU cycles)
_NEURON_BASE_DTCM_USAGE_IN_BYTES = 9 * BYTES_PER_WORD
_NEURON_BASE_N_CPU_CYCLES_PER_NEURON = 22
_NEURON_BASE_N_CPU_CYCLES = 10


class AbstractPopulationVertex(
        TDMAAwareApplicationVertex, AbstractGeneratesDataSpecification,
        AbstractContainsUnits, AbstractSpikeRecordable,
        AbstractNeuronRecordable, AbstractAcceptsIncomingSynapses,
        AbstractProvidesOutgoingPartitionConstraints,
        AbstractPopulationInitializable, AbstractPopulationSettable,
        AbstractChangableAfterRun, AbstractRewritesDataSpecification,
        AbstractReadParametersBeforeSet, ProvidesKeyToAtomMappingImpl,
        AbstractCanReset):
    """ Underlying vertex model for Neural Populations.
        Not actually abstract.
    """

    __slots__ = [
        "__change_requires_mapping",
        "__change_requires_neuron_parameters_reload",
        "__change_requires_data_generation",
        "__incoming_spike_buffer_size",
        "__n_atoms",
        "__n_profile_samples",
        "__neuron_impl",
        "__neuron_recorder",
        "_parameters",  # See AbstractPyNNModel
        "__pynn_model",
        "_state_variables",  # See AbstractPyNNModel
        "__synapse_manager",
        "__time_between_requests",
        "__units",
        "__n_data_specs",
        "__initial_state_variables",
        "__has_reset_last",
        "__updated_state_variables"]

    #: recording region IDs
    _SPIKE_RECORDING_REGION = 0

    #: the size of the runtime SDP port data region
    _RUNTIME_SDP_PORT_SIZE = BYTES_PER_WORD

    #: The Buffer traffic type
    _TRAFFIC_IDENTIFIER = "BufferTraffic"

    # 5 elements before the start of global parameters
    # 1. has key, 2. key, 3. n atoms,
    # 4. n synapse types, 5. incoming spike buffer size.
    _BYTES_TILL_START_OF_GLOBAL_PARAMETERS = 5 * BYTES_PER_WORD

    def __init__(
            self, n_neurons, label, constraints, max_atoms_per_core,
            spikes_per_second, ring_buffer_sigma, incoming_spike_buffer_size,
            neuron_impl, pynn_model, drop_late_spikes):
        """
        :param int n_neurons: The number of neurons in the population
        :param str label: The label on the population
        :param list(~pacman.model.constraints.AbstractConstraint) constraints:
            Constraints on where a population's vertices may be placed.
        :param int max_atoms_per_core:
            The maximum number of atoms (neurons) per SpiNNaker core.
        :param spikes_per_second: Expected spike rate
        :type spikes_per_second: float or None
        :param ring_buffer_sigma:
            How many SD above the mean to go for upper bound of ring buffer \
            size; a good starting choice is 5.0. Given length of simulation \
            we can set this for approximate number of saturation events.
        :type ring_buffer_sigma: float or None
        :param incoming_spike_buffer_size:
        :type incoming_spike_buffer_size: int or None
        :param bool drop_late_spikes: control flag for dropping late packets.
        :param AbstractNeuronImpl neuron_impl:
            The (Python side of the) implementation of the neurons themselves.
        :param AbstractPyNNNeuronModel pynn_model:
            The PyNN neuron model that this vertex is working on behalf of.
        """

        # pylint: disable=too-many-arguments, too-many-locals
        TDMAAwareApplicationVertex.__init__(
            self, label, constraints, max_atoms_per_core)

        self.__n_atoms = n_neurons
        self.__n_data_specs = 0

        # buffer data
        self.__incoming_spike_buffer_size = incoming_spike_buffer_size

        # get config from simulator
        config = globals_variables.get_simulator().config

        if incoming_spike_buffer_size is None:
            self.__incoming_spike_buffer_size = config.getint(
                "Simulation", "incoming_spike_buffer_size")

        self.__neuron_impl = neuron_impl
        self.__pynn_model = pynn_model
        self._parameters = SpynnakerRangeDictionary(n_neurons)
        self._state_variables = SpynnakerRangeDictionary(n_neurons)
        self.__neuron_impl.add_parameters(self._parameters)
        self.__neuron_impl.add_state_variables(self._state_variables)
        self.__initial_state_variables = None
        self.__updated_state_variables = set()

        # Set up for recording
        recordable_variables = list(
            self.__neuron_impl.get_recordable_variables())
        record_data_types = dict(
            self.__neuron_impl.get_recordable_data_types())
        self.__neuron_recorder = NeuronRecorder(
            recordable_variables, record_data_types, [NeuronRecorder.SPIKES],
            n_neurons, [NeuronRecorder.PACKETS],
            {NeuronRecorder.PACKETS: NeuronRecorder.PACKETS_TYPE})

        # Set up synapse handling
        self.__synapse_manager = SynapticManager(
            self.__neuron_impl.get_n_synapse_types(), ring_buffer_sigma,
            spikes_per_second, config, drop_late_spikes)

        # bool for if state has changed.
        self.__change_requires_mapping = True
        self.__change_requires_neuron_parameters_reload = False
        self.__change_requires_data_generation = False
        self.__has_reset_last = True

        # Set up for profiling
        self.__n_profile_samples = helpful_functions.read_config_int(
            config, "Reports", "n_profile_samples")

    @overrides(AbstractNeuronRecordable.get_expected_n_rows)
    def get_expected_n_rows(
            self, n_machine_time_steps, sampling_rate, vertex, variable):
        return self.__neuron_recorder.expected_rows_for_a_run_time(
            n_machine_time_steps, sampling_rate)

    @property
    @overrides(TDMAAwareApplicationVertex.n_atoms)
    def n_atoms(self):
        return self.__n_atoms

    @property
    def neuron_recorder(self):
        return self.__neuron_recorder

<<<<<<< HEAD
    @property
    def synapse_manager(self):
        return self.__synapse_manager

    @property
    def neuron_impl(self):
        return self.__neuron_impl

    @property
    def n_profile_samples(self):
        return self.__n_profile_samples
=======
    @inject_items({
        "graph": "MemoryApplicationGraph"
    })
    @overrides(
        TDMAAwareApplicationVertex.get_resources_used_by_atoms,
        additional_arguments={"graph"}
    )
    def get_resources_used_by_atoms(self, vertex_slice, graph):
        # pylint: disable=arguments-differ

        variableSDRAM = self.__neuron_recorder.get_variable_sdram_usage(
            vertex_slice)
        constantSDRAM = ConstantSDRAM(
            self._get_sdram_usage_for_atoms(vertex_slice, graph))

        # set resources required from this object
        container = ResourceContainer(
            sdram=variableSDRAM + constantSDRAM,
            dtcm=DTCMResource(self.get_dtcm_usage_for_atoms(vertex_slice)),
            cpu_cycles=CPUCyclesPerTickResource(
                self.get_cpu_usage_for_atoms(vertex_slice)))

        # return the total resources.
        return container
>>>>>>> d5b28ed8

    @property
    @overrides(AbstractChangableAfterRun.requires_mapping)
    def requires_mapping(self):
        return self.__change_requires_mapping

    @property
    @overrides(AbstractChangableAfterRun.requires_data_generation)
    def requires_data_generation(self):
        return self.__change_requires_data_generation

    @overrides(AbstractChangableAfterRun.mark_no_changes)
    def mark_no_changes(self):
        # If mapping will happen, reset things that need this
        if self.__change_requires_mapping:
            self.__synapse_manager.clear_all_caches()
        self.__change_requires_mapping = False
        self.__change_requires_data_generation = False

    def sdram_usage_for_neuron_params(self, vertex_slice):
        """ Calculate the SDRAM usage for just the neuron parameters region.

        :param ~pacman.model.graphs.common.Slice vertex_slice:
            the slice of atoms.
        :return: The SDRAM required for the neuron region
        """
        return (
            self._BYTES_TILL_START_OF_GLOBAL_PARAMETERS +
            self.tdma_sdram_size_in_bytes +
            self.__neuron_impl.get_sdram_usage_in_bytes(vertex_slice.n_atoms))

<<<<<<< HEAD
=======
    def _get_sdram_usage_for_atoms(self, vertex_slice, graph):
        sdram_requirement = (
            SYSTEM_BYTES_REQUIREMENT +
            self._get_sdram_usage_for_neuron_params(vertex_slice) +
            self._neuron_recorder.get_static_sdram_usage(vertex_slice) +
            PopulationMachineVertex.get_provenance_data_size(
                len(PopulationMachineVertex.EXTRA_PROVENANCE_DATA_ENTRIES)) +
            self.__synapse_manager.get_sdram_usage_in_bytes(
                vertex_slice, graph, self) +
            profile_utils.get_profile_region_size(
                self.__n_profile_samples) +
            bit_field_utilities.get_estimated_sdram_for_bit_field_region(
                graph, self) +
            bit_field_utilities.get_estimated_sdram_for_key_region(
                graph, self) +
            bit_field_utilities.exact_sdram_for_bit_field_builder_region())
        return sdram_requirement

>>>>>>> d5b28ed8
    def _reserve_memory_regions(
            self, spec, vertex_slice, vertex, machine_graph, n_key_map):
        """ Reserve the DSG data regions.

        :param ~.DataSpecificationGenerator spec:
            the spec to write the DSG region to
        :param ~pacman.model.graphs.common.Slice vertex_slice:
            the slice of atoms from the application vertex
        :param ~.MachineVertex vertex: this vertex
        :param ~.MachineGraph machine_graph: machine graph
        :param n_key_map: nkey map
        :return: None
        """
        spec.comment("\nReserving memory space for data regions:\n\n")

        # Reserve memory:
        spec.reserve_memory_region(
            region=POPULATION_BASED_REGIONS.SYSTEM.value,
            size=common_constants.SIMULATION_N_BYTES,
            label='System')

        self._reserve_neuron_params_data_region(spec, vertex_slice)

        spec.reserve_memory_region(
            region=POPULATION_BASED_REGIONS.NEURON_RECORDING.value,
            size=self.__neuron_recorder.get_static_sdram_usage(vertex_slice),
            label="neuron recording")

        profile_utils.reserve_profile_region(
            spec, POPULATION_BASED_REGIONS.PROFILING.value,
            self.__n_profile_samples)

        # reserve bit field region
        bit_field_utilities.reserve_bit_field_regions(
            spec, machine_graph, n_key_map, vertex,
            POPULATION_BASED_REGIONS.BIT_FIELD_BUILDER.value,
            POPULATION_BASED_REGIONS.BIT_FIELD_FILTER.value,
            POPULATION_BASED_REGIONS.BIT_FIELD_KEY_MAP.value)

        vertex.reserve_provenance_data_region(spec)

    def _reserve_neuron_params_data_region(self, spec, vertex_slice):
        """ Reserve the neuron parameter data region.

        :param ~data_specification.DataSpecificationGenerator spec:
            the spec to write the DSG region to
        :param ~pacman.model.graphs.common.Slice vertex_slice:
            the slice of atoms from the application vertex
        :return: None
        """
        params_size = self.sdram_usage_for_neuron_params(vertex_slice)
        spec.reserve_memory_region(
            region=POPULATION_BASED_REGIONS.NEURON_PARAMS.value,
            size=params_size, label='NeuronParams')

    @staticmethod
    def __copy_ranged_dict(source, merge=None, merge_keys=None):
        target = SpynnakerRangeDictionary(len(source))
        for key in source.keys():
            copy_list = SpynnakerRangedList(len(source))
            if merge_keys is None or key not in merge_keys:
                init_list = source.get_list(key)
            else:
                init_list = merge.get_list(key)
            for start, stop, value in init_list.iter_ranges():
                is_list = (hasattr(value, '__iter__') and
                           not isinstance(value, str))
                copy_list.set_value_by_slice(start, stop, value, is_list)
            target[key] = copy_list
        return target

    def _write_neuron_parameters(self, spec, key, vertex_slice):

        # If resetting, reset any state variables that need to be reset
        if (self.__has_reset_last and
                self.__initial_state_variables is not None):
            self._state_variables = self.__copy_ranged_dict(
                self.__initial_state_variables, self._state_variables,
                self.__updated_state_variables)
            self.__initial_state_variables = None

        # If no initial state variables, copy them now
        if self.__has_reset_last:
            self.__initial_state_variables = self.__copy_ranged_dict(
                self._state_variables)

        # Reset things that need resetting
        self.__has_reset_last = False
        self.__updated_state_variables.clear()

        # pylint: disable=too-many-arguments
        n_atoms = vertex_slice.n_atoms
        spec.comment("\nWriting Neuron Parameters for {} Neurons:\n".format(
            n_atoms))

        # Set the focus to the memory region 2 (neuron parameters):
        spec.switch_write_focus(
            region=constants.POPULATION_BASED_REGIONS.NEURON_PARAMS.value)

        # store the tdma data here for this slice.
        data = self.generate_tdma_data_specification_data(
            self.vertex_slices.index(vertex_slice))
        spec.write_array(data)

        # Write whether the key is to be used, and then the key, or 0 if it
        # isn't to be used
        if key is None:
            spec.write_value(data=0)
            spec.write_value(data=0)
        else:
            spec.write_value(data=1)
            spec.write_value(data=key)

        # Write the number of neurons in the block:
        spec.write_value(data=n_atoms)

        # Write the number of synapse types
        spec.write_value(data=self.__neuron_impl.get_n_synapse_types())

        # Write the size of the incoming spike buffer
        spec.write_value(data=self.__incoming_spike_buffer_size)

        # Write the neuron parameters
        neuron_data = self.__neuron_impl.get_data(
            self._parameters, self._state_variables, vertex_slice)
        spec.write_array(neuron_data)

    @inject_items({"routing_info": "MemoryRoutingInfos"})
    @overrides(
        AbstractRewritesDataSpecification.regenerate_data_specification,
        additional_arguments={"routing_info"})
    def regenerate_data_specification(self, spec, placement, routing_info):
        # pylint: disable=too-many-arguments, arguments-differ
        vertex_slice = placement.vertex.vertex_slice

        # reserve the neuron parameters data region
        self._reserve_neuron_params_data_region(spec, vertex_slice)

        # write the neuron params into the new DSG region
        self._write_neuron_parameters(
            key=routing_info.get_first_key_from_pre_vertex(
                placement.vertex, constants.SPIKE_PARTITION_ID),
            spec=spec, vertex_slice=vertex_slice)
        # close spec
        spec.end_specification()

    @overrides(AbstractRewritesDataSpecification
               .requires_memory_regions_to_be_reloaded)
    def requires_memory_regions_to_be_reloaded(self):
        return self.__change_requires_neuron_parameters_reload

    @overrides(AbstractRewritesDataSpecification.mark_regions_reloaded)
    def mark_regions_reloaded(self):
        self.__change_requires_neuron_parameters_reload = False

    @inject_items({
        "machine_time_step": "MachineTimeStep",
        "time_scale_factor": "TimeScaleFactor",
        "application_graph": "MemoryApplicationGraph",
        "machine_graph": "MemoryMachineGraph",
        "routing_info": "MemoryRoutingInfos",
        "data_n_time_steps": "DataNTimeSteps",
        "n_key_map": "MemoryMachinePartitionNKeysMap"
    })
    @overrides(
        AbstractGeneratesDataSpecification.generate_data_specification,
        additional_arguments={
            "machine_time_step", "time_scale_factor",
            "application_graph", "machine_graph", "routing_info",
            "data_n_time_steps", "n_key_map"
        })
    def generate_data_specification(
            self, spec, placement, machine_time_step, time_scale_factor,
            application_graph, machine_graph, routing_info, data_n_time_steps,
            n_key_map):
        """
        :param machine_time_step: (injected)
        :param time_scale_factor: (injected)
        :param application_graph: (injected)
        :param machine_graph: (injected)
        :param routing_info: (injected)
        :param data_n_time_steps: (injected)
        :param n_key_map: (injected)
        :param tdma_data: (injected)
        """
        # pylint: disable=too-many-arguments, arguments-differ
        vertex = placement.vertex

        spec.comment("\n*** Spec for block of {} neurons ***\n".format(
            self.__neuron_impl.model_name))
        vertex_slice = vertex.vertex_slice

        # Reserve memory regions
        self._reserve_memory_regions(
            spec, vertex_slice, vertex, machine_graph, n_key_map)

        # Declare random number generators and distributions:
        # TODO add random distribution stuff
        # self.write_random_distribution_declarations(spec)

        # Get the key
        key = routing_info.get_first_key_from_pre_vertex(
            vertex, constants.SPIKE_PARTITION_ID)

        # Write the setup region
        spec.switch_write_focus(POPULATION_BASED_REGIONS.SYSTEM.value)
        spec.write_array(simulation_utilities.get_simulation_header_array(
            vertex.get_binary_file_name(), machine_time_step,
            time_scale_factor))

        # Write the neuron recording region
        self.__neuron_recorder.write_neuron_recording_region(
            spec, POPULATION_BASED_REGIONS.NEURON_RECORDING.value,
            vertex_slice, data_n_time_steps)

        # Write the neuron parameters
        self._write_neuron_parameters(spec, key, vertex_slice)

        # write profile data
        profile_utils.write_profile_region_data(
            spec, POPULATION_BASED_REGIONS.PROFILING.value,
            self.__n_profile_samples)

        # Get the weight_scale value from the appropriate location
        weight_scale = self.__neuron_impl.get_global_weight_scale()

        # allow the synaptic matrix to write its data spec-able data
        self.__synapse_manager.write_data_spec(
            spec, self, vertex_slice, vertex, machine_graph, application_graph,
            routing_info, weight_scale, machine_time_step)
        vertex.set_on_chip_generatable_area(
            self.__synapse_manager.host_written_matrix_size(vertex_slice),
            self.__synapse_manager.on_chip_written_matrix_size(vertex_slice))

        # write up the bitfield builder data
        bit_field_utilities.write_bitfield_init_data(
            spec, vertex, machine_graph, routing_info,
            n_key_map, POPULATION_BASED_REGIONS.BIT_FIELD_BUILDER.value,
            POPULATION_BASED_REGIONS.POPULATION_TABLE.value,
            POPULATION_BASED_REGIONS.SYNAPTIC_MATRIX.value,
            POPULATION_BASED_REGIONS.DIRECT_MATRIX.value,
            POPULATION_BASED_REGIONS.BIT_FIELD_FILTER.value,
            POPULATION_BASED_REGIONS.BIT_FIELD_KEY_MAP.value,
            POPULATION_BASED_REGIONS.STRUCTURAL_DYNAMICS.value,
            isinstance(
                self.__synapse_manager.synapse_dynamics,
                AbstractSynapseDynamicsStructural))

        # End the writing of this specification:
        spec.end_specification()

    @overrides(AbstractSpikeRecordable.is_recording_spikes)
    def is_recording_spikes(self):
        return self.__neuron_recorder.is_recording(NeuronRecorder.SPIKES)

    @overrides(AbstractSpikeRecordable.set_recording_spikes)
    def set_recording_spikes(
            self, new_state=True, sampling_interval=None, indexes=None):
        self.set_recording(
            NeuronRecorder.SPIKES, new_state, sampling_interval, indexes)

    @overrides(AbstractSpikeRecordable.get_spikes)
    def get_spikes(
            self, placements, buffer_manager, machine_time_step):
        return self.__neuron_recorder.get_spikes(
            self.label, buffer_manager, placements, self,
            NeuronRecorder.SPIKES, machine_time_step)

    @overrides(AbstractNeuronRecordable.get_recordable_variables)
    def get_recordable_variables(self):
        return self.__neuron_recorder.get_recordable_variables()

    @overrides(AbstractNeuronRecordable.is_recording)
    def is_recording(self, variable):
        return self.__neuron_recorder.is_recording(variable)

    @overrides(AbstractNeuronRecordable.set_recording)
    def set_recording(self, variable, new_state=True, sampling_interval=None,
                      indexes=None):
        self.__change_requires_mapping = not self.is_recording(variable)
        self.__neuron_recorder.set_recording(
            variable, new_state, sampling_interval, indexes)

    @overrides(AbstractNeuronRecordable.get_data)
    def get_data(self, variable, n_machine_time_steps, placements,
                 buffer_manager, machine_time_step):
        # pylint: disable=too-many-arguments
        return self.__neuron_recorder.get_matrix_data(
            self.label, buffer_manager, placements, self, variable,
            n_machine_time_steps)

    @overrides(AbstractNeuronRecordable.get_neuron_sampling_interval)
    def get_neuron_sampling_interval(self, variable):
        return self.__neuron_recorder.get_neuron_sampling_interval(variable)

    @overrides(AbstractSpikeRecordable.get_spikes_sampling_interval)
    def get_spikes_sampling_interval(self):
        return self.__neuron_recorder.get_neuron_sampling_interval("spikes")

    @overrides(AbstractPopulationInitializable.initialize)
    def initialize(self, variable, value):
        if not self.__has_reset_last:
            raise Exception(
                "initialize can only be called before the first call to run, "
                "or before the first call to run after a reset")
        if variable not in self._state_variables:
            raise KeyError(
                "Vertex does not support initialisation of"
                " parameter {}".format(variable))
        self._state_variables.set_value(variable, value)
        self.__updated_state_variables.add(variable)
        self.__change_requires_neuron_parameters_reload = True

    @property
    def initialize_parameters(self):
        """ The names of parameters that have default initial values.

        :rtype: iterable(str)
        """
        return self.__pynn_model.default_initial_values.keys()

    def _get_parameter(self, variable):
        if variable.endswith("_init"):
            # method called with "V_init"
            key = variable[:-5]
            if variable in self._state_variables:
                # variable is v and parameter is v_init
                return variable
            elif key in self._state_variables:
                # Oops neuron defines v and not v_init
                return key
        else:
            # method called with "v"
            if variable + "_init" in self._state_variables:
                # variable is v and parameter is v_init
                return variable + "_init"
            if variable in self._state_variables:
                # Oops neuron defines v and not v_init
                return variable

        # parameter not found for this variable
        raise KeyError("No variable {} found in {}".format(
            variable, self.__neuron_impl.model_name))

    @overrides(AbstractPopulationInitializable.get_initial_value)
    def get_initial_value(self, variable, selector=None):
        parameter = self._get_parameter(variable)

        ranged_list = self._state_variables[parameter]
        if selector is None:
            return ranged_list
        return ranged_list.get_values(selector)

    @overrides(AbstractPopulationInitializable.set_initial_value)
    def set_initial_value(self, variable, value, selector=None):
        if variable not in self._state_variables:
            raise KeyError(
                "Vertex does not support initialisation of"
                " parameter {}".format(variable))

        parameter = self._get_parameter(variable)
        ranged_list = self._state_variables[parameter]
        ranged_list.set_value_by_selector(selector, value)
        self.__change_requires_neuron_parameters_reload = True

    @property
    def conductance_based(self):
        """
        :rtype: bool
        """
        return self.__neuron_impl.is_conductance_based

    @overrides(AbstractPopulationSettable.get_value)
    def get_value(self, key):
        """ Get a property of the overall model.
        """
        if key not in self._parameters:
            raise InvalidParameterType(
                "Population {} does not have parameter {}".format(
                    self.__neuron_impl.model_name, key))
        return self._parameters[key]

    @overrides(AbstractPopulationSettable.set_value)
    def set_value(self, key, value):
        """ Set a property of the overall model.
        """
        if key not in self._parameters:
            raise InvalidParameterType(
                "Population {} does not have parameter {}".format(
                    self.__neuron_impl.model_name, key))
        self._parameters.set_value(key, value)
        self.__change_requires_neuron_parameters_reload = True

    @overrides(AbstractReadParametersBeforeSet.read_parameters_from_machine)
    def read_parameters_from_machine(
            self, transceiver, placement, vertex_slice):

        # locate SDRAM address to where the neuron parameters are stored
        neuron_region_sdram_address = \
            helpful_functions.locate_memory_region_for_placement(
                placement, POPULATION_BASED_REGIONS.NEURON_PARAMS.value,
                transceiver)

        # shift past the extra stuff before neuron parameters that we don't
        # need to read
        neuron_parameters_sdram_address = (
            neuron_region_sdram_address + self.tdma_sdram_size_in_bytes +
            self._BYTES_TILL_START_OF_GLOBAL_PARAMETERS)

        # get size of neuron params
        size_of_region = self.sdram_usage_for_neuron_params(vertex_slice)
        size_of_region -= (
            self._BYTES_TILL_START_OF_GLOBAL_PARAMETERS +
            self.tdma_sdram_size_in_bytes)

        # get data from the machine
        byte_array = transceiver.read_memory(
            placement.x, placement.y, neuron_parameters_sdram_address,
            size_of_region)

        # update python neuron parameters with the data
        self.__neuron_impl.read_data(
            byte_array, 0, vertex_slice, self._parameters,
            self._state_variables)

    @property
    def weight_scale(self):
        """
        :rtype: float
        """
        return self.__neuron_impl.get_global_weight_scale()

    @property
    def ring_buffer_sigma(self):
        return self.__synapse_manager.ring_buffer_sigma

    @ring_buffer_sigma.setter
    def ring_buffer_sigma(self, ring_buffer_sigma):
        self.__synapse_manager.ring_buffer_sigma = ring_buffer_sigma

    def reset_ring_buffer_shifts(self):
        self.__synapse_manager.reset_ring_buffer_shifts()

    @property
    def spikes_per_second(self):
        return self.__synapse_manager.spikes_per_second

    @spikes_per_second.setter
    def spikes_per_second(self, spikes_per_second):
        self.__synapse_manager.spikes_per_second = spikes_per_second

    @property
    def synapse_dynamics(self):
        """
        :rtype: AbstractSynapseDynamics
        """
        return self.__synapse_manager.synapse_dynamics

    def set_synapse_dynamics(self, synapse_dynamics):
        """
        :param AbstractSynapseDynamics synapse_dynamics:
        """
        self.__synapse_manager.synapse_dynamics = synapse_dynamics
        # If we are setting a synapse dynamics, we must remap even if the
        # change above means we don't have to
        self.__change_requires_mapping = True

    @overrides(AbstractAcceptsIncomingSynapses.get_connections_from_machine)
    def get_connections_from_machine(
            self, transceiver, placements, app_edge, synapse_info):
        # pylint: disable=too-many-arguments
        return self.__synapse_manager.get_connections_from_machine(
            transceiver, placements, app_edge, synapse_info)

    def clear_connection_cache(self):
        self.__synapse_manager.clear_connection_cache()

<<<<<<< HEAD
    @overrides(AbstractProvidesIncomingPartitionConstraints.
               get_incoming_partition_constraints)
    def get_incoming_partition_constraints(self, partition):
        """ Gets the constraints for partitions going into this vertex.

        :param partition: partition that goes into this vertex
        :return: list of constraints
        """
        return self.__synapse_manager.get_incoming_partition_constraints()
=======
    def get_maximum_delay_supported_in_ms(self, machine_time_step):
        return self.__synapse_manager.get_maximum_delay_supported_in_ms(
            machine_time_step)
>>>>>>> d5b28ed8

    @overrides(AbstractProvidesOutgoingPartitionConstraints.
               get_outgoing_partition_constraints)
    def get_outgoing_partition_constraints(self, partition):
        """ Gets the constraints for partitions going out of this vertex.

        :param partition: the partition that leaves this vertex
        :return: list of constraints
        """
        return [ContiguousKeyRangeContraint()]

    @overrides(
        AbstractNeuronRecordable.clear_recording)
    def clear_recording(self, variable, buffer_manager, placements):
        if variable == NeuronRecorder.SPIKES:
            index = len(self.__neuron_impl.get_recordable_variables())
        else:
            index = (
                self.__neuron_impl.get_recordable_variable_index(variable))
        self._clear_recording_region(buffer_manager, placements, index)

    @overrides(AbstractSpikeRecordable.clear_spike_recording)
    def clear_spike_recording(self, buffer_manager, placements):
        self._clear_recording_region(
            buffer_manager, placements,
            len(self.__neuron_impl.get_recordable_variables()))

    def _clear_recording_region(
            self, buffer_manager, placements, recording_region_id):
        """ Clear a recorded data region from the buffer manager.

        :param buffer_manager: the buffer manager object
        :param placements: the placements object
        :param recording_region_id: the recorded region ID for clearing
        :rtype: None
        """
        for machine_vertex in self.machine_vertices:
            placement = placements.get_placement_of_vertex(machine_vertex)
            buffer_manager.clear_recorded_data(
                placement.x, placement.y, placement.p, recording_region_id)

    @overrides(AbstractContainsUnits.get_units)
    def get_units(self, variable):
        if variable == NeuronRecorder.SPIKES:
            return NeuronRecorder.SPIKES
        if variable == NeuronRecorder.PACKETS:
            return "count"
        if self.__neuron_impl.is_recordable(variable):
            return self.__neuron_impl.get_recordable_units(variable)
        if variable not in self._parameters:
            raise Exception("Population {} does not have parameter {}".format(
                self.__neuron_impl.model_name, variable))
        return self.__neuron_impl.get_units(variable)

    def describe(self):
        """ Get a human-readable description of the cell or synapse type.

        The output may be customised by specifying a different template\
        together with an associated template engine\
        (see :py:mod:`pyNN.descriptions`).

        If template is None, then a dictionary containing the template context\
        will be returned.

        :rtype: dict(str, ...)
        """
        parameters = dict()
        for parameter_name in self.__pynn_model.default_parameters:
            parameters[parameter_name] = self.get_value(parameter_name)

        context = {
            "name": self.__neuron_impl.model_name,
            "default_parameters": self.__pynn_model.default_parameters,
            "default_initial_values": self.__pynn_model.default_parameters,
            "parameters": parameters,
        }
        return context

    def get_synapse_id_by_target(self, target):
        return self.__neuron_impl.get_synapse_id_by_target(target)

    def __str__(self):
        return "{} with {} atoms".format(self.label, self.n_atoms)

    def __repr__(self):
        return self.__str__()

    def gen_on_machine(self, vertex_slice):
        """ True if the synapses of a particular slice of this population \
            should be generated on the machine.

        :param ~pacman.model.graphs.common.Slice vertex_slice:
        """
        return self.__synapse_manager.gen_on_machine(vertex_slice)

    @overrides(AbstractCanReset.reset_to_first_timestep)
    def reset_to_first_timestep(self):
        # Mark that reset has been done, and reload state variables
        self.__has_reset_last = True
        self.__change_requires_neuron_parameters_reload = True

        # If synapses change during the run,
        if self.__synapse_manager.changes_during_run:
            self.__change_requires_data_generation = True
            self.__change_requires_neuron_parameters_reload = False

    def read_generated_connection_holders(self, transceiver, placement):
        """ Fill in the connection holders

        :param Transceiver transceiver: How the data is to be read
        :param Placement placement: Where the data is on the machine
        """
        self.__synapse_manager.read_generated_connection_holders(
            transceiver, placement)<|MERGE_RESOLUTION|>--- conflicted
+++ resolved
@@ -191,7 +191,6 @@
     def neuron_recorder(self):
         return self.__neuron_recorder
 
-<<<<<<< HEAD
     @property
     def synapse_manager(self):
         return self.__synapse_manager
@@ -203,32 +202,6 @@
     @property
     def n_profile_samples(self):
         return self.__n_profile_samples
-=======
-    @inject_items({
-        "graph": "MemoryApplicationGraph"
-    })
-    @overrides(
-        TDMAAwareApplicationVertex.get_resources_used_by_atoms,
-        additional_arguments={"graph"}
-    )
-    def get_resources_used_by_atoms(self, vertex_slice, graph):
-        # pylint: disable=arguments-differ
-
-        variableSDRAM = self.__neuron_recorder.get_variable_sdram_usage(
-            vertex_slice)
-        constantSDRAM = ConstantSDRAM(
-            self._get_sdram_usage_for_atoms(vertex_slice, graph))
-
-        # set resources required from this object
-        container = ResourceContainer(
-            sdram=variableSDRAM + constantSDRAM,
-            dtcm=DTCMResource(self.get_dtcm_usage_for_atoms(vertex_slice)),
-            cpu_cycles=CPUCyclesPerTickResource(
-                self.get_cpu_usage_for_atoms(vertex_slice)))
-
-        # return the total resources.
-        return container
->>>>>>> d5b28ed8
 
     @property
     @overrides(AbstractChangableAfterRun.requires_mapping)
@@ -260,27 +233,6 @@
             self.tdma_sdram_size_in_bytes +
             self.__neuron_impl.get_sdram_usage_in_bytes(vertex_slice.n_atoms))
 
-<<<<<<< HEAD
-=======
-    def _get_sdram_usage_for_atoms(self, vertex_slice, graph):
-        sdram_requirement = (
-            SYSTEM_BYTES_REQUIREMENT +
-            self._get_sdram_usage_for_neuron_params(vertex_slice) +
-            self._neuron_recorder.get_static_sdram_usage(vertex_slice) +
-            PopulationMachineVertex.get_provenance_data_size(
-                len(PopulationMachineVertex.EXTRA_PROVENANCE_DATA_ENTRIES)) +
-            self.__synapse_manager.get_sdram_usage_in_bytes(
-                vertex_slice, graph, self) +
-            profile_utils.get_profile_region_size(
-                self.__n_profile_samples) +
-            bit_field_utilities.get_estimated_sdram_for_bit_field_region(
-                graph, self) +
-            bit_field_utilities.get_estimated_sdram_for_key_region(
-                graph, self) +
-            bit_field_utilities.exact_sdram_for_bit_field_builder_region())
-        return sdram_requirement
-
->>>>>>> d5b28ed8
     def _reserve_memory_regions(
             self, spec, vertex_slice, vertex, machine_graph, n_key_map):
         """ Reserve the DSG data regions.
@@ -758,22 +710,6 @@
     def clear_connection_cache(self):
         self.__synapse_manager.clear_connection_cache()
 
-<<<<<<< HEAD
-    @overrides(AbstractProvidesIncomingPartitionConstraints.
-               get_incoming_partition_constraints)
-    def get_incoming_partition_constraints(self, partition):
-        """ Gets the constraints for partitions going into this vertex.
-
-        :param partition: partition that goes into this vertex
-        :return: list of constraints
-        """
-        return self.__synapse_manager.get_incoming_partition_constraints()
-=======
-    def get_maximum_delay_supported_in_ms(self, machine_time_step):
-        return self.__synapse_manager.get_maximum_delay_supported_in_ms(
-            machine_time_step)
->>>>>>> d5b28ed8
-
     @overrides(AbstractProvidesOutgoingPartitionConstraints.
                get_outgoing_partition_constraints)
     def get_outgoing_partition_constraints(self, partition):
