--- conflicted
+++ resolved
@@ -107,15 +107,10 @@
     # the size of the runtime SDP port data region
     RUNTIME_SDP_PORT_SIZE = BYTES_PER_WORD
 
-<<<<<<< HEAD
     # 7 elements before the start of global parameters
     # 1. random back off, 2. micro secs before spike, 3. has key, 4. key,
     # 5. n atoms, 6. n synapse types, 7. incoming spike buffer size.
-    BYTES_TILL_START_OF_GLOBAL_PARAMETERS = 28
-=======
-    # 8 elements before the start of global parameters
-    BYTES_TILL_START_OF_GLOBAL_PARAMETERS = 8 * BYTES_PER_WORD
->>>>>>> da9645e9
+    BYTES_TILL_START_OF_GLOBAL_PARAMETERS = 7 * BYTES_PER_WORD
 
     # The Buffer traffic type
     TRAFFIC_IDENTIFIER = "BufferTraffic"
@@ -280,15 +275,8 @@
             PopulationMachineVertex.get_provenance_data_size(
                 PopulationMachineVertex.N_ADDITIONAL_PROVENANCE_DATA_ITEMS) +
             self.__synapse_manager.get_sdram_usage_in_bytes(
-<<<<<<< HEAD
-                vertex_slice, graph.get_edges_ending_at_vertex(self),
-                machine_time_step) +
+                vertex_slice, machine_time_step, graph, self) +
             profile_utils.get_profile_region_size(self.__n_profile_samples))
-=======
-                vertex_slice, machine_time_step, graph, self) +
-            profile_utils.get_profile_region_size(
-                self.__n_profile_samples))
->>>>>>> da9645e9
 
         return sdram_requirement
 
