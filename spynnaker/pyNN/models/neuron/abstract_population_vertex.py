
# pacman imports
from pacman.model.partitionable_graph.abstract_partitionable_vertex \
    import AbstractPartitionableVertex
from pacman.model.constraints.key_allocator_constraints\
    .key_allocator_contiguous_range_constraint \
    import KeyAllocatorContiguousRangeContraint

# front end common imports
from spinn_front_end_common.abstract_models.\
    abstract_provides_incoming_partition_constraints import \
    AbstractProvidesIncomingPartitionConstraints
from spinn_front_end_common.abstract_models.\
    abstract_provides_outgoing_partition_constraints import \
    AbstractProvidesOutgoingPartitionConstraints
from spinn_front_end_common.utilities import constants as \
    common_constants
from spinn_front_end_common.interface.buffer_management\
    .buffer_models.receives_buffers_to_host_basic_impl \
    import ReceiveBuffersToHostBasicImpl
from spinn_front_end_common.abstract_models.abstract_data_specable_vertex \
    import AbstractDataSpecableVertex

# spynnaker imports
from spynnaker.pyNN.models.neuron.synaptic_manager import SynapticManager
from spynnaker.pyNN.utilities import utility_calls
from spynnaker.pyNN.models.common import recording_utils
from spynnaker.pyNN.models.abstract_models.abstract_population_initializable \
    import AbstractPopulationInitializable
from spynnaker.pyNN.models.abstract_models.abstract_population_settable \
    import AbstractPopulationSettable
from spynnaker.pyNN.models.abstract_models.abstract_mappable \
    import AbstractMappable
from spynnaker.pyNN.models.common.abstract_spike_recordable \
    import AbstractSpikeRecordable
from spynnaker.pyNN.models.common.abstract_v_recordable \
    import AbstractVRecordable
from spynnaker.pyNN.models.common.abstract_gsyn_recordable \
    import AbstractGSynRecordable
from spynnaker.pyNN.models.common.spike_recorder import SpikeRecorder
from spynnaker.pyNN.models.common.v_recorder import VRecorder
from spynnaker.pyNN.models.common.gsyn_recorder import GsynRecorder
from spynnaker.pyNN.utilities import constants
from spynnaker.pyNN.utilities.conf import config
from spynnaker.pyNN.models.neuron.population_partitioned_vertex \
    import PopulationPartitionedVertex

# dsg imports
from data_specification.data_specification_generator \
    import DataSpecificationGenerator

from abc import ABCMeta
from six import add_metaclass
import logging
import os

logger = logging.getLogger(__name__)

# TODO: Make sure these values are correct (particularly CPU cycles)
_NEURON_BASE_DTCM_USAGE_IN_BYTES = 36
_NEURON_BASE_SDRAM_USAGE_IN_BYTES = 12
_NEURON_BASE_N_CPU_CYCLES_PER_NEURON = 22
_NEURON_BASE_N_CPU_CYCLES = 10

# TODO: Make sure these values are correct (particularly CPU cycles)
_C_MAIN_BASE_DTCM_USAGE_IN_BYTES = 12
_C_MAIN_BASE_SDRAM_USAGE_IN_BYTES = 72
_C_MAIN_BASE_N_CPU_CYCLES = 0


@add_metaclass(ABCMeta)
class AbstractPopulationVertex(
        AbstractPartitionableVertex, AbstractDataSpecableVertex,
        AbstractSpikeRecordable, AbstractVRecordable, AbstractGSynRecordable,
        AbstractProvidesOutgoingPartitionConstraints,
        AbstractProvidesIncomingPartitionConstraints,
        AbstractPopulationInitializable, AbstractPopulationSettable,
        AbstractMappable):
    """ Underlying vertex model for Neural Populations.
    """

    def __init__(
            self, n_neurons, binary, label, max_atoms_per_core,
            machine_time_step, timescale_factor, spikes_per_second,
            ring_buffer_sigma, incoming_spike_buffer_size, model_name,
            neuron_model, input_type, synapse_type, threshold_type,
            additional_input=None, constraints=None):

        AbstractPartitionableVertex.__init__(
            self, n_neurons, label, max_atoms_per_core, constraints)
        AbstractDataSpecableVertex.__init__(
            self, machine_time_step, timescale_factor)
        AbstractSpikeRecordable.__init__(self)
        AbstractVRecordable.__init__(self)
        AbstractGSynRecordable.__init__(self)
        AbstractProvidesOutgoingPartitionConstraints.__init__(self)
        AbstractProvidesIncomingPartitionConstraints.__init__(self)
        AbstractPopulationInitializable.__init__(self)
        AbstractPopulationSettable.__init__(self)
        AbstractMappable.__init__(self)

        self._binary = binary
        self._label = label
        self._machine_time_step = machine_time_step
        self._timescale_factor = timescale_factor
        self._incoming_spike_buffer_size = incoming_spike_buffer_size
        if incoming_spike_buffer_size is None:
            self._incoming_spike_buffer_size = config.getint(
                "Simulation", "incoming_spike_buffer_size")

        self._model_name = model_name
        self._neuron_model = neuron_model
        self._input_type = input_type
        self._threshold_type = threshold_type
        self._additional_input = additional_input

        # Set up for recording
        self._spike_recorder = SpikeRecorder(machine_time_step)
        self._v_recorder = VRecorder(machine_time_step)
        self._gsyn_recorder = GsynRecorder(machine_time_step)
        self._spike_buffer_max_size = config.getint(
            "Buffers", "spike_buffer_size")
        self._v_buffer_max_size = config.getint(
            "Buffers", "v_buffer_size")
        self._gsyn_buffer_max_size = config.getint(
            "Buffers", "gsyn_buffer_size")
        self._buffer_size_before_receive = config.getint(
            "Buffers", "buffer_size_before_receive")
        self._time_between_requests = config.getint(
            "Buffers", "time_between_requests")
        self._minimum_buffer_sdram = config.getint(
            "Buffers", "minimum_buffer_sdram")
        self._using_auto_pause_and_resume = config.getboolean(
            "Buffers", "use_auto_pause_and_resume")
        self._receive_buffer_host = config.get(
            "Buffers", "receive_buffer_host")
        self._receive_buffer_port = config.getint(
            "Buffers", "receive_buffer_port")
        self._enable_buffered_recording = config.getboolean(
            "Buffers", "enable_buffered_recording")

        # Set up synapse handling
        self._synapse_manager = SynapticManager(
            synapse_type, machine_time_step, ring_buffer_sigma,
            spikes_per_second)

        # bool for if state has changed.
        self._change_requires_mapping = True

    @property
    def requires_mapping(self):
        return self._change_requires_mapping

    def mark_no_changes(self):
        self._change_requires_mapping = False

    def create_subvertex(
            self, vertex_slice, resources_required, label=None,
            constraints=None):

        subvertex = PopulationPartitionedVertex(
            resources_required, label, constraints)
        if not self._using_auto_pause_and_resume:
            spike_buffer_size = self._spike_recorder.get_sdram_usage_in_bytes(
                vertex_slice.n_atoms, self._no_machine_time_steps)
            v_buffer_size = self._v_recorder.get_sdram_usage_in_bytes(
                vertex_slice.n_atoms, self._no_machine_time_steps)
            gsyn_buffer_size = self._gsyn_recorder.get_sdram_usage_in_bytes(
                vertex_slice.n_atoms, self._no_machine_time_steps)
            spike_buffering_needed = recording_utils.needs_buffering(
                self._spike_buffer_max_size, spike_buffer_size,
                self._enable_buffered_recording)
            v_buffering_needed = recording_utils.needs_buffering(
                self._v_buffer_max_size, v_buffer_size,
                self._enable_buffered_recording)
            gsyn_buffering_needed = recording_utils.needs_buffering(
                self._gsyn_buffer_max_size, gsyn_buffer_size,
                self._enable_buffered_recording)
            if (spike_buffering_needed or v_buffering_needed or
                    gsyn_buffering_needed):
                subvertex.activate_buffering_output(
                    buffering_ip_address=self._receive_buffer_host,
                    buffering_port=self._receive_buffer_port)
        else:
            sdram_per_ts = 0
            sdram_per_ts += self._spike_recorder.get_sdram_usage_in_bytes(
                vertex_slice.n_atoms, 1)
            sdram_per_ts += self._v_recorder.get_sdram_usage_in_bytes(
                vertex_slice.n_atoms, 1)
            sdram_per_ts += self._gsyn_recorder.get_sdram_usage_in_bytes(
                vertex_slice.n_atoms, 1)
            subvertex.activate_buffering_output(
                minimum_sdram_for_buffering=self._minimum_buffer_sdram,
                buffered_sdram_per_timestep=sdram_per_ts)
        return subvertex

        # Set up for delay management
        self._delay_vertex = None

    @property
    def delay_vertex(self):
        return self._delay_vertex

    @delay_vertex.setter
    def delay_vertex(self, delay_vertex):
        self._delay_vertex = delay_vertex

    @property
    def maximum_delay_supported_in_ms(self):
        return self._synapse_manager.maximum_delay_supported_in_ms

    # @implements AbstractPopulationVertex.get_cpu_usage_for_atoms
    def get_cpu_usage_for_atoms(self, vertex_slice, graph):
        per_neuron_cycles = (
            _NEURON_BASE_N_CPU_CYCLES_PER_NEURON +
            self._neuron_model.get_n_cpu_cycles_per_neuron() +
            self._input_type.get_n_cpu_cycles_per_neuron(
                self._synapse_manager.synapse_type.get_n_synapse_types()) +
            self._threshold_type.get_n_cpu_cycles_per_neuron())
        if self._additional_input is not None:
            per_neuron_cycles += \
                self._additional_input.get_n_cpu_cycles_per_neuron()
        return (_NEURON_BASE_N_CPU_CYCLES +
                _C_MAIN_BASE_N_CPU_CYCLES +
                (per_neuron_cycles * vertex_slice.n_atoms) +
                self._spike_recorder.get_n_cpu_cycles(vertex_slice.n_atoms) +
                self._v_recorder.get_n_cpu_cycles(vertex_slice.n_atoms) +
                self._gsyn_recorder.get_n_cpu_cycles(vertex_slice.n_atoms) +
                self._synapse_manager.get_n_cpu_cycles(vertex_slice, graph))

    # @implements AbstractPopulationVertex.get_dtcm_usage_for_atoms
    def get_dtcm_usage_for_atoms(self, vertex_slice, graph):
        per_neuron_usage = (
            self._neuron_model.get_dtcm_usage_per_neuron_in_bytes() +
            self._input_type.get_dtcm_usage_per_neuron_in_bytes() +
            self._threshold_type.get_dtcm_usage_per_neuron_in_bytes())
        if self._additional_input is not None:
            per_neuron_usage += \
                self._additional_input.get_dtcm_usage_per_neuron_in_bytes()
        return (_NEURON_BASE_DTCM_USAGE_IN_BYTES +
                (per_neuron_usage * vertex_slice.n_atoms) +
                self._spike_recorder.get_dtcm_usage_in_bytes() +
                self._v_recorder.get_dtcm_usage_in_bytes() +
                self._gsyn_recorder.get_dtcm_usage_in_bytes() +
                self._synapse_manager.get_dtcm_usage_in_bytes(
                    vertex_slice, graph))

    def _get_sdram_usage_for_neuron_params(self, vertex_slice):
        per_neuron_usage = (
            self._input_type.get_sdram_usage_per_neuron_in_bytes() +
            self._threshold_type.get_sdram_usage_per_neuron_in_bytes())
        if self._additional_input is not None:
            per_neuron_usage += \
                self._additional_input.get_sdram_usage_per_neuron_in_bytes()
        return ((common_constants.DATA_SPECABLE_BASIC_SETUP_INFO_N_WORDS * 4) +
                ReceiveBuffersToHostBasicImpl.get_recording_data_size(3) +
                (per_neuron_usage * vertex_slice.n_atoms) +
                self._neuron_model.get_sdram_usage_in_bytes(
                    vertex_slice.n_atoms))

    # @implements AbstractPartitionableVertex.get_sdram_usage_for_atoms
    def get_sdram_usage_for_atoms(self, vertex_slice, graph):
        sdram_requirement = (
            self._get_sdram_usage_for_neuron_params(vertex_slice) +
            ReceiveBuffersToHostBasicImpl.get_buffer_state_region_size(3) +
            PopulationPartitionedVertex.get_provenance_data_size(
                PopulationPartitionedVertex
                .N_ADDITIONAL_PROVENANCE_DATA_ITEMS) +
            self._synapse_manager.get_sdram_usage_in_bytes(
                vertex_slice, graph.incoming_edges_to_vertex(self)) +
            (self._get_number_of_mallocs_used_by_dsg(
                vertex_slice, graph.incoming_edges_to_vertex(self)) *
             common_constants.SARK_PER_MALLOC_SDRAM_USAGE))

        # add recording SDRAM if not automatically calculated
        if not self._using_auto_pause_and_resume:
            spike_buffer_size = self._spike_recorder.get_sdram_usage_in_bytes(
                vertex_slice.n_atoms, self._no_machine_time_steps)
            v_buffer_size = self._v_recorder.get_sdram_usage_in_bytes(
                vertex_slice.n_atoms, self._no_machine_time_steps)
            gsyn_buffer_size = self._gsyn_recorder.get_sdram_usage_in_bytes(
                vertex_slice.n_atoms, self._no_machine_time_steps)
            sdram_requirement += recording_utils.get_buffer_sizes(
                self._spike_buffer_max_size, spike_buffer_size,
                self._enable_buffered_recording)
            sdram_requirement += recording_utils.get_buffer_sizes(
                self._v_buffer_max_size, v_buffer_size,
                self._enable_buffered_recording)
            sdram_requirement += recording_utils.get_buffer_sizes(
                self._gsyn_buffer_max_size, gsyn_buffer_size,
                self._enable_buffered_recording)
        else:
            sdram_requirement += self._minimum_buffer_sdram

        return sdram_requirement

    # @implements AbstractPopulationVertex.model_name
    def model_name(self):
        return self._model_name

    def _get_number_of_mallocs_used_by_dsg(self, vertex_slice, in_edges):
        extra_mallocs = 0
        if self._gsyn_recorder.record_gsyn:
            extra_mallocs += 1
        if self._v_recorder.record_v:
            extra_mallocs += 1
        if self._spike_recorder.record:
            extra_mallocs += 1
        return (
            2 + self._synapse_manager.get_number_of_mallocs_used_by_dsg() +
            extra_mallocs)

    def _get_number_of_mallocs_from_basic_model(self):

        # one for system, one for neuron params
        return 2

    def _reserve_memory_regions(
            self, spec, vertex_slice, spike_history_region_sz,
            v_history_region_sz, gsyn_history_region_sz, subvertex):

        spec.comment("\nReserving memory space for data regions:\n\n")

        # Reserve memory:
        spec.reserve_memory_region(
            region=constants.POPULATION_BASED_REGIONS.SYSTEM.value,
            size=((
                common_constants.DATA_SPECABLE_BASIC_SETUP_INFO_N_WORDS * 4) +
                subvertex.get_recording_data_size(3)), label='System')

        spec.reserve_memory_region(
            region=constants.POPULATION_BASED_REGIONS.NEURON_PARAMS.value,
            size=self._get_sdram_usage_for_neuron_params(vertex_slice),
            label='NeuronParams')

        subvertex.reserve_buffer_regions(
            spec,
            constants.POPULATION_BASED_REGIONS.BUFFERING_OUT_STATE.value,
            [constants.POPULATION_BASED_REGIONS.SPIKE_HISTORY.value,
             constants.POPULATION_BASED_REGIONS.POTENTIAL_HISTORY.value,
             constants.POPULATION_BASED_REGIONS.GSYN_HISTORY.value],
            [spike_history_region_sz, v_history_region_sz,
             gsyn_history_region_sz])

        subvertex.reserve_provenance_data_region(spec)

    def _write_setup_info(
            self, spec, spike_history_region_sz, neuron_potential_region_sz,
            gsyn_region_sz, ip_tags, buffer_size_before_receive,
            time_between_requests, subvertex):
        """ Write information used to control the simulation and gathering of\
            results.
        """

        # Write this to the system region (to be picked up by the simulation):
        self._write_basic_setup_info(
            spec, constants.POPULATION_BASED_REGIONS.SYSTEM.value)
        subvertex.write_recording_data(
            spec, ip_tags,
            [spike_history_region_sz, neuron_potential_region_sz,
             gsyn_region_sz], buffer_size_before_receive,
            time_between_requests)

    def _write_neuron_parameters(
            self, spec, key, vertex_slice):

        n_atoms = (vertex_slice.hi_atom - vertex_slice.lo_atom) + 1
        spec.comment("\nWriting Neuron Parameters for {} Neurons:\n".format(
            n_atoms))

        # Set the focus to the memory region 2 (neuron parameters):
        spec.switch_write_focus(
            region=constants.POPULATION_BASED_REGIONS.NEURON_PARAMS.value)

        # Write whether the key is to be used, and then the key, or 0 if it
        # isn't to be used
        if key is None:
            spec.write_value(data=0)
            spec.write_value(data=0)
        else:
            spec.write_value(data=1)
            spec.write_value(data=key)

        # Write the number of neurons in the block:
        spec.write_value(data=n_atoms)

        # Write the size of the incoming spike buffer
        spec.write_value(data=self._incoming_spike_buffer_size)

        # Write the global parameters
        global_params = self._neuron_model.get_global_parameters()
        for param in global_params:
            spec.write_value(data=param.get_value(),
                             data_type=param.get_dataspec_datatype())

        # Write the neuron parameters
        utility_calls.write_parameters_per_neuron(
            spec, vertex_slice, self._neuron_model.get_neural_parameters())

        # Write the input type parameters
        utility_calls.write_parameters_per_neuron(
            spec, vertex_slice, self._input_type.get_input_type_parameters())

        # Write the additional input parameters
        if self._additional_input is not None:
            utility_calls.write_parameters_per_neuron(
                spec, vertex_slice, self._additional_input.get_parameters())

        # Write the threshold type parameters
        utility_calls.write_parameters_per_neuron(
            spec, vertex_slice,
            self._threshold_type.get_threshold_parameters())

    # @implements AbstractDataSpecableVertex.generate_data_spec
    def generate_data_spec(
            self, subvertex, placement, partitioned_graph, graph, routing_info,
            hostname, graph_mapper, report_folder, ip_tags,
            reverse_ip_tags, write_text_specs, application_run_time_folder):

        # Create new DataSpec for this processor:
        data_writer, report_writer = self.get_data_spec_file_writers(
            placement.x, placement.y, placement.p, hostname, report_folder,
            write_text_specs, application_run_time_folder)
        spec = DataSpecificationGenerator(data_writer, report_writer)
        spec.comment("\n*** Spec for block of {} neurons ***\n".format(
            self.model_name))
        vertex_slice = graph_mapper.get_subvertex_slice(subvertex)

        # Get recording sizes - the order is important here as spikes will
        # require less space than voltage and voltage less than gsyn.  This
        # order ensures that the buffer size before receive is optimum for
        # all recording channels
        # TODO: Maybe split the buffer size before receive by channel?
        spike_buffer_size = self._spike_recorder.get_sdram_usage_in_bytes(
            vertex_slice.n_atoms, self._no_machine_time_steps)
        v_buffer_size = self._v_recorder.get_sdram_usage_in_bytes(
            vertex_slice.n_atoms, self._no_machine_time_steps)
        gsyn_buffer_size = self._gsyn_recorder.get_sdram_usage_in_bytes(
            vertex_slice.n_atoms, self._no_machine_time_steps)
        spike_history_sz = recording_utils.get_buffer_sizes(
            self._spike_buffer_max_size, spike_buffer_size,
            self._enable_buffered_recording)
        v_history_sz = recording_utils.get_buffer_sizes(
            self._v_buffer_max_size, v_buffer_size,
            self._enable_buffered_recording)
        gsyn_history_sz = recording_utils.get_buffer_sizes(
            self._gsyn_buffer_max_size, gsyn_buffer_size,
            self._enable_buffered_recording)
        spike_buffering_needed = recording_utils.needs_buffering(
            self._spike_buffer_max_size, spike_buffer_size,
            self._enable_buffered_recording)
        v_buffering_needed = recording_utils.needs_buffering(
            self._v_buffer_max_size, v_buffer_size,
            self._enable_buffered_recording)
        gsyn_buffering_needed = recording_utils.needs_buffering(
            self._gsyn_buffer_max_size, gsyn_buffer_size,
            self._enable_buffered_recording)
        buffer_size_before_receive = self._buffer_size_before_receive
        if (not spike_buffering_needed and not v_buffering_needed and
                not gsyn_buffering_needed):
            buffer_size_before_receive = max((
                spike_history_sz, v_history_sz, gsyn_history_sz)) + 256

        # Reserve memory regions
        self._reserve_memory_regions(
            spec, vertex_slice, spike_history_sz, v_history_sz,
            gsyn_history_sz, subvertex)

        # Declare random number generators and distributions:
        # TODO add random distribution stuff
        # self.write_random_distribution_declarations(spec)

        # Get the key - use only the first edge
        key = None

        for partition in partitioned_graph.\
                outgoing_edges_partitions_from_vertex(subvertex).values():

            keys_and_masks = \
                routing_info.get_keys_and_masks_from_partition(partition)

            # NOTE: using the first key assigned as the key.  Should in future
            # get the list of keys and use one per neuron, to allow arbitrary
            # key and mask assignments
            key = keys_and_masks[0].key

        # Write the regions
        self._write_setup_info(
            spec, spike_history_sz, v_history_sz, gsyn_history_sz, ip_tags,
            buffer_size_before_receive, self._time_between_requests, subvertex)
        self._write_neuron_parameters(spec, key, vertex_slice)

        # allow the synaptic matrix to write its data spec-able data
        self._synapse_manager.write_data_spec(
            spec, self, vertex_slice, subvertex, placement, partitioned_graph,
            graph, routing_info, hostname, graph_mapper, self._input_type)

        # End the writing of this specification:
        spec.end_specification()
        data_writer.close()

        return data_writer.filename

    # @implements AbstractDataSpecableVertex.get_binary_file_name
    def get_binary_file_name(self):

        # Split binary name into title and extension
        binary_title, binary_extension = os.path.splitext(self._binary)

        # Reunite title and extension and return
        return (binary_title + self._synapse_manager.vertex_executable_suffix +
                binary_extension)

    # @implements AbstractSpikeRecordable.is_recording_spikes
    def is_recording_spikes(self):
        return self._spike_recorder.record

    # @implements AbstractSpikeRecordable.set_recording_spikes
    def set_recording_spikes(self):
        if self._enable_buffered_recording:
            self.set_buffering_output(
                self._receive_buffer_host, self._receive_buffer_port)
        self._change_requires_mapping = not self._spike_recorder.record
        self._spike_recorder.record = True

    # @implements AbstractSpikeRecordable.get_spikes
    def get_spikes(self, placements, graph_mapper, buffer_manager):
        return self._spike_recorder.get_spikes(
            self._label, buffer_manager,
            constants.POPULATION_BASED_REGIONS.SPIKE_HISTORY.value,
            constants.POPULATION_BASED_REGIONS.BUFFERING_OUT_STATE.value,
            placements, graph_mapper, self)

    # @implements AbstractVRecordable.is_recording_v
    def is_recording_v(self):
        return self._v_recorder.record_v

    # @implements AbstractVRecordable.set_recording_v
    def set_recording_v(self):
<<<<<<< HEAD
        if self._enable_buffered_recording:
            self.set_buffering_output(
                self._receive_buffer_host, self._receive_buffer_port)
=======
>>>>>>> 53139c1e
        self._change_requires_mapping = not self._v_recorder.record_v
        self._v_recorder.record_v = True

    # @implements AbstractVRecordable.get_v
    def get_v(self, n_machine_time_steps, placements, graph_mapper,
              buffer_manager):
        return self._v_recorder.get_v(
            self._label, buffer_manager,
            constants.POPULATION_BASED_REGIONS.POTENTIAL_HISTORY.value,
            constants.POPULATION_BASED_REGIONS.BUFFERING_OUT_STATE.value,
            placements, graph_mapper, self)

    # @implements AbstractGSynRecordable.is_recording_gsyn
    def is_recording_gsyn(self):
        return self._gsyn_recorder.record_gsyn

    # @implements AbstractGSynRecordable.set_recording_gsyn
    def set_recording_gsyn(self):
<<<<<<< HEAD
        if self._enable_buffered_recording:
            self.set_buffering_output(
                self._receive_buffer_host, self._receive_buffer_port)
=======
>>>>>>> 53139c1e
        self._change_requires_mapping = not self._gsyn_recorder.record_gsyn
        self._gsyn_recorder.record_gsyn = True

    # @implements AbstractGSynRecordable.get_gsyn
    def get_gsyn(self, n_machine_time_steps, placements, graph_mapper,
                 buffer_manager):
        return self._gsyn_recorder.get_gsyn(
            self._label, buffer_manager,
            constants.POPULATION_BASED_REGIONS.GSYN_HISTORY.value,
            constants.POPULATION_BASED_REGIONS.BUFFERING_OUT_STATE.value,
            placements, graph_mapper, self)

    def initialize(self, variable, value):
        initialize_attr = getattr(
            self._neuron_model, "initialize_%s" % variable, None)
        if initialize_attr is None or not callable(initialize_attr):
            raise Exception("Vertex does not support initialisation of"
                            " parameter {}".format(variable))
        initialize_attr(value)
        self._change_requires_mapping = True

    @property
    def synapse_type(self):
        return self._synapse_manager.synapse_type

    @property
    def input_type(self):
        return self._input_type

    def get_value(self, key):
        """ Get a property of the overall model
        """
        for obj in [self._neuron_model, self._input_type,
                    self._threshold_type, self._synapse_manager.synapse_type,
                    self._additional_input]:
            if hasattr(obj, key):
                return getattr(obj, key)
        raise Exception("Population {} does not have parameter {}".format(
            self.vertex, key))

    def set_value(self, key, value):
        """ Set a property of the overall model
        """
        for obj in [self._neuron_model, self._input_type,
                    self._threshold_type, self._synapse_manager.synapse_type,
                    self._additional_input]:
            if hasattr(obj, key):
                setattr(obj, key, value)
                self._change_requires_mapping = True
                return
        raise Exception("Type {} does not have parameter {}".format(
            self._model_name, key))

    @property
    def weight_scale(self):
        return self._input_type.get_global_weight_scale()

    @property
    def ring_buffer_sigma(self):
        return self._synapse_manager.ring_buffer_sigma

    @ring_buffer_sigma.setter
    def ring_buffer_sigma(self, ring_buffer_sigma):
        self._synapse_manager.ring_buffer_sigma = ring_buffer_sigma

    @property
    def spikes_per_second(self):
        return self._synapse_manager.spikes_per_second

    @spikes_per_second.setter
    def spikes_per_second(self, spikes_per_second):
        self._synapse_manager.spikes_per_second = spikes_per_second

    @property
    def synapse_dynamics(self):
        return self._synapse_manager.synapse_dynamics

    @synapse_dynamics.setter
    def synapse_dynamics(self, synapse_dynamics):
        self._synapse_manager.synapse_dynamics = synapse_dynamics

    def add_pre_run_connection_holder(
            self, connection_holder, edge, synapse_info):
        self._synapse_manager.add_pre_run_connection_holder(
            connection_holder, edge, synapse_info)

    def get_connections_from_machine(
            self, transceiver, placement, subedge, graph_mapper,
            routing_infos, synapse_info, partitioned_graph):
        return self._synapse_manager.get_connections_from_machine(
            transceiver, placement, subedge, graph_mapper,
            routing_infos, synapse_info, partitioned_graph)

    def is_data_specable(self):
        return True

    def get_incoming_partition_constraints(self, partition, graph_mapper):
        """ Gets the constraints for partitions going into this vertex

        :param partition: partition that goes into this vertex
        :param graph_mapper: the graph mapper object
        :return: list of constraints
        """
        return self._synapse_manager.get_incoming_partition_constraints()

    def get_outgoing_partition_constraints(self, partition, graph_mapper):
        """ Gets the constraints for partitions going out of this vertex
        :param partition: the partition that leaves this vertex
        :param graph_mapper: the graph mapper object
        :return: list of constraints
        """
        return [KeyAllocatorContiguousRangeContraint()]

    def __str__(self):
        return "{} with {} atoms".format(self._label, self.n_atoms)

    def __repr__(self):
        return self.__str__()<|MERGE_RESOLUTION|>--- conflicted
+++ resolved
@@ -517,9 +517,6 @@
 
     # @implements AbstractSpikeRecordable.set_recording_spikes
     def set_recording_spikes(self):
-        if self._enable_buffered_recording:
-            self.set_buffering_output(
-                self._receive_buffer_host, self._receive_buffer_port)
         self._change_requires_mapping = not self._spike_recorder.record
         self._spike_recorder.record = True
 
@@ -537,12 +534,6 @@
 
     # @implements AbstractVRecordable.set_recording_v
     def set_recording_v(self):
-<<<<<<< HEAD
-        if self._enable_buffered_recording:
-            self.set_buffering_output(
-                self._receive_buffer_host, self._receive_buffer_port)
-=======
->>>>>>> 53139c1e
         self._change_requires_mapping = not self._v_recorder.record_v
         self._v_recorder.record_v = True
 
@@ -561,12 +552,6 @@
 
     # @implements AbstractGSynRecordable.set_recording_gsyn
     def set_recording_gsyn(self):
-<<<<<<< HEAD
-        if self._enable_buffered_recording:
-            self.set_buffering_output(
-                self._receive_buffer_host, self._receive_buffer_port)
-=======
->>>>>>> 53139c1e
         self._change_requires_mapping = not self._gsyn_recorder.record_gsyn
         self._gsyn_recorder.record_gsyn = True
 
