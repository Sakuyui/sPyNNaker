# Copyright (c) 2017-2019 The University of Manchester
#
# This program is free software: you can redistribute it and/or modify
# it under the terms of the GNU General Public License as published by
# the Free Software Foundation, either version 3 of the License, or
# (at your option) any later version.
#
# This program is distributed in the hope that it will be useful,
# but WITHOUT ANY WARRANTY; without even the implied warranty of
# MERCHANTABILITY or FITNESS FOR A PARTICULAR PURPOSE.  See the
# GNU General Public License for more details.
#
# You should have received a copy of the GNU General Public License
# along with this program.  If not, see <http://www.gnu.org/licenses/>.

import logging
<<<<<<< HEAD
from spinn_front_end_common.abstract_models.impl.\
    tdma_aware_application_vertex import TDMAAwareApplicationVertex
=======
import os
>>>>>>> f9316a21
from spinn_utilities.overrides import overrides
from pacman.model.constraints.key_allocator_constraints import (
    ContiguousKeyRangeContraint)
from pacman.executor.injection_decorator import inject_items
from spinn_front_end_common.abstract_models import (
    AbstractChangableAfterRun, AbstractProvidesIncomingPartitionConstraints,
    AbstractProvidesOutgoingPartitionConstraints,
    AbstractGeneratesDataSpecification, AbstractRewritesDataSpecification,
    AbstractCanReset)
from spinn_front_end_common.abstract_models.impl import (
    ProvidesKeyToAtomMappingImpl, TDMAAwareApplicationVertex)
from spinn_front_end_common.utilities import (
    constants as common_constants, helpful_functions, globals_variables)
from spinn_front_end_common.utilities.constants import BYTES_PER_WORD
from spinn_front_end_common.interface.simulation import simulation_utilities
from spinn_front_end_common.interface.profiling import profile_utils
from spynnaker.pyNN.utilities.constants import POPULATION_BASED_REGIONS
from spynnaker.pyNN.models.common import (
    AbstractSpikeRecordable, AbstractNeuronRecordable, NeuronRecorder)
from spynnaker.pyNN.utilities import constants, bit_field_utilities
from spynnaker.pyNN.models.abstract_models import (
    AbstractPopulationInitializable, AbstractAcceptsIncomingSynapses,
    AbstractPopulationSettable, AbstractReadParametersBeforeSet,
    AbstractContainsUnits)
from spynnaker.pyNN.exceptions import InvalidParameterType
from spynnaker.pyNN.utilities.ranged import (
    SpynnakerRangeDictionary, SpynnakerRangedList)
from .synapse_dynamics import AbstractSynapseDynamicsStructural
from .synaptic_manager import SynapticManager

logger = logging.getLogger(__name__)

# TODO: Make sure these values are correct (particularly CPU cycles)
_NEURON_BASE_DTCM_USAGE_IN_BYTES = 9 * BYTES_PER_WORD
_NEURON_BASE_N_CPU_CYCLES_PER_NEURON = 22
_NEURON_BASE_N_CPU_CYCLES = 10


class AbstractPopulationVertex(
        TDMAAwareApplicationVertex, AbstractGeneratesDataSpecification,
        AbstractContainsUnits, AbstractSpikeRecordable,
        AbstractNeuronRecordable, AbstractAcceptsIncomingSynapses,
        AbstractProvidesOutgoingPartitionConstraints,
        AbstractProvidesIncomingPartitionConstraints,
        AbstractPopulationInitializable, AbstractPopulationSettable,
        AbstractChangableAfterRun, AbstractRewritesDataSpecification,
        AbstractReadParametersBeforeSet, ProvidesKeyToAtomMappingImpl,
        AbstractCanReset):
    """ Underlying vertex model for Neural Populations.
        Not actually abstract.
    """

    __slots__ = [
        "__change_requires_mapping",
        "__change_requires_neuron_parameters_reload",
        "__change_requires_data_generation",
        "__incoming_spike_buffer_size",
        "__n_atoms",
        "__n_profile_samples",
        "__neuron_impl",
        "__neuron_recorder",
        "_parameters",  # See AbstractPyNNModel
        "__pynn_model",
        "_state_variables",  # See AbstractPyNNModel
        "__synapse_manager",
        "__time_between_requests",
        "__units",
        "__n_data_specs",
        "__initial_state_variables",
        "__has_reset_last",
        "__updated_state_variables"]

    #: recording region IDs
    _SPIKE_RECORDING_REGION = 0

    #: the size of the runtime SDP port data region
    _RUNTIME_SDP_PORT_SIZE = BYTES_PER_WORD

    #: The Buffer traffic type
    _TRAFFIC_IDENTIFIER = "BufferTraffic"

    # 5 elements before the start of global parameters
    # 1. has key, 2. key, 3. n atoms,
    # 4. n synapse types, 5. incoming spike buffer size.
    _BYTES_TILL_START_OF_GLOBAL_PARAMETERS = 5 * BYTES_PER_WORD

    def __init__(
            self, n_neurons, label, constraints, max_atoms_per_core,
            spikes_per_second, ring_buffer_sigma, incoming_spike_buffer_size,
            neuron_impl, pynn_model, drop_late_spikes):
        """
        :param int n_neurons: The number of neurons in the population
        :param str label: The label on the population
        :param list(~pacman.model.constraints.AbstractConstraint) constraints:
            Constraints on where a population's vertices may be placed.
        :param int max_atoms_per_core:
            The maximum number of atoms (neurons) per SpiNNaker core.
        :param spikes_per_second: Expected spike rate
        :type spikes_per_second: float or None
        :param ring_buffer_sigma:
            How many SD above the mean to go for upper bound of ring buffer \
            size; a good starting choice is 5.0. Given length of simulation \
            we can set this for approximate number of saturation events.
        :type ring_buffer_sigma: float or None
        :param incoming_spike_buffer_size:
        :type incoming_spike_buffer_size: int or None
        :param bool drop_late_spikes: control flag for dropping late packets.
        :param AbstractNeuronImpl neuron_impl:
            The (Python side of the) implementation of the neurons themselves.
        :param AbstractPyNNNeuronModel pynn_model:
            The PyNN neuron model that this vertex is working on behalf of.
        """

        # pylint: disable=too-many-arguments, too-many-locals
        TDMAAwareApplicationVertex.__init__(
            self, label, constraints, max_atoms_per_core)

        self.__n_atoms = n_neurons
        self.__n_data_specs = 0

        # buffer data
        self.__incoming_spike_buffer_size = incoming_spike_buffer_size

        # get config from simulator
        config = globals_variables.get_simulator().config

        if incoming_spike_buffer_size is None:
            self.__incoming_spike_buffer_size = config.getint(
                "Simulation", "incoming_spike_buffer_size")

        self.__neuron_impl = neuron_impl
        self.__pynn_model = pynn_model
        self._parameters = SpynnakerRangeDictionary(n_neurons)
        self._state_variables = SpynnakerRangeDictionary(n_neurons)
        self.__neuron_impl.add_parameters(self._parameters)
        self.__neuron_impl.add_state_variables(self._state_variables)
        self.__initial_state_variables = None
        self.__updated_state_variables = set()

        # Set up for recording
        recordable_variables = list(
            self.__neuron_impl.get_recordable_variables())
        record_data_types = dict(
            self.__neuron_impl.get_recordable_data_types())
        self.__neuron_recorder = NeuronRecorder(
            recordable_variables, record_data_types, [NeuronRecorder.SPIKES],
            n_neurons, [NeuronRecorder.PACKETS],
            {NeuronRecorder.PACKETS: NeuronRecorder.PACKETS_TYPE})

        # Set up synapse handling
        self.__synapse_manager = SynapticManager(
            self.__neuron_impl.get_n_synapse_types(), ring_buffer_sigma,
            spikes_per_second, config, drop_late_spikes)

        # bool for if state has changed.
        self.__change_requires_mapping = True
        self.__change_requires_neuron_parameters_reload = False
        self.__change_requires_data_generation = False
        self.__has_reset_last = True

        # Set up for profiling
        self.__n_profile_samples = helpful_functions.read_config_int(
            config, "Reports", "n_profile_samples")

    @overrides(AbstractNeuronRecordable.get_expected_n_rows)
    def get_expected_n_rows(
            self, n_machine_time_steps, sampling_rate, vertex, variable):
        return self.__neuron_recorder.expected_rows_for_a_run_time(
            n_machine_time_steps, sampling_rate)

    @property
    def n_atoms(self):
        return self.__n_atoms

    @property
    def neuron_recorder(self):
        return self.__neuron_recorder
    @property
    def synapse_manager(self):
        return self.__synapse_manager
    @property
    def neuron_impl(self):
        return self.__neuron_impl

    @property
    def n_profile_samples(self):
        return self.__n_profile_samples

    @property
    @overrides(AbstractChangableAfterRun.requires_mapping)
    def requires_mapping(self):
        return self.__change_requires_mapping

    @property
    @overrides(AbstractChangableAfterRun.requires_data_generation)
    def requires_data_generation(self):
        return self.__change_requires_data_generation

    @overrides(AbstractChangableAfterRun.mark_no_changes)
    def mark_no_changes(self):
        self.__change_requires_mapping = False
        self.__change_requires_data_generation = False

    def sdram_usage_for_neuron_params(self, vertex_slice):
        """ Calculate the SDRAM usage for just the neuron parameters region.

        :param ~pacman.model.graphs.common.Slice vertex_slice:
            the slice of atoms.
        :return: The SDRAM required for the neuron region
        """
        return (
            self._BYTES_TILL_START_OF_GLOBAL_PARAMETERS +
            self.tdma_sdram_size_in_bytes +
            self.__neuron_impl.get_sdram_usage_in_bytes(vertex_slice.n_atoms))

    def _reserve_memory_regions(
            self, spec, vertex_slice, vertex, machine_graph, n_key_map):
        """ Reserve the DSG data regions.

        :param ~.DataSpecificationGenerator spec:
            the spec to write the DSG region to
        :param ~pacman.model.graphs.common.Slice vertex_slice:
            the slice of atoms from the application vertex
        :param ~.MachineVertex vertex: this vertex
        :param ~.MachineGraph machine_graph: machine graph
        :param n_key_map: nkey map
        :return: None
        """
        spec.comment("\nReserving memory space for data regions:\n\n")

        # Reserve memory:
        spec.reserve_memory_region(
            region=POPULATION_BASED_REGIONS.SYSTEM.value,
            size=common_constants.SIMULATION_N_BYTES,
            label='System')

        self._reserve_neuron_params_data_region(spec, vertex_slice)

        spec.reserve_memory_region(
            region=POPULATION_BASED_REGIONS.NEURON_RECORDING.value,
            size=self.__neuron_recorder.get_static_sdram_usage(vertex_slice),
            label="neuron recording")

        profile_utils.reserve_profile_region(
            spec, POPULATION_BASED_REGIONS.PROFILING.value,
            self.__n_profile_samples)

        # reserve bit field region
        bit_field_utilities.reserve_bit_field_regions(
            spec, machine_graph, n_key_map, vertex,
            POPULATION_BASED_REGIONS.BIT_FIELD_BUILDER.value,
            POPULATION_BASED_REGIONS.BIT_FIELD_FILTER.value,
            POPULATION_BASED_REGIONS.BIT_FIELD_KEY_MAP.value)

        vertex.reserve_provenance_data_region(spec)

    def _reserve_neuron_params_data_region(self, spec, vertex_slice):
        """ Reserve the neuron parameter data region.

        :param ~data_specification.DataSpecificationGenerator spec:
            the spec to write the DSG region to
        :param ~pacman.model.graphs.common.Slice vertex_slice:
            the slice of atoms from the application vertex
        :return: None
        """
        params_size = self.sdram_usage_for_neuron_params(vertex_slice)
        spec.reserve_memory_region(
            region=POPULATION_BASED_REGIONS.NEURON_PARAMS.value,
            size=params_size, label='NeuronParams')

    @staticmethod
    def __copy_ranged_dict(source, merge=None, merge_keys=None):
        target = SpynnakerRangeDictionary(len(source))
        for key in source.keys():
            copy_list = SpynnakerRangedList(len(source))
            if merge_keys is None or key not in merge_keys:
                init_list = source.get_list(key)
            else:
                init_list = merge.get_list(key)
            for start, stop, value in init_list.iter_ranges():
                is_list = (hasattr(value, '__iter__') and
                           not isinstance(value, str))
                copy_list.set_value_by_slice(start, stop, value, is_list)
            target[key] = copy_list
        return target

    def _write_neuron_parameters(self, spec, key, vertex_slice):

        # If resetting, reset any state variables that need to be reset
        if (self.__has_reset_last and
                self.__initial_state_variables is not None):
            self._state_variables = self.__copy_ranged_dict(
                self.__initial_state_variables, self._state_variables,
                self.__updated_state_variables)
            self.__initial_state_variables = None

        # If no initial state variables, copy them now
        if self.__has_reset_last:
            self.__initial_state_variables = self.__copy_ranged_dict(
                self._state_variables)

        # Reset things that need resetting
        self.__has_reset_last = False
        self.__updated_state_variables.clear()

        # pylint: disable=too-many-arguments
        n_atoms = vertex_slice.n_atoms
        spec.comment("\nWriting Neuron Parameters for {} Neurons:\n".format(
            n_atoms))

        # Set the focus to the memory region 2 (neuron parameters):
        spec.switch_write_focus(
            region=constants.POPULATION_BASED_REGIONS.NEURON_PARAMS.value)

        # store the tdma data here for this slice.
        data = self.generate_tdma_data_specification_data(
            self.vertex_slices.index(vertex_slice))
        spec.write_array(data)

        # Write whether the key is to be used, and then the key, or 0 if it
        # isn't to be used
        if key is None:
            spec.write_value(data=0)
            spec.write_value(data=0)
        else:
            spec.write_value(data=1)
            spec.write_value(data=key)

        # Write the number of neurons in the block:
        spec.write_value(data=n_atoms)

        # Write the number of synapse types
        spec.write_value(data=self.__neuron_impl.get_n_synapse_types())

        # Write the size of the incoming spike buffer
        spec.write_value(data=self.__incoming_spike_buffer_size)

        # Write the neuron parameters
        neuron_data = self.__neuron_impl.get_data(
            self._parameters, self._state_variables, vertex_slice)
        spec.write_array(neuron_data)

    @inject_items({"routing_info": "MemoryRoutingInfos"})
    @overrides(
        AbstractRewritesDataSpecification.regenerate_data_specification,
        additional_arguments={"routing_info"})
    def regenerate_data_specification(self, spec, placement, routing_info):
        # pylint: disable=too-many-arguments, arguments-differ
        vertex_slice = placement.vertex.vertex_slice

        # reserve the neuron parameters data region
        self._reserve_neuron_params_data_region(spec, vertex_slice)

        # write the neuron params into the new DSG region
        self._write_neuron_parameters(
            key=routing_info.get_first_key_from_pre_vertex(
                placement.vertex, constants.SPIKE_PARTITION_ID),
            spec=spec, vertex_slice=vertex_slice)
        # close spec
        spec.end_specification()

    @overrides(AbstractRewritesDataSpecification
               .requires_memory_regions_to_be_reloaded)
    def requires_memory_regions_to_be_reloaded(self):
        return self.__change_requires_neuron_parameters_reload

    @overrides(AbstractRewritesDataSpecification.mark_regions_reloaded)
    def mark_regions_reloaded(self):
        self.__change_requires_neuron_parameters_reload = False

    @inject_items({
        "machine_time_step": "MachineTimeStep",
        "time_scale_factor": "TimeScaleFactor",
        "application_graph": "MemoryApplicationGraph",
        "machine_graph": "MemoryMachineGraph",
        "routing_info": "MemoryRoutingInfos",
        "data_n_time_steps": "DataNTimeSteps",
        "n_key_map": "MemoryMachinePartitionNKeysMap"
    })
    @overrides(
        AbstractGeneratesDataSpecification.generate_data_specification,
        additional_arguments={
            "machine_time_step", "time_scale_factor",
            "application_graph", "machine_graph", "routing_info",
            "data_n_time_steps", "n_key_map"
        })
    def generate_data_specification(
            self, spec, placement, machine_time_step, time_scale_factor,
            application_graph, machine_graph, routing_info, data_n_time_steps,
            n_key_map):
        """
        :param machine_time_step: (injected)
        :param time_scale_factor: (injected)
        :param application_graph: (injected)
        :param machine_graph: (injected)
        :param routing_info: (injected)
        :param data_n_time_steps: (injected)
        :param n_key_map: (injected)
        :param tdma_data: (injected)
        """
        # pylint: disable=too-many-arguments, arguments-differ
        vertex = placement.vertex

        spec.comment("\n*** Spec for block of {} neurons ***\n".format(
            self.__neuron_impl.model_name))
        vertex_slice = vertex.vertex_slice

        # Reserve memory regions
        self._reserve_memory_regions(
            spec, vertex_slice, vertex, machine_graph, n_key_map)

        # Declare random number generators and distributions:
        # TODO add random distribution stuff
        # self.write_random_distribution_declarations(spec)

        # Get the key
        key = routing_info.get_first_key_from_pre_vertex(
            vertex, constants.SPIKE_PARTITION_ID)

        # Write the setup region
        spec.switch_write_focus(POPULATION_BASED_REGIONS.SYSTEM.value)
        spec.write_array(simulation_utilities.get_simulation_header_array(
            vertex.get_binary_file_name(), machine_time_step,
            time_scale_factor))

        # Write the neuron recording region
        self.__neuron_recorder.write_neuron_recording_region(
            spec, POPULATION_BASED_REGIONS.NEURON_RECORDING.value,
            vertex_slice, data_n_time_steps)

        # Write the neuron parameters
        self._write_neuron_parameters(spec, key, vertex_slice)

        # write profile data
        profile_utils.write_profile_region_data(
            spec, POPULATION_BASED_REGIONS.PROFILING.value,
            self.__n_profile_samples)

        # Get the weight_scale value from the appropriate location
        weight_scale = self.__neuron_impl.get_global_weight_scale()

        # allow the synaptic matrix to write its data spec-able data
        self.__synapse_manager.write_data_spec(
            spec, self, vertex_slice, vertex, placement, machine_graph,
            application_graph, routing_info,
            weight_scale, machine_time_step)
        vertex.set_on_chip_generatable_area(
            self.__synapse_manager.host_written_matrix_size,
            self.__synapse_manager.on_chip_written_matrix_size)

        # write up the bitfield builder data
        bit_field_utilities.write_bitfield_init_data(
            spec, vertex, machine_graph, routing_info,
            n_key_map, POPULATION_BASED_REGIONS.BIT_FIELD_BUILDER.value,
            POPULATION_BASED_REGIONS.POPULATION_TABLE.value,
            POPULATION_BASED_REGIONS.SYNAPTIC_MATRIX.value,
            POPULATION_BASED_REGIONS.DIRECT_MATRIX.value,
            POPULATION_BASED_REGIONS.BIT_FIELD_FILTER.value,
            POPULATION_BASED_REGIONS.BIT_FIELD_KEY_MAP.value,
            POPULATION_BASED_REGIONS.STRUCTURAL_DYNAMICS.value,
            isinstance(
                self.__synapse_manager.synapse_dynamics,
                AbstractSynapseDynamicsStructural))

        # End the writing of this specification:
        spec.end_specification()

    @overrides(AbstractSpikeRecordable.is_recording_spikes)
    def is_recording_spikes(self):
        return self.__neuron_recorder.is_recording(NeuronRecorder.SPIKES)

    @overrides(AbstractSpikeRecordable.set_recording_spikes)
    def set_recording_spikes(
            self, new_state=True, sampling_interval=None, indexes=None):
        self.set_recording(
            NeuronRecorder.SPIKES, new_state, sampling_interval, indexes)

    @overrides(AbstractSpikeRecordable.get_spikes)
    def get_spikes(
            self, placements, buffer_manager, machine_time_step):
        return self.__neuron_recorder.get_spikes(
            self.label, buffer_manager, placements, self,
            NeuronRecorder.SPIKES, machine_time_step)

    @overrides(AbstractNeuronRecordable.get_recordable_variables)
    def get_recordable_variables(self):
        return self.__neuron_recorder.get_recordable_variables()

    @overrides(AbstractNeuronRecordable.is_recording)
    def is_recording(self, variable):
        return self.__neuron_recorder.is_recording(variable)

    @overrides(AbstractNeuronRecordable.set_recording)
    def set_recording(self, variable, new_state=True, sampling_interval=None,
                      indexes=None):
        self.__change_requires_mapping = not self.is_recording(variable)
        self.__neuron_recorder.set_recording(
            variable, new_state, sampling_interval, indexes)

    @overrides(AbstractNeuronRecordable.get_data)
    def get_data(self, variable, n_machine_time_steps, placements,
                 buffer_manager, machine_time_step):
        # pylint: disable=too-many-arguments
        return self.__neuron_recorder.get_matrix_data(
            self.label, buffer_manager, placements, self, variable,
            n_machine_time_steps)

    @overrides(AbstractNeuronRecordable.get_neuron_sampling_interval)
    def get_neuron_sampling_interval(self, variable):
        return self.__neuron_recorder.get_neuron_sampling_interval(variable)

    @overrides(AbstractSpikeRecordable.get_spikes_sampling_interval)
    def get_spikes_sampling_interval(self):
        return self.__neuron_recorder.get_neuron_sampling_interval("spikes")

    @overrides(AbstractPopulationInitializable.initialize)
    def initialize(self, variable, value):
        if not self.__has_reset_last:
            raise Exception(
                "initialize can only be called before the first call to run, "
                "or before the first call to run after a reset")
        if variable not in self._state_variables:
            raise KeyError(
                "Vertex does not support initialisation of"
                " parameter {}".format(variable))
        self._state_variables.set_value(variable, value)
        self.__updated_state_variables.add(variable)
        self.__change_requires_neuron_parameters_reload = True

    @property
    def initialize_parameters(self):
        """ The names of parameters that have default initial values.

        :rtype: iterable(str)
        """
        return self.__pynn_model.default_initial_values.keys()

    def _get_parameter(self, variable):
        if variable.endswith("_init"):
            # method called with "V_init"
            key = variable[:-5]
            if variable in self._state_variables:
                # variable is v and parameter is v_init
                return variable
            elif key in self._state_variables:
                # Oops neuron defines v and not v_init
                return key
        else:
            # method called with "v"
            if variable + "_init" in self._state_variables:
                # variable is v and parameter is v_init
                return variable + "_init"
            if variable in self._state_variables:
                # Oops neuron defines v and not v_init
                return variable

        # parameter not found for this variable
        raise KeyError("No variable {} found in {}".format(
            variable, self.__neuron_impl.model_name))

    @overrides(AbstractPopulationInitializable.get_initial_value)
    def get_initial_value(self, variable, selector=None):
        parameter = self._get_parameter(variable)

        ranged_list = self._state_variables[parameter]
        if selector is None:
            return ranged_list
        return ranged_list.get_values(selector)

    @overrides(AbstractPopulationInitializable.set_initial_value)
    def set_initial_value(self, variable, value, selector=None):
        if variable not in self._state_variables:
            raise KeyError(
                "Vertex does not support initialisation of"
                " parameter {}".format(variable))

        parameter = self._get_parameter(variable)
        ranged_list = self._state_variables[parameter]
        ranged_list.set_value_by_selector(selector, value)
        self.__change_requires_neuron_parameters_reload = True

    @property
    def conductance_based(self):
        """
        :rtype: bool
        """
        return self.__neuron_impl.is_conductance_based

    @overrides(AbstractPopulationSettable.get_value)
    def get_value(self, key):
        """ Get a property of the overall model.
        """
        if key not in self._parameters:
            raise InvalidParameterType(
                "Population {} does not have parameter {}".format(
                    self.__neuron_impl.model_name, key))
        return self._parameters[key]

    @overrides(AbstractPopulationSettable.set_value)
    def set_value(self, key, value):
        """ Set a property of the overall model.
        """
        if key not in self._parameters:
            raise InvalidParameterType(
                "Population {} does not have parameter {}".format(
                    self.__neuron_impl.model_name, key))
        self._parameters.set_value(key, value)
        self.__change_requires_neuron_parameters_reload = True

    @overrides(AbstractReadParametersBeforeSet.read_parameters_from_machine)
    def read_parameters_from_machine(
            self, transceiver, placement, vertex_slice):

        # locate SDRAM address to where the neuron parameters are stored
        neuron_region_sdram_address = \
            helpful_functions.locate_memory_region_for_placement(
                placement, POPULATION_BASED_REGIONS.NEURON_PARAMS.value,
                transceiver)

        # shift past the extra stuff before neuron parameters that we don't
        # need to read
        neuron_parameters_sdram_address = (
            neuron_region_sdram_address + self.tdma_sdram_size_in_bytes +
            self._BYTES_TILL_START_OF_GLOBAL_PARAMETERS)

        # get size of neuron params
        size_of_region = self.sdram_usage_for_neuron_params(vertex_slice)
        size_of_region -= (
            self._BYTES_TILL_START_OF_GLOBAL_PARAMETERS +
            self.tdma_sdram_size_in_bytes)

        # get data from the machine
        byte_array = transceiver.read_memory(
            placement.x, placement.y, neuron_parameters_sdram_address,
            size_of_region)

        # update python neuron parameters with the data
        self.__neuron_impl.read_data(
            byte_array, 0, vertex_slice, self._parameters,
            self._state_variables)

    @property
    def weight_scale(self):
        """
        :rtype: float
        """
        return self.__neuron_impl.get_global_weight_scale()

    @property
    def ring_buffer_sigma(self):
        return self.__synapse_manager.ring_buffer_sigma

    @ring_buffer_sigma.setter
    def ring_buffer_sigma(self, ring_buffer_sigma):
        self.__synapse_manager.ring_buffer_sigma = ring_buffer_sigma

    def reset_ring_buffer_shifts(self):
        self.__synapse_manager.reset_ring_buffer_shifts()

    @property
    def spikes_per_second(self):
        return self.__synapse_manager.spikes_per_second

    @spikes_per_second.setter
    def spikes_per_second(self, spikes_per_second):
        self.__synapse_manager.spikes_per_second = spikes_per_second

    @property
    def synapse_dynamics(self):
        """
        :rtype: AbstractSynapseDynamics
        """
        return self.__synapse_manager.synapse_dynamics

    def set_synapse_dynamics(self, synapse_dynamics):
        """
        :param AbstractSynapseDynamics synapse_dynamics:
        """
        self.__synapse_manager.synapse_dynamics = synapse_dynamics

    @overrides(AbstractAcceptsIncomingSynapses.add_pre_run_connection_holder)
    def add_pre_run_connection_holder(
            self, connection_holder, projection_edge, synapse_information):
        self.__synapse_manager.add_pre_run_connection_holder(
            connection_holder, projection_edge, synapse_information)

    def get_connection_holders(self):
        """
        :rtype: dict(tuple(ProjectionApplicationEdge,SynapseInformation),\
            ConnectionHolder)
        """
        return self.__synapse_manager.get_connection_holders()

    @overrides(AbstractAcceptsIncomingSynapses.get_connections_from_machine)
    def get_connections_from_machine(
            self, transceiver, placement, edge, routing_infos,
            synapse_information, machine_time_step, using_extra_monitor_cores,
            placements=None, monitor_api=None, fixed_routes=None,
            extra_monitor=None):
        # pylint: disable=too-many-arguments
        return self.__synapse_manager.get_connections_from_machine(
            transceiver, placement, edge, routing_infos,
            synapse_information, machine_time_step, using_extra_monitor_cores,
            placements, monitor_api, fixed_routes, extra_monitor)

    def clear_connection_cache(self):
        self.__synapse_manager.clear_connection_cache()

    @overrides(AbstractProvidesIncomingPartitionConstraints.
               get_incoming_partition_constraints)
    def get_incoming_partition_constraints(self, partition):
        """ Gets the constraints for partitions going into this vertex.

        :param partition: partition that goes into this vertex
        :return: list of constraints
        """
        return self.__synapse_manager.get_incoming_partition_constraints()

    @overrides(AbstractProvidesOutgoingPartitionConstraints.
               get_outgoing_partition_constraints)
    def get_outgoing_partition_constraints(self, partition):
        """ Gets the constraints for partitions going out of this vertex.

        :param partition: the partition that leaves this vertex
        :return: list of constraints
        """
        return [ContiguousKeyRangeContraint()]

    @overrides(
        AbstractNeuronRecordable.clear_recording)
    def clear_recording(self, variable, buffer_manager, placements):
        if variable == NeuronRecorder.SPIKES:
            index = len(self.__neuron_impl.get_recordable_variables())
        else:
            index = (
                self.__neuron_impl.get_recordable_variable_index(variable))
        self._clear_recording_region(buffer_manager, placements, index)

    @overrides(AbstractSpikeRecordable.clear_spike_recording)
    def clear_spike_recording(self, buffer_manager, placements):
        self._clear_recording_region(
            buffer_manager, placements,
            len(self.__neuron_impl.get_recordable_variables()))

    def _clear_recording_region(
            self, buffer_manager, placements, recording_region_id):
        """ Clear a recorded data region from the buffer manager.

        :param buffer_manager: the buffer manager object
        :param placements: the placements object
        :param recording_region_id: the recorded region ID for clearing
        :rtype: None
        """
        for machine_vertex in self.machine_vertices:
            placement = placements.get_placement_of_vertex(machine_vertex)
            buffer_manager.clear_recorded_data(
                placement.x, placement.y, placement.p, recording_region_id)

    @overrides(AbstractContainsUnits.get_units)
    def get_units(self, variable):
        if variable == NeuronRecorder.SPIKES:
            return NeuronRecorder.SPIKES
        if variable == NeuronRecorder.PACKETS:
            return "count"
        if self.__neuron_impl.is_recordable(variable):
            return self.__neuron_impl.get_recordable_units(variable)
        if variable not in self._parameters:
            raise Exception("Population {} does not have parameter {}".format(
                self.__neuron_impl.model_name, variable))
        return self.__neuron_impl.get_units(variable)

    def describe(self):
        """ Get a human-readable description of the cell or synapse type.

        The output may be customised by specifying a different template\
        together with an associated template engine\
        (see :py:mod:`pyNN.descriptions`).

        If template is None, then a dictionary containing the template context\
        will be returned.

        :rtype: dict(str, ...)
        """
        parameters = dict()
        for parameter_name in self.__pynn_model.default_parameters:
            parameters[parameter_name] = self.get_value(parameter_name)

        context = {
            "name": self.__neuron_impl.model_name,
            "default_parameters": self.__pynn_model.default_parameters,
            "default_initial_values": self.__pynn_model.default_parameters,
            "parameters": parameters,
        }
        return context

    def get_synapse_id_by_target(self, target):
        return self.__neuron_impl.get_synapse_id_by_target(target)

    def __str__(self):
        return "{} with {} atoms".format(self.label, self.n_atoms)

    def __repr__(self):
        return self.__str__()

    def gen_on_machine(self, vertex_slice):
        """ True if the synapses of a particular slice of this population \
            should be generated on the machine.

        :param ~pacman.model.graphs.common.Slice vertex_slice:
        """
        return self.__synapse_manager.gen_on_machine(vertex_slice)

    @overrides(AbstractCanReset.reset_to_first_timestep)
    def reset_to_first_timestep(self):
        # Mark that reset has been done, and reload state variables
        self.__has_reset_last = True
        self.__change_requires_neuron_parameters_reload = True

        # If synapses change during the run,
        if self.__synapse_manager.changes_during_run:
            self.__change_requires_data_generation = True
            self.__change_requires_neuron_parameters_reload = False<|MERGE_RESOLUTION|>--- conflicted
+++ resolved
@@ -14,12 +14,6 @@
 # along with this program.  If not, see <http://www.gnu.org/licenses/>.
 
 import logging
-<<<<<<< HEAD
-from spinn_front_end_common.abstract_models.impl.\
-    tdma_aware_application_vertex import TDMAAwareApplicationVertex
-=======
-import os
->>>>>>> f9316a21
 from spinn_utilities.overrides import overrides
 from pacman.model.constraints.key_allocator_constraints import (
     ContiguousKeyRangeContraint)
@@ -191,6 +185,7 @@
             n_machine_time_steps, sampling_rate)
 
     @property
+    @overrides(TDMAAwareApplicationVertex.n_atoms)
     def n_atoms(self):
         return self.__n_atoms
 
