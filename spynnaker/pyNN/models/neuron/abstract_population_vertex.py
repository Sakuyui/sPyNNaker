# Copyright (c) 2017-2019 The University of Manchester
#
# This program is free software: you can redistribute it and/or modify
# it under the terms of the GNU General Public License as published by
# the Free Software Foundation, either version 3 of the License, or
# (at your option) any later version.
#
# This program is distributed in the hope that it will be useful,
# but WITHOUT ANY WARRANTY; without even the implied warranty of
# MERCHANTABILITY or FITNESS FOR A PARTICULAR PURPOSE.  See the
# GNU General Public License for more details.
#
# You should have received a copy of the GNU General Public License
# along with this program.  If not, see <http://www.gnu.org/licenses/>.

import logging
import math
import numpy
from scipy import special  # @UnresolvedImport

from spinn_utilities.log import FormatAdapter
from spinn_utilities.overrides import overrides
from spinn_utilities.progress_bar import ProgressBar
from data_specification.enums.data_type import DataType
from spinn_utilities.config_holder import (
    get_config_int, get_config_float, get_config_bool)
from pacman.model.resources import MultiRegionSDRAM
from spinn_front_end_common.abstract_models import (
    AbstractChangableAfterRun, AbstractCanReset,
    AbstractRewritesDataSpecification)
from spinn_front_end_common.abstract_models.impl import (
    TDMAAwareApplicationVertex)
from spinn_front_end_common.utilities.constants import (
    BYTES_PER_WORD, MICRO_TO_SECOND_CONVERSION, SYSTEM_BYTES_REQUIREMENT)
from spinn_front_end_common.utilities.exceptions import ConfigurationException
from spinn_front_end_common.interface.profiling.profile_utils import (
    get_profile_region_size)
from spinn_front_end_common.interface.buffer_management\
    .recording_utilities import (
       get_recording_header_size, get_recording_data_constant_size)
from spinn_front_end_common.interface.provenance import (
    ProvidesProvenanceDataFromMachineImpl)
from spinn_front_end_common.utilities.globals_variables import (
    machine_time_step)

from spynnaker.pyNN.models.common import (
    AbstractSpikeRecordable, AbstractNeuronRecordable, AbstractEventRecordable,
    NeuronRecorder)
from spynnaker.pyNN.models.abstract_models import (
    AbstractPopulationInitializable, AbstractAcceptsIncomingSynapses,
    AbstractPopulationSettable, AbstractContainsUnits, AbstractMaxSpikes,
    HasSynapses)
from spynnaker.pyNN.exceptions import InvalidParameterType
from spynnaker.pyNN.utilities.ranged import (
    SpynnakerRangeDictionary)
from spynnaker.pyNN.utilities.constants import POSSION_SIGMA_SUMMATION_LIMIT
from spynnaker.pyNN.utilities.running_stats import RunningStats
from spynnaker.pyNN.models.neuron.synapse_dynamics import (
    AbstractSynapseDynamics, AbstractSynapseDynamicsStructural)
from .synapse_io import get_max_row_info
from .master_pop_table import MasterPopTableAsBinarySearch
from .generator_data import GeneratorData
from .synaptic_matrices import SYNAPSES_BASE_GENERATOR_SDRAM_USAGE_IN_BYTES

logger = FormatAdapter(logging.getLogger(__name__))

# TODO: Make sure these values are correct (particularly CPU cycles)
_NEURON_BASE_DTCM_USAGE_IN_BYTES = 9 * BYTES_PER_WORD
_NEURON_BASE_N_CPU_CYCLES_PER_NEURON = 22
_NEURON_BASE_N_CPU_CYCLES = 10

# 1 for number of neurons
# 1 for number of synapse types
# 1 for number of neuron bits
# 1 for number of synapse type bits
# 1 for number of delay bits
# 1 for drop late packets,
# 1 for incoming spike buffer size
_SYNAPSES_BASE_SDRAM_USAGE_IN_BYTES = 7 * BYTES_PER_WORD


class AbstractPopulationVertex(
        TDMAAwareApplicationVertex, AbstractContainsUnits,
        AbstractSpikeRecordable, AbstractNeuronRecordable,
        AbstractEventRecordable,
        AbstractPopulationInitializable, AbstractPopulationSettable,
        AbstractChangableAfterRun, AbstractAcceptsIncomingSynapses,
        AbstractCanReset):
    """ Underlying vertex model for Neural Populations.\
        Not actually abstract.
    """

    __slots__ = [
        "__all_single_syn_sz",
        "__change_requires_mapping",
        "__change_requires_data_generation",
        "__incoming_spike_buffer_size",
        "__n_atoms",
        "__n_profile_samples",
        "__neuron_impl",
        "__neuron_recorder",
        "__synapse_recorder",
        "_parameters",  # See AbstractPyNNModel
        "__pynn_model",
        "_state_variables",  # See AbstractPyNNModel
        "__initial_state_variables",
        "__has_run",
        "__updated_state_variables",
        "__ring_buffer_sigma",
        "__spikes_per_second",
        "__drop_late_spikes",
        "__incoming_projections",
        "__synapse_dynamics",
        "__max_row_info",
        "__self_projection",
        "__current_sources",
        "__current_source_id_list"]

    #: recording region IDs
    _SPIKE_RECORDING_REGION = 0

    #: the size of the runtime SDP port data region
    _RUNTIME_SDP_PORT_SIZE = BYTES_PER_WORD

    #: The Buffer traffic type
    _TRAFFIC_IDENTIFIER = "BufferTraffic"

    _C_MAIN_BASE_N_CPU_CYCLES = 0
    _NEURON_BASE_N_CPU_CYCLES_PER_NEURON = 22
    _NEURON_BASE_N_CPU_CYCLES = 10
    _SYNAPSE_BASE_N_CPU_CYCLES_PER_NEURON = 22
    _SYNAPSE_BASE_N_CPU_CYCLES = 10

    # 5 elements before the start of global parameters
    # 1. has key, 2. key, 3. n atoms, 4. n_atoms_peak 5. n_synapse_types
    BYTES_TILL_START_OF_GLOBAL_PARAMETERS = 5 * BYTES_PER_WORD

    def __init__(
            self, n_neurons, label, constraints, max_atoms_per_core,
            spikes_per_second, ring_buffer_sigma, incoming_spike_buffer_size,
            neuron_impl, pynn_model, drop_late_spikes, splitter):
        """
        :param int n_neurons: The number of neurons in the population
        :param str label: The label on the population
        :param list(~pacman.model.constraints.AbstractConstraint) constraints:
            Constraints on where a population's vertices may be placed.
        :param int max_atoms_per_core:
            The maximum number of atoms (neurons) per SpiNNaker core.
        :param spikes_per_second: Expected spike rate
        :type spikes_per_second: float or None
        :param ring_buffer_sigma:
            How many SD above the mean to go for upper bound of ring buffer
            size; a good starting choice is 5.0. Given length of simulation
            we can set this for approximate number of saturation events.
        :type ring_buffer_sigma: float or None
        :param incoming_spike_buffer_size:
        :type incoming_spike_buffer_size: int or None
        :param bool drop_late_spikes: control flag for dropping late packets.
        :param AbstractNeuronImpl neuron_impl:
            The (Python side of the) implementation of the neurons themselves.
        :param AbstractPyNNNeuronModel pynn_model:
            The PyNN neuron model that this vertex is working on behalf of.
        :param splitter: splitter object
        :type splitter: None or
            ~pacman.model.partitioner_splitters.abstract_splitters.AbstractSplitterCommon
        """

        # pylint: disable=too-many-arguments
        super().__init__(label, constraints, max_atoms_per_core, splitter)

        self.__n_atoms = self.round_n_atoms(n_neurons, "n_neurons")

        # buffer data
        self.__incoming_spike_buffer_size = incoming_spike_buffer_size

        if incoming_spike_buffer_size is None:
            self.__incoming_spike_buffer_size = get_config_int(
                "Simulation", "incoming_spike_buffer_size")

        # Limit the DTCM used by one-to-one connections
        self.__all_single_syn_sz = get_config_int(
            "Simulation", "one_to_one_connection_dtcm_max_bytes")

        self.__ring_buffer_sigma = ring_buffer_sigma
        if self.__ring_buffer_sigma is None:
            self.__ring_buffer_sigma = get_config_float(
                "Simulation", "ring_buffer_sigma")

        self.__spikes_per_second = spikes_per_second
        if self.__spikes_per_second is None:
            self.__spikes_per_second = get_config_float(
                "Simulation", "spikes_per_second")

        self.__drop_late_spikes = drop_late_spikes
        if self.__drop_late_spikes is None:
            self.__drop_late_spikes = get_config_bool(
                "Simulation", "drop_late_spikes")

        self.__neuron_impl = neuron_impl
        self.__pynn_model = pynn_model
        self._parameters = SpynnakerRangeDictionary(n_neurons)
        self.__neuron_impl.add_parameters(self._parameters)
        self.__initial_state_variables = SpynnakerRangeDictionary(n_neurons)
        self.__neuron_impl.add_state_variables(self.__initial_state_variables)
        self._state_variables = self.__initial_state_variables.copy()

        # Set up for recording
        neuron_recordable_variables = list(
            self.__neuron_impl.get_recordable_variables())
        record_data_types = dict(
            self.__neuron_impl.get_recordable_data_types())
        self.__neuron_recorder = NeuronRecorder(
            neuron_recordable_variables, record_data_types,
            [NeuronRecorder.SPIKES], n_neurons, [], {}, [], {})
        self.__synapse_recorder = NeuronRecorder(
            [], {}, [],
            n_neurons, [NeuronRecorder.PACKETS],
            {NeuronRecorder.PACKETS: NeuronRecorder.PACKETS_TYPE},
            [NeuronRecorder.REWIRING],
            {NeuronRecorder.REWIRING: NeuronRecorder.REWIRING_TYPE})

        # bool for if state has changed.
        self.__change_requires_mapping = True
        self.__change_requires_data_generation = False
        self.__has_run = False

        # Current sources for this vertex
        self.__current_sources = []
        self.__current_source_id_list = dict()

        # Set up for profiling
        self.__n_profile_samples = get_config_int(
            "Reports", "n_profile_samples")

        # Set up for incoming
        self.__incoming_projections = list()
        self.__max_row_info = dict()
        self.__self_projection = None

        # Prepare for dealing with STDP - there can only be one (non-static)
        # synapse dynamics per vertex at present
        self.__synapse_dynamics = None

    @property
    def synapse_dynamics(self):
        """ The synapse dynamics used by the synapses e.g. plastic or static.
            Settable.

        :rtype: AbstractSynapseDynamics or None
        """
        return self.__synapse_dynamics

    @synapse_dynamics.setter
    def synapse_dynamics(self, synapse_dynamics):
        """ Set the synapse dynamics.  Note that after setting, the dynamics
            might not be the type set as it can be combined with the existing
            dynamics in exciting ways.

        :param AbstractSynapseDynamics synapse_dynamics:
            The synapse dynamics to set
        """
        if self.__synapse_dynamics is None:
            self.__synapse_dynamics = synapse_dynamics
        else:
            self.__synapse_dynamics = self.__synapse_dynamics.merge(
                synapse_dynamics)

    def add_incoming_projection(self, projection):
        """ Add a projection incoming to this vertex

        :param PyNNProjectionCommon projection:
            The new projection to add
        """
        # Reset the ring buffer shifts as a projection has been added
        self.__change_requires_mapping = True
        self.__max_row_info.clear()
        self.__incoming_projections.append(projection)
        # pylint: disable=protected-access
        if projection._projection_edge.pre_vertex == self:
            self.__self_projection = projection

    @property
    def self_projection(self):
        """ Get any projection from this vertex to itself

        :rtype: PyNNProjectionCommon or None
        """
        return self.__self_projection

    @property
    @overrides(TDMAAwareApplicationVertex.n_atoms)
    def n_atoms(self):
        return self.__n_atoms

    @overrides(TDMAAwareApplicationVertex.get_n_cores)
    def get_n_cores(self):
        return len(self._splitter.get_out_going_slices())

    @property
    def size(self):
        """ The number of neurons in the vertex

        :rtype: int
        """
        return self.__n_atoms

    @property
    def all_single_syn_size(self):
        """ The maximum amount of DTCM to use for single synapses

        :rtype: int
        """
        return self.__all_single_syn_sz

    @property
    def incoming_spike_buffer_size(self):
        """ The size of the incoming spike buffer to be used on the cores

        :rtype: int
        """
        return self.__incoming_spike_buffer_size

    @property
    def parameters(self):
        """ The parameters of the neurons in the population

        :rtype: SpyNNakerRangeDictionary
        """
        return self._parameters

    @property
    def state_variables(self):
        """ The state variables of the neuron in the population

        :rtype: SpyNNakerRangeDicationary
        """
        return self._state_variables

    @property
    def neuron_impl(self):
        """ The neuron implementation

        :rtype: AbstractNeuronImpl
        """
        return self.__neuron_impl

    @property
    def n_profile_samples(self):
        """ The maximum number of profile samples to report

        :rtype: int
        """
        return self.__n_profile_samples

    @property
    def neuron_recorder(self):
        """ The recorder for neurons

        :rtype: NeuronRecorder
        """
        return self.__neuron_recorder

    @property
    def synapse_recorder(self):
        """ The recorder for synapses

        :rtype: SynapseRecorder
        """
        return self.__synapse_recorder

    @property
    def drop_late_spikes(self):
        """ Whether spikes should be dropped if not processed in a timestep

        :rtype: bool
        """
        return self.__drop_late_spikes

    def set_has_run(self):
        """ Set the flag has run so initialize only affects state variables

        :rtype: None
        """
        self.__has_run = True

    @property
    @overrides(AbstractChangableAfterRun.requires_mapping)
    def requires_mapping(self):
        return self.__change_requires_mapping

    @property
    @overrides(AbstractChangableAfterRun.requires_data_generation)
    def requires_data_generation(self):
        return self.__change_requires_data_generation

    @overrides(AbstractChangableAfterRun.mark_no_changes)
    def mark_no_changes(self):
        self.__change_requires_mapping = False
        self.__change_requires_data_generation = False

    def get_sdram_usage_for_neuron_params(self, n_atoms):
        """ Calculate the SDRAM usage for just the neuron parameters region.

        :param ~pacman.model.graphs.common.Slice vertex_slice:
            the slice of atoms.
        :return: The SDRAM required for the neuron region
        """
        return (
            self.BYTES_TILL_START_OF_GLOBAL_PARAMETERS +
            (self.__neuron_impl.get_n_synapse_types() * BYTES_PER_WORD) +
            self.tdma_sdram_size_in_bytes +
            self.__neuron_impl.get_sdram_usage_in_bytes(n_atoms))

    def get_sdram_usage_for_current_source_params(self, n_atoms):
        """ Calculate the SDRAM usage for the current source parameters region.

        :param int n_atoms: The number of atoms to account for
        :return: The SDRAM required for the current source region
        """
        # If non at all, just output size of 0 declaration
        if not self.__current_sources:
            return BYTES_PER_WORD

        # This is a worst-case count, assuming all sources apply to all atoms
        # Start with the count of sources + count of sources per neuron
        sdram_usage = BYTES_PER_WORD + (n_atoms * BYTES_PER_WORD)

        # Add on size of neuron id list per source (remember assume all atoms)
        sdram_usage += (
            len(self.__current_sources) * 2 * n_atoms * BYTES_PER_WORD)

<<<<<<< HEAD
        # Add on the size of the current source data + neuron id list per
        # source (remember, assume all neurons for worst case)
        for current_source in self.__current_sources:
            sdram_usage += current_source.get_sdram_usage_in_bytes()
=======
            # There is a number of each different type of current source
            sdram_usage += 4 * BYTES_PER_WORD

            # Then everywhere there is a current source, add the usage for that
            for current_source, current_source_ids in zip(
                    current_sources, current_source_id_list):
                # Usage for list of IDs for this current source on this vertex
                sdram_usage += (2 * len(current_source_ids)) * BYTES_PER_WORD
                # Usage for the parameters of the current source itself
                sdram_usage += current_source.get_sdram_usage_in_bytes()
>>>>>>> f6aba749

        return sdram_usage

    @overrides(AbstractSpikeRecordable.is_recording_spikes)
    def is_recording_spikes(self):
        return self.__neuron_recorder.is_recording(NeuronRecorder.SPIKES)

    @overrides(AbstractSpikeRecordable.set_recording_spikes)
    def set_recording_spikes(
            self, new_state=True, sampling_interval=None, indexes=None):
        self.set_recording(
            NeuronRecorder.SPIKES, new_state, sampling_interval, indexes)

    @overrides(AbstractEventRecordable.is_recording_events)
    def is_recording_events(self, variable):
        return self.__synapse_recorder.is_recording(variable)

    @overrides(AbstractEventRecordable.set_recording_events)
    def set_recording_events(
            self, variable, new_state=True, sampling_interval=None,
            indexes=None):
        self.set_recording(
            variable, new_state, sampling_interval, indexes)

    @overrides(AbstractSpikeRecordable.get_spikes)
    def get_spikes(self, placements, buffer_manager):
        return self.__neuron_recorder.get_spikes(
            self.label, buffer_manager, placements, self,
            NeuronRecorder.SPIKES)

    @overrides(AbstractEventRecordable.get_events)
    def get_events(
            self, variable, placements, buffer_manager):
        return self.__synapse_recorder.get_events(
            self.label, buffer_manager, placements, self, variable)

    @overrides(AbstractNeuronRecordable.get_recordable_variables)
    def get_recordable_variables(self):
        variables = list()
        variables.extend(self.__neuron_recorder.get_recordable_variables())
        variables.extend(self.__synapse_recorder.get_recordable_variables())
        return variables

    def __raise_var_not_supported(self, variable):
        """ Helper to indicate that recording a variable is not supported

        :param str variable: The variable to report as unsupported
        """
        msg = ("Variable {} is not supported. Supported variables are"
               "{}".format(variable, self.get_recordable_variables()))
        raise ConfigurationException(msg)

    @overrides(AbstractNeuronRecordable.is_recording)
    def is_recording(self, variable):
        if self.__neuron_recorder.is_recordable(variable):
            return self.__neuron_recorder.is_recording(variable)
        if self.__synapse_recorder.is_recordable(variable):
            return self.__synapse_recorder.is_recording(variable)
        self.__raise_var_not_supported(variable)

    @overrides(AbstractNeuronRecordable.set_recording)
    def set_recording(self, variable, new_state=True, sampling_interval=None,
                      indexes=None):
        if self.__neuron_recorder.is_recordable(variable):
            self.__neuron_recorder.set_recording(
                variable, new_state, sampling_interval, indexes)
        elif self.__synapse_recorder.is_recordable(variable):
            self.__synapse_recorder.set_recording(
                variable, new_state, sampling_interval, indexes)
        else:
            self.__raise_var_not_supported(variable)
        self.__change_requires_mapping = not self.is_recording(variable)

    @overrides(AbstractNeuronRecordable.get_data)
    def get_data(
            self, variable, n_machine_time_steps, placements, buffer_manager):
        # pylint: disable=too-many-arguments
        if self.__neuron_recorder.is_recordable(variable):
            return self.__neuron_recorder.get_matrix_data(
                self.label, buffer_manager, placements, self, variable,
                n_machine_time_steps)
        elif self.__synapse_recorder.is_recordable(variable):
            return self.__synapse_recorder.get_matrix_data(
                self.label, buffer_manager, placements, self, variable,
                n_machine_time_steps)
        self.__raise_var_not_supported(variable)

    @overrides(AbstractNeuronRecordable.get_neuron_sampling_interval)
    def get_neuron_sampling_interval(self, variable):
        if self.__neuron_recorder.is_recordable(variable):
            return self.__neuron_recorder.get_neuron_sampling_interval(
                variable)
        elif self.__synapse_recorder.is_recordable(variable):
            return self.__synapse_recorder.get_neuron_sampling_interval(
                variable)
        self.__raise_var_not_supported(variable)

    @overrides(AbstractSpikeRecordable.get_spikes_sampling_interval)
    def get_spikes_sampling_interval(self):
        return self.__neuron_recorder.get_neuron_sampling_interval("spikes")

    @overrides(AbstractEventRecordable.get_events_sampling_interval)
    def get_events_sampling_interval(self, variable):
        return self.__neuron_recorder.get_neuron_sampling_interval(variable)

    @overrides(AbstractPopulationInitializable.initialize)
    def initialize(self, variable, value, selector=None):
        if variable not in self._state_variables:
            raise KeyError(
                "Vertex does not support initialisation of"
                " parameter {}".format(variable))
        if self.__has_run:
            self._state_variables[variable].set_value_by_selector(
                selector, value)
            logger.warning(
                "initializing {} after run and before reset only changes the "
                "current state and will be lost after reset".format(variable))
        else:
            # set the inital values
            self.__initial_state_variables[variable].set_value_by_selector(
                selector, value)
            # Update the sate variables in case asked for
            self._state_variables.copy_into(self.__initial_state_variables)
        for vertex in self.machine_vertices:
            if isinstance(vertex, AbstractRewritesDataSpecification):
                vertex.set_reload_required(True)

    @property
    def initialize_parameters(self):
        """ The names of parameters that have default initial values.

        :rtype: iterable(str)
        """
        return self.__pynn_model.default_initial_values.keys()

    def _get_parameter(self, variable):
        """ Get a neuron parameter value

        :param str variable: The variable to get the value of
        """
        if variable.endswith("_init"):
            # method called with "V_init"
            key = variable[:-5]
            if variable in self._state_variables:
                # variable is v and parameter is v_init
                return variable
            elif key in self._state_variables:
                # Oops neuron defines v and not v_init
                return key
        else:
            # method called with "v"
            if variable + "_init" in self._state_variables:
                # variable is v and parameter is v_init
                return variable + "_init"
            if variable in self._state_variables:
                # Oops neuron defines v and not v_init
                return variable

        # parameter not found for this variable
        raise KeyError("No variable {} found in {}".format(
            variable, self.__neuron_impl.model_name))

    @overrides(AbstractPopulationInitializable.get_initial_value)
    def get_initial_value(self, variable, selector=None):
        parameter = self._get_parameter(variable)

        ranged_list = self._state_variables[parameter]
        if selector is None:
            return ranged_list
        return ranged_list.get_values(selector)

    @property
    def conductance_based(self):
        """
        :rtype: bool
        """
        return self.__neuron_impl.is_conductance_based

    @overrides(AbstractPopulationSettable.get_value)
    def get_value(self, key):
        """ Get a property of the overall model.
        """
        if key not in self._parameters:
            raise InvalidParameterType(
                "Population {} does not have parameter {}".format(
                    self.__neuron_impl.model_name, key))
        return self._parameters[key]

    @overrides(AbstractPopulationSettable.set_value)
    def set_value(self, key, value):
        """ Set a property of the overall model.
        """
        if key not in self._parameters:
            raise InvalidParameterType(
                "Population {} does not have parameter {}".format(
                    self.__neuron_impl.model_name, key))
        self._parameters.set_value(key, value)
        for vertex in self.machine_vertices:
            if isinstance(vertex, AbstractRewritesDataSpecification):
                vertex.set_reload_required(True)

    @property
    def weight_scale(self):
        """
        :rtype: float
        """
        return self.__neuron_impl.get_global_weight_scale()

    @property
    def ring_buffer_sigma(self):
        return self.__ring_buffer_sigma

    @ring_buffer_sigma.setter
    def ring_buffer_sigma(self, ring_buffer_sigma):
        self.__ring_buffer_sigma = ring_buffer_sigma

    @property
    def spikes_per_second(self):
        return self.__spikes_per_second

    @spikes_per_second.setter
    def spikes_per_second(self, spikes_per_second):
        self.__spikes_per_second = spikes_per_second

    def set_synapse_dynamics(self, synapse_dynamics):
        """ Set the synapse dynamics of this population

        :param AbstractSynapseDynamics synapse_dynamics:
            The synapse dynamics to set
        """
        self.synapse_dynamics = synapse_dynamics

    def clear_connection_cache(self):
        """ Flush the cache of connection information; needed for a second run
        """
        for post_vertex in self.machine_vertices:
            if isinstance(post_vertex, HasSynapses):
                post_vertex.clear_connection_cache()

    @overrides(AbstractNeuronRecordable.clear_recording)
    def clear_recording(self, variable, buffer_manager, placements):
        if variable == NeuronRecorder.SPIKES:
            index = len(self.__neuron_impl.get_recordable_variables())
        elif variable == NeuronRecorder.REWIRING:
            index = len(self.__neuron_impl.get_recordable_variables()) + 1
        else:
            index = (
                self.__neuron_impl.get_recordable_variable_index(variable))
        self._clear_recording_region(buffer_manager, placements, index)

    @overrides(AbstractSpikeRecordable.clear_spike_recording)
    def clear_spike_recording(self, buffer_manager, placements):
        self._clear_recording_region(
            buffer_manager, placements,
            len(self.__neuron_impl.get_recordable_variables()))

    @overrides(AbstractEventRecordable.clear_event_recording)
    def clear_event_recording(self, buffer_manager, placements):
        self._clear_recording_region(
            buffer_manager, placements,
            len(self.__neuron_impl.get_recordable_variables()) + 1)

    def _clear_recording_region(
            self, buffer_manager, placements, recording_region_id):
        """ Clear a recorded data region from the buffer manager.

        :param buffer_manager: the buffer manager object
        :param placements: the placements object
        :param recording_region_id: the recorded region ID for clearing
        :rtype: None
        """
        for machine_vertex in self.machine_vertices:
            placement = placements.get_placement_of_vertex(machine_vertex)
            buffer_manager.clear_recorded_data(
                placement.x, placement.y, placement.p, recording_region_id)

    @overrides(AbstractContainsUnits.get_units)
    def get_units(self, variable):
        if variable == NeuronRecorder.SPIKES:
            return NeuronRecorder.SPIKES
        if variable == NeuronRecorder.PACKETS:
            return "count"
        if self.__neuron_impl.is_recordable(variable):
            return self.__neuron_impl.get_recordable_units(variable)
        if variable not in self._parameters:
            raise Exception("Population {} does not have parameter {}".format(
                self.__neuron_impl.model_name, variable))
        return self.__neuron_impl.get_units(variable)

    def describe(self):
        """ Get a human-readable description of the cell or synapse type.

        The output may be customised by specifying a different template
        together with an associated template engine
        (see :py:mod:`pyNN.descriptions`).

        If template is None, then a dictionary containing the template context
        will be returned.

        :rtype: dict(str, ...)
        """
        parameters = dict()
        for parameter_name in self.__pynn_model.default_parameters:
            parameters[parameter_name] = self.get_value(parameter_name)

        context = {
            "name": self.__neuron_impl.model_name,
            "default_parameters": self.__pynn_model.default_parameters,
            "default_initial_values": self.__pynn_model.default_parameters,
            "parameters": parameters,
        }
        return context

    def get_synapse_id_by_target(self, target):
        """ Get the id of synapse using its target name

        :param str target: The synapse to get the id of
        """
        return self.__neuron_impl.get_synapse_id_by_target(target)

    def inject(self, current_source, neuron_list):
        """ Inject method from population to set up current source

        """
        self.__current_sources.append(current_source)
        self.__current_source_id_list[current_source] = neuron_list
        # set the associated vertex (for multi-run case)
        current_source.set_app_vertex(self)
        # set to reload for multi-run case
        for m_vertex in self.machine_vertices:
            m_vertex.set_reload_required(True)

    @property
    def current_sources(self):
        """ Current sources need to be available to machine vertex

        """
        return self.__current_sources

    @property
    def current_source_id_list(self):
        """ Current source ID list needs to be available to machine vertex

        """
        return self.__current_source_id_list

    def __str__(self):
        return "{} with {} atoms".format(self.label, self.n_atoms)

    def __repr__(self):
        return self.__str__()

    @overrides(AbstractCanReset.reset_to_first_timestep)
    def reset_to_first_timestep(self):
        # Mark that reset has been done, and reload state variables
        self.__has_run = False
        self._state_variables.copy_into(self.__initial_state_variables)
        for vertex in self.machine_vertices:
            if isinstance(vertex, AbstractRewritesDataSpecification):
                vertex.set_reload_required(True)

        # If synapses change during the run,
        if (self.__synapse_dynamics is not None and
                self.__synapse_dynamics.changes_during_run):
            self.__change_requires_data_generation = True
            for vertex in self.machine_vertices:
                if isinstance(vertex, AbstractRewritesDataSpecification):
                    vertex.set_reload_required(True)

    @staticmethod
    def _ring_buffer_expected_upper_bound(
            weight_mean, weight_std_dev, spikes_per_second,
            n_synapses_in, sigma):
        """ Provides expected upper bound on accumulated values in a ring\
            buffer element.

        Requires an assessment of maximum Poisson input rate.

        Assumes knowledge of mean and SD of weight distribution, fan-in\
        and timestep.

        All arguments should be assumed real values except n_synapses_in\
        which will be an integer.

        :param float weight_mean: Mean of weight distribution (in either nA or\
            microSiemens as required)
        :param float weight_std_dev: SD of weight distribution
        :param float spikes_per_second: Maximum expected Poisson rate in Hz
        :param int machine_timestep: in us
        :param int n_synapses_in: No of connected synapses
        :param float sigma: How many SD above the mean to go for upper bound;\
            a good starting choice is 5.0. Given length of simulation we can\
            set this for approximate number of saturation events.
        :rtype: float
        """
        # E[ number of spikes ] in a timestep
        steps_per_second = MICRO_TO_SECOND_CONVERSION / machine_time_step()
        average_spikes_per_timestep = (
            float(n_synapses_in * spikes_per_second) / steps_per_second)

        # Exact variance contribution from inherent Poisson variation
        poisson_variance = average_spikes_per_timestep * (weight_mean ** 2)

        # Upper end of range for Poisson summation required below
        # upper_bound needs to be an integer
        upper_bound = int(round(average_spikes_per_timestep +
                                POSSION_SIGMA_SUMMATION_LIMIT *
                                math.sqrt(average_spikes_per_timestep)))

        # Closed-form exact solution for summation that gives the variance
        # contributed by weight distribution variation when modulated by
        # Poisson PDF.  Requires scipy.special for gamma and incomplete gamma
        # functions. Beware: incomplete gamma doesn't work the same as
        # Mathematica because (1) it's regularised and needs a further
        # multiplication and (2) it's actually the complement that is needed
        # i.e. 'gammaincc']

        weight_variance = 0.0

        if weight_std_dev > 0:
            # pylint: disable=no-member
            lngamma = special.gammaln(1 + upper_bound)
            gammai = special.gammaincc(
                1 + upper_bound, average_spikes_per_timestep)

            big_ratio = (math.log(average_spikes_per_timestep) * upper_bound -
                         lngamma)

            if -701.0 < big_ratio < 701.0 and big_ratio != 0.0:
                log_weight_variance = (
                    -average_spikes_per_timestep +
                    math.log(average_spikes_per_timestep) +
                    2.0 * math.log(weight_std_dev) +
                    math.log(math.exp(average_spikes_per_timestep) * gammai -
                             math.exp(big_ratio)))
                weight_variance = math.exp(log_weight_variance)

        # upper bound calculation -> mean + n * SD
        return ((average_spikes_per_timestep * weight_mean) +
                (sigma * math.sqrt(poisson_variance + weight_variance)))

    def get_ring_buffer_shifts(self, incoming_projections):
        """ Get the shift of the ring buffers for transfer of values into the
            input buffers for this model.

        :param list(~spynnaker.pyNN.models.Projection) incoming_projections:
            The projections to consider in the calculations
        :rtype: list(int)
        """
        weight_scale = self.__neuron_impl.get_global_weight_scale()
        weight_scale_squared = weight_scale * weight_scale
        # This only gets ring buffer shifts for neuron synapses
        n_synapse_types = self.__neuron_impl.get_n_synapse_types()
        running_totals = [RunningStats() for _ in range(n_synapse_types)]
        delay_running_totals = [RunningStats() for _ in range(n_synapse_types)]
        total_weights = numpy.zeros(n_synapse_types)
        biggest_weight = numpy.zeros(n_synapse_types)
        weights_signed = False
        rate_stats = [RunningStats() for _ in range(n_synapse_types)]
        steps_per_second = MICRO_TO_SECOND_CONVERSION / machine_time_step()

        for proj in incoming_projections:
            # pylint: disable=protected-access
            synapse_info = proj._synapse_information
            # Skip if this is a synapse dynamics synapse type
            if synapse_info.synapse_type_from_dynamics:
                continue
            synapse_type = synapse_info.synapse_type
            synapse_dynamics = synapse_info.synapse_dynamics
            connector = synapse_info.connector

            weight_mean = (
                synapse_dynamics.get_weight_mean(
                    connector, synapse_info) * weight_scale)
            n_connections = \
                connector.get_n_connections_to_post_vertex_maximum(
                    synapse_info)
            weight_variance = synapse_dynamics.get_weight_variance(
                connector, synapse_info.weights,
                synapse_info) * weight_scale_squared
            running_totals[synapse_type].add_items(
                weight_mean, weight_variance, n_connections)

            delay_variance = synapse_dynamics.get_delay_variance(
                connector, synapse_info.delays, synapse_info)
            delay_running_totals[synapse_type].add_items(
                0.0, delay_variance, n_connections)

            weight_max = (synapse_dynamics.get_weight_maximum(
                connector, synapse_info) * weight_scale)
            biggest_weight[synapse_type] = max(
                biggest_weight[synapse_type], weight_max)

            spikes_per_tick = max(
                1.0, self.__spikes_per_second / steps_per_second)
            spikes_per_second = self.__spikes_per_second
            # pylint: disable=protected-access
            pre_vertex = proj._projection_edge.pre_vertex
            if isinstance(pre_vertex, AbstractMaxSpikes):
                rate = pre_vertex.max_spikes_per_second()
                if rate != 0:
                    spikes_per_second = rate
                spikes_per_tick = pre_vertex.max_spikes_per_ts()
            rate_stats[synapse_type].add_items(
                spikes_per_second, 0, n_connections)
            total_weights[synapse_type] += spikes_per_tick * (
                weight_max * n_connections)

            if synapse_dynamics.are_weights_signed():
                weights_signed = True

        max_weights = numpy.zeros(n_synapse_types)
        for synapse_type in range(n_synapse_types):
            if delay_running_totals[synapse_type].variance == 0.0:
                max_weights[synapse_type] = max(total_weights[synapse_type],
                                                biggest_weight[synapse_type])
            else:
                stats = running_totals[synapse_type]
                rates = rate_stats[synapse_type]
                max_weights[synapse_type] = min(
                    self._ring_buffer_expected_upper_bound(
                        stats.mean, stats.standard_deviation, rates.mean,
                        stats.n_items, self.__ring_buffer_sigma),
                    total_weights[synapse_type])
                max_weights[synapse_type] = max(
                    max_weights[synapse_type], biggest_weight[synapse_type])

        # Convert these to powers; we could use int.bit_length() for this if
        # they were integers, but they aren't...
        max_weight_powers = (
            0 if w <= 0 else int(math.ceil(max(0, math.log(w, 2))))
            for w in max_weights)

        # If 2^max_weight_power equals the max weight, we have to add another
        # power, as range is 0 - (just under 2^max_weight_power)!
        max_weight_powers = (
            w + 1 if (2 ** w) <= a else w
            for w, a in zip(max_weight_powers, max_weights))

        # If we have synapse dynamics that uses signed weights,
        # Add another bit of shift to prevent overflows
        if weights_signed:
            max_weight_powers = (m + 1 for m in max_weight_powers)

        return list(max_weight_powers)

    @staticmethod
    def __get_weight_scale(ring_buffer_to_input_left_shift):
        """ Return the amount to scale the weights by to convert them from \
            floating point values to 16-bit fixed point numbers which can be \
            shifted left by ring_buffer_to_input_left_shift to produce an\
            s1615 fixed point number

        :param int ring_buffer_to_input_left_shift:
        :rtype: float
        """
        return float(math.pow(2, 16 - (ring_buffer_to_input_left_shift + 1)))

    def get_weight_scales(self, ring_buffer_shifts):
        """ Get the weight scaling to apply to weights in synapses

        :param list(int) ring_buffer_shifts:
            The shifts to convert to weight scales
        :rtype: list(int)
        """
        weight_scale = self.__neuron_impl.get_global_weight_scale()
        return numpy.array([
            self.__get_weight_scale(r) * weight_scale
            for r in ring_buffer_shifts])

    @overrides(AbstractAcceptsIncomingSynapses.get_connections_from_machine)
    def get_connections_from_machine(
            self, transceiver, placements, app_edge, synapse_info):
        # Start with something in the list so that concatenate works
        connections = [numpy.zeros(
                0, dtype=AbstractSynapseDynamics.NUMPY_CONNECTORS_DTYPE)]
        progress = ProgressBar(
            len(self.machine_vertices),
            "Getting synaptic data between {} and {}".format(
                app_edge.pre_vertex.label, app_edge.post_vertex.label))
        for post_vertex in progress.over(self.machine_vertices):
            if isinstance(post_vertex, HasSynapses):
                placement = placements.get_placement_of_vertex(post_vertex)
                connections.extend(post_vertex.get_connections_from_machine(
                    transceiver, placement, app_edge, synapse_info))
        return numpy.concatenate(connections)

    def get_synapse_params_size(self):
        """ Get the size of the synapse parameters in bytes

        :rtype: int
        """
        # This will only hold ring buffer scaling for the neuron synapse
        # types
        return (_SYNAPSES_BASE_SDRAM_USAGE_IN_BYTES +
                (BYTES_PER_WORD * self.__neuron_impl.get_n_synapse_types()))

    def get_synapse_dynamics_size(self, n_atoms):
        """ Get the size of the synapse dynamics region

        :param ~pacman.model.graphs.common.Slice vertex_slice:
            The slice of the vertex to get the usage of
        :rtype: int
        """
        if self.__synapse_dynamics is None:
            return 0

        return self.__synapse_dynamics.get_parameters_sdram_usage_in_bytes(
            n_atoms, self.__neuron_impl.get_n_synapse_types())

    def get_structural_dynamics_size(self, n_atoms, incoming_projections):
        """ Get the size of the structural dynamics region

        :param ~pacman.model.graphs.common.Slice vertex_slice:
            The slice of the vertex to get the usage of
        :param list(~spynnaker.pyNN.models.Projection) incoming_projections:
            The projections to consider in the calculations
        """
        if self.__synapse_dynamics is None:
            return 0

        if not isinstance(
                self.__synapse_dynamics, AbstractSynapseDynamicsStructural):
            return 0

        return self.__synapse_dynamics\
            .get_structural_parameters_sdram_usage_in_bytes(
                incoming_projections, n_atoms)

    def get_synapses_size(self, n_post_atoms, incoming_projections):
        """ Get the maximum SDRAM usage for the synapses on a vertex slice

        :param int n_post_atoms: The number of atoms projected to
        :param list(~spynnaker.pyNN.models.Projection) incoming_projections:
            The projections to consider in the calculations
        """
        addr = 2 * BYTES_PER_WORD
        for proj in incoming_projections:
            addr = self.__add_matrix_size(addr, proj, n_post_atoms)
        return addr

    def __add_matrix_size(self, addr, projection, n_post_atoms):
        """ Add to the address the size of the matrices for the projection to
            the vertex slice

        :param int addr: The address to start from
        :param ~spynnaker.pyNN.models.Projection: The projection to add
        :param int n_post_atoms: The number of atoms projected to
        :rtype: int
        """
        # pylint: disable=protected-access
        synapse_info = projection._synapse_information
        app_edge = projection._projection_edge

        max_row_info = self.get_max_row_info(
            synapse_info, n_post_atoms, app_edge)

        vertex = app_edge.pre_vertex
        n_sub_atoms = int(min(vertex.get_max_atoms_per_core(), vertex.n_atoms))
        n_sub_edges = int(math.ceil(vertex.n_atoms / n_sub_atoms))

        if max_row_info.undelayed_max_n_synapses > 0:
            size = n_sub_atoms * max_row_info.undelayed_max_bytes
            for _ in range(n_sub_edges):
                addr = MasterPopTableAsBinarySearch.get_next_allowed_address(
                    addr)
                addr += size
        if max_row_info.delayed_max_n_synapses > 0:
            size = (n_sub_atoms * max_row_info.delayed_max_bytes *
                    app_edge.n_delay_stages)
            for _ in range(n_sub_edges):
                addr = MasterPopTableAsBinarySearch.get_next_allowed_address(
                    addr)
                addr += size
        return addr

    def get_max_row_info(self, synapse_info, n_post_atoms, app_edge):
        """ Get maximum row length data

        :param SynapseInformation synapse_info: Information about synapses
        :param int n_post_atoms: The number of atoms projected to
        :param ProjectionApplicationEdge app_edge: The edge of the projection
        """
        key = (app_edge, synapse_info, n_post_atoms)
        if key in self.__max_row_info:
            return self.__max_row_info[key]
        max_row_info = get_max_row_info(
            synapse_info, n_post_atoms, app_edge.n_delay_stages, app_edge)
        self.__max_row_info[key] = max_row_info
        return max_row_info

    def get_synapse_expander_size(self, incoming_projections):
        """ Get the size of the synapse expander region in bytes

        :param list(~spynnaker.pyNN.models.Projection) incoming_projections:
            The projections to consider in the calculations
        :rtype: int
        """
        size = 0
        for proj in incoming_projections:
            # pylint: disable=protected-access
            synapse_info = proj._synapse_information
            app_edge = proj._projection_edge
            n_sub_edges = len(
                app_edge.pre_vertex.splitter.get_out_going_slices())
            if not n_sub_edges:
                vertex = app_edge.pre_vertex
                max_atoms = float(min(vertex.get_max_atoms_per_core(),
                                      vertex.n_atoms))
                n_sub_edges = int(math.ceil(vertex.n_atoms / max_atoms))
            size += self.__generator_info_size(synapse_info) * n_sub_edges

        # If anything generates data, also add some base information
        if size:
            size += SYNAPSES_BASE_GENERATOR_SDRAM_USAGE_IN_BYTES
            size += (self.__neuron_impl.get_n_synapse_types() *
                     DataType.U3232.size)
        return size

    @staticmethod
    def __generator_info_size(synapse_info):
        """ The number of bytes required by the generator information

        :param SynapseInformation synapse_info: The synapse information to use

        :rtype: int
        """
        if not synapse_info.may_generate_on_machine():
            return 0

        connector = synapse_info.connector
        dynamics = synapse_info.synapse_dynamics
        gen_size = sum((
            GeneratorData.BASE_SIZE,
            connector.gen_delay_params_size_in_bytes(synapse_info.delays),
            connector.gen_weight_params_size_in_bytes(synapse_info.weights),
            connector.gen_connector_params_size_in_bytes,
            dynamics.gen_matrix_params_size_in_bytes
        ))
        return gen_size

    @property
    def synapse_executable_suffix(self):
        """ The suffix of the executable name due to the type of synapses \
            in use.

        :rtype: str
        """
        if self.__synapse_dynamics is None:
            return ""
        return self.__synapse_dynamics.get_vertex_executable_suffix()

    @property
    def neuron_recordables(self):
        """ Get the names of variables that can be recorded by the neuron

        :rtype: list(str)
        """
        return self.__neuron_recorder.get_recordable_variables()

    @property
    def synapse_recordables(self):
        """ Get the names of variables that can be recorded by the synapses

        :rtype: list(str)
        """
        return self.__synapse_recorder.get_recordable_variables()

    def get_common_constant_sdram(
            self, n_record, n_provenance, common_regions):
        """ Get the amount of SDRAM used by common parts

        :param int n_record: The number of recording regions
        :param int n_provenance: The number of provenance items
        :param CommonRegions common_regions: Region IDs
        :rtype: int
        """
        sdram = MultiRegionSDRAM()
        sdram.add_cost(common_regions.system, SYSTEM_BYTES_REQUIREMENT)
        sdram.add_cost(
            common_regions.recording,
            get_recording_header_size(n_record) +
            get_recording_data_constant_size(n_record))
        sdram.add_cost(
            common_regions.provenance,
            ProvidesProvenanceDataFromMachineImpl.get_provenance_data_size(
                n_provenance))
        sdram.add_cost(
            common_regions.profile,
            get_profile_region_size(self.__n_profile_samples))
        return sdram

    def get_neuron_variable_sdram(self, vertex_slice):
        """ Get the amount of SDRAM per timestep used by neuron parts

        :param ~pacman.model.graphs.common.Slice vertex_slice:
            The slice of neurons to get the size of

        :rtype: int
        """
        return self.__neuron_recorder.get_variable_sdram_usage(vertex_slice)

    def get_max_neuron_variable_sdram(self, n_neurons):
        """ Get the amount of SDRAM per timestep used by neuron parts

        :param ~pacman.model.graphs.common.Slice vertex_slice:
            The slice of neurons to get the size of

        :rtype: int
        """
        return self.__neuron_recorder.get_max_variable_sdram_usage(n_neurons)

    def get_synapse_variable_sdram(self, vertex_slice):

        """ Get the amount of SDRAM per timestep used by synapse parts

        :param ~pacman.model.graphs.common.Slice vertex_slice:
            The slice of neurons to get the size of

        :rtype: int
        """
        if isinstance(self.__synapse_dynamics,
                      AbstractSynapseDynamicsStructural):
            self.__synapse_recorder.set_max_rewires_per_ts(
                self.__synapse_dynamics.get_max_rewires_per_ts())
        return self.__synapse_recorder.get_variable_sdram_usage(vertex_slice)

    def get_max_synapse_variable_sdram(self, n_neurons):

        """ Get the amount of SDRAM per timestep used by synapse parts

        :param ~pacman.model.graphs.common.Slice vertex_slice:
            The slice of neurons to get the size of

        :rtype: int
        """
        if isinstance(self.__synapse_dynamics,
                      AbstractSynapseDynamicsStructural):
            self.__synapse_recorder.set_max_rewires_per_ts(
                self.__synapse_dynamics.get_max_rewires_per_ts())
        return self.__synapse_recorder.get_max_variable_sdram_usage(n_neurons)

    def get_neuron_constant_sdram(self, n_atoms, neuron_regions):

        """ Get the amount of fixed SDRAM used by neuron parts

        :param ~pacman.model.graphs.common.Slice vertex_slice:
            The slice of neurons to get the size of
        :param NeuronRegions neuron_regions: Region IDs
        :rtype: int
        """
        sdram = MultiRegionSDRAM()
        sdram.add_cost(
            neuron_regions.neuron_params,
            self.get_sdram_usage_for_neuron_params(n_atoms))
        sdram.add_cost(
            neuron_regions.current_source_params,
            self.get_sdram_usage_for_current_source_params(n_atoms))
        sdram.add_cost(
            neuron_regions.neuron_recording,
            self.__neuron_recorder.get_metadata_sdram_usage_in_bytes(
                n_atoms))
        return sdram

    def get_common_dtcm(self):
        """ Get the amount of DTCM used by common parts

        :rtype: int
        """
        # TODO: Get some real numbers here
        return 0

    def get_neuron_dtcm(self, n_atoms):
        """ Get the amount of DTCM used by neuron parts

        :param ~pacman.model.graphs.common.Slice vertex_slice:
            The slice of neurons to get the size of

        :rtype: int
        """
        return (
            self.__neuron_impl.get_dtcm_usage_in_bytes(n_atoms) +
            self.__neuron_recorder.get_dtcm_usage_in_bytes(n_atoms)
        )

    def get_synapse_dtcm(self, n_atoms):
        """ Get the amount of DTCM used by synapse parts

        :param ~pacman.model.graphs.common.Slice vertex_slice:
            The slice of neurons to get the size of

        :rtype: int
        """
        return self.__synapse_recorder.get_dtcm_usage_in_bytes(n_atoms)

    def get_common_cpu(self):
        """ Get the amount of CPU used by common parts

        :rtype: int
        """
        return self._C_MAIN_BASE_N_CPU_CYCLES

    def get_neuron_cpu(self, n_atoms):
        """ Get the amount of CPU used by neuron parts

        :param ~pacman.model.graphs.common.Slice vertex_slice:
            The slice of neurons to get the size of

        :rtype: int
        """
        return (
            self._NEURON_BASE_N_CPU_CYCLES +
            (self._NEURON_BASE_N_CPU_CYCLES_PER_NEURON * n_atoms) +
            self.__neuron_recorder.get_n_cpu_cycles(n_atoms) +
            self.__neuron_impl.get_n_cpu_cycles(n_atoms))

    def get_synapse_cpu(self, n_atoms):
        """ Get the amount of CPU used by synapse parts

        :param ~pacman.model.graphs.common.Slice vertex_slice:
            The slice of neurons to get the size of

        :rtype: int
        """
        return (
            self._SYNAPSE_BASE_N_CPU_CYCLES +
            (self._SYNAPSE_BASE_N_CPU_CYCLES_PER_NEURON * n_atoms) +
            self.__synapse_recorder.get_n_cpu_cycles(n_atoms))

    @property
    def incoming_projections(self):
        """ The projections that target this population vertex

        :rtype: list(~spynnaker.pyNN.models.projection.Projection)
        """
        return self.__incoming_projections<|MERGE_RESOLUTION|>--- conflicted
+++ resolved
@@ -424,28 +424,18 @@
         # This is a worst-case count, assuming all sources apply to all atoms
         # Start with the count of sources + count of sources per neuron
         sdram_usage = BYTES_PER_WORD + (n_atoms * BYTES_PER_WORD)
+        
+        # There is a number of each different type of current source
+        sdram_usage += 4 * BYTES_PER_WORD
 
         # Add on size of neuron id list per source (remember assume all atoms)
         sdram_usage += (
             len(self.__current_sources) * 2 * n_atoms * BYTES_PER_WORD)
 
-<<<<<<< HEAD
         # Add on the size of the current source data + neuron id list per
         # source (remember, assume all neurons for worst case)
         for current_source in self.__current_sources:
             sdram_usage += current_source.get_sdram_usage_in_bytes()
-=======
-            # There is a number of each different type of current source
-            sdram_usage += 4 * BYTES_PER_WORD
-
-            # Then everywhere there is a current source, add the usage for that
-            for current_source, current_source_ids in zip(
-                    current_sources, current_source_id_list):
-                # Usage for list of IDs for this current source on this vertex
-                sdram_usage += (2 * len(current_source_ids)) * BYTES_PER_WORD
-                # Usage for the parameters of the current source itself
-                sdram_usage += current_source.get_sdram_usage_in_bytes()
->>>>>>> f6aba749
 
         return sdram_usage
 
