
# pacman imports
from pacman.model.abstract_classes.abstract_has_global_max_atoms import \
    AbstractHasGlobalMaxAtoms
from pacman.model.constraints.key_allocator_constraints\
    .key_allocator_contiguous_range_constraint \
    import KeyAllocatorContiguousRangeContraint
from pacman.model.decorators.overrides import overrides
from pacman.executor.injection_decorator import inject_items
from pacman.model.graphs.common.slice import Slice
from pacman.model.graphs.application.impl.application_vertex \
    import ApplicationVertex
from pacman.model.resources.cpu_cycles_per_tick_resource import \
    CPUCyclesPerTickResource
from pacman.model.resources.dtcm_resource import DTCMResource
from pacman.model.resources.resource_container import ResourceContainer
from pacman.model.resources.sdram_resource import SDRAMResource

# front end common imports
from spinn_front_end_common.abstract_models. \
    abstract_changable_after_run import AbstractChangableAfterRun
from spinn_front_end_common.utilities.utility_objs.executable_start_type \
    import ExecutableStartType
from spinn_front_end_common.abstract_models.\
    abstract_provides_incoming_partition_constraints import \
    AbstractProvidesIncomingPartitionConstraints
from spinn_front_end_common.abstract_models.\
    abstract_provides_outgoing_partition_constraints import \
    AbstractProvidesOutgoingPartitionConstraints
from spinn_front_end_common.utilities import constants as \
    common_constants
from spinn_front_end_common.interface.simulation import simulation_utilities
from spinn_front_end_common.abstract_models\
    .abstract_generates_data_specification \
    import AbstractGeneratesDataSpecification
from spinn_front_end_common.abstract_models.abstract_has_associated_binary \
    import AbstractHasAssociatedBinary
from spinn_front_end_common.interface.buffer_management\
    import recording_utilities
from spinn_front_end_common.utilities import helpful_functions
<<<<<<< HEAD
from spinn_front_end_common.abstract_models.impl\
    .provides_key_to_atom_mapping_impl import ProvidesKeyToAtomMappingImpl
=======
from spinn_front_end_common.abstract_models\
    .abstract_rewrites_data_specification\
    import AbstractRewritesDataSpecification
>>>>>>> 82ae5d8e

# spynnaker imports
from spynnaker.pyNN.models.neuron.synaptic_manager import SynapticManager
from spynnaker.pyNN.utilities import utility_calls
from spynnaker.pyNN.models.abstract_models.abstract_population_initializable \
    import AbstractPopulationInitializable
from spynnaker.pyNN.models.common.abstract_spike_recordable \
    import AbstractSpikeRecordable
from spynnaker.pyNN.models.common.abstract_v_recordable \
    import AbstractVRecordable
from spynnaker.pyNN.models.common.abstract_gsyn_recordable \
    import AbstractGSynRecordable
from spynnaker.pyNN.models.common.spike_recorder import SpikeRecorder
from spynnaker.pyNN.models.common.v_recorder import VRecorder
from spynnaker.pyNN.models.common.gsyn_recorder import GsynRecorder
from spynnaker.pyNN.utilities import constants
from spynnaker.pyNN.utilities.conf import config
from spynnaker.pyNN.models.neuron.population_machine_vertex \
    import PopulationMachineVertex
<<<<<<< HEAD
from spynnaker.pyNN.models.abstract_models.abstract_accepts_incoming_synapses\
    import AbstractAcceptsIncomingSynapses
=======
from spynnaker.pyNN.models.abstract_models.abstract_population_settable \
    import AbstractPopulationSettable
from spynnaker.pyNN.models.abstract_models.abstract_read_parameters_before_set\
    import AbstractReadParametersBeforeSet

>>>>>>> 82ae5d8e

from abc import ABCMeta
from six import add_metaclass
import logging
import os
import random

logger = logging.getLogger(__name__)

# TODO: Make sure these values are correct (particularly CPU cycles)
_NEURON_BASE_DTCM_USAGE_IN_BYTES = 36
_NEURON_BASE_SDRAM_USAGE_IN_BYTES = 12
_NEURON_BASE_N_CPU_CYCLES_PER_NEURON = 22
_NEURON_BASE_N_CPU_CYCLES = 10

# TODO: Make sure these values are correct (particularly CPU cycles)
_C_MAIN_BASE_DTCM_USAGE_IN_BYTES = 12
_C_MAIN_BASE_SDRAM_USAGE_IN_BYTES = 72
_C_MAIN_BASE_N_CPU_CYCLES = 0


@add_metaclass(ABCMeta)
class AbstractPopulationVertex(
        ApplicationVertex, AbstractGeneratesDataSpecification,
        AbstractHasAssociatedBinary,
        AbstractSpikeRecordable, AbstractVRecordable, AbstractGSynRecordable,
        AbstractProvidesOutgoingPartitionConstraints,
        AbstractProvidesIncomingPartitionConstraints,
        AbstractPopulationInitializable, AbstractPopulationSettable,
        AbstractChangableAfterRun, AbstractHasGlobalMaxAtoms,
<<<<<<< HEAD
        AbstractAcceptsIncomingSynapses, ProvidesKeyToAtomMappingImpl):
=======
        AbstractRewritesDataSpecification, AbstractReadParametersBeforeSet):
>>>>>>> 82ae5d8e
    """ Underlying vertex model for Neural Populations.
    """

    BASIC_MALLOC_USAGE = 2
    SPIKE_RECORDING_REGION = 0
    V_RECORDING_REGION = 1
    GSYN_RECORDING_REGION = 2

    # the size of the runtime SDP port data region
    RUNTIME_SDP_PORT_SIZE = 4

    # 6 elements before the start of global parameters
    BYTES_TILL_START_OF_GLOBAL_PARAMETERS = 24

    _n_vertices = 0

    def __init__(
            self, n_neurons, binary, label, max_atoms_per_core,
            spikes_per_second, ring_buffer_sigma, incoming_spike_buffer_size,
            model_name, neuron_model, input_type, synapse_type, threshold_type,
            additional_input=None, constraints=None):

        ApplicationVertex.__init__(
            self, label, constraints, max_atoms_per_core)
        AbstractSpikeRecordable.__init__(self)
        AbstractVRecordable.__init__(self)
        AbstractGSynRecordable.__init__(self)
        AbstractProvidesOutgoingPartitionConstraints.__init__(self)
        AbstractProvidesIncomingPartitionConstraints.__init__(self)
        AbstractPopulationInitializable.__init__(self)
        AbstractChangableAfterRun.__init__(self)
        AbstractHasGlobalMaxAtoms.__init__(self)
        AbstractAcceptsIncomingSynapses.__init__(self)
        ProvidesKeyToAtomMappingImpl.__init__(self)

        self._binary = binary
        self._n_atoms = n_neurons

        # buffer data
        self._incoming_spike_buffer_size = incoming_spike_buffer_size
        if incoming_spike_buffer_size is None:
            self._incoming_spike_buffer_size = config.getint(
                "Simulation", "incoming_spike_buffer_size")

        self._model_name = model_name
        self._neuron_model = neuron_model
        self._input_type = input_type
        self._threshold_type = threshold_type
        self._additional_input = additional_input

        # Set up for recording
        self._spike_recorder = SpikeRecorder()
        self._v_recorder = VRecorder()
        self._gsyn_recorder = GsynRecorder()
        self._time_between_requests = config.getint(
            "Buffers", "time_between_requests")
        self._minimum_buffer_sdram = config.getint(
            "Buffers", "minimum_buffer_sdram")
        self._using_auto_pause_and_resume = config.getboolean(
            "Buffers", "use_auto_pause_and_resume")
        self._receive_buffer_host = config.get(
            "Buffers", "receive_buffer_host")
        self._receive_buffer_port = helpful_functions.read_config_int(
            config, "Buffers", "receive_buffer_port")

        # If live buffering is enabled, set a maximum on the buffer sizes
        spike_buffer_max_size = 0
        v_buffer_max_size = 0
        gsyn_buffer_max_size = 0
        self._buffer_size_before_receive = None
        if config.getboolean("Buffers", "enable_buffered_recording"):
            spike_buffer_max_size = config.getint(
                "Buffers", "spike_buffer_size")
            v_buffer_max_size = config.getint(
                "Buffers", "v_buffer_size")
            gsyn_buffer_max_size = config.getint(
                "Buffers", "gsyn_buffer_size")
            self._buffer_size_before_receive = config.getint(
                "Buffers", "buffer_size_before_receive")

        self._maximum_sdram_for_buffering = [
            spike_buffer_max_size, v_buffer_max_size, gsyn_buffer_max_size
        ]

        # Set up synapse handling
        self._synapse_manager = SynapticManager(
            synapse_type, ring_buffer_sigma, spikes_per_second)

        # bool for if state has changed.
        self._change_requires_mapping = True
        self._change_requires_neuron_parameters_reload = False

    @property
    @overrides(ApplicationVertex.n_atoms)
    def n_atoms(self):
        return self._n_atoms

    @inject_items({
        "graph": "MemoryApplicationGraph",
        "n_machine_time_steps": "TotalMachineTimeSteps",
        "machine_time_step": "MachineTimeStep"
    })
    @overrides(
        ApplicationVertex.get_resources_used_by_atoms,
        additional_arguments={
            "graph", "n_machine_time_steps", "machine_time_step"
        }
    )
    def get_resources_used_by_atoms(
            self, vertex_slice, graph, n_machine_time_steps,
            machine_time_step):

        # set resources required from this object
        container = ResourceContainer(
            sdram=SDRAMResource(
                self.get_sdram_usage_for_atoms(
                    vertex_slice, graph, machine_time_step)),
            dtcm=DTCMResource(self.get_dtcm_usage_for_atoms(vertex_slice)),
            cpu_cycles=CPUCyclesPerTickResource(
                self.get_cpu_usage_for_atoms(vertex_slice)))

        recording_sizes = recording_utilities.get_recording_region_sizes(
            self._get_buffered_sdram_per_timestep(vertex_slice),
            n_machine_time_steps, self._minimum_buffer_sdram,
            self._maximum_sdram_for_buffering,
            self._using_auto_pause_and_resume)
        container.extend(recording_utilities.get_recording_resources(
            recording_sizes, self._receive_buffer_host,
            self._receive_buffer_port))

        # return the total resources.
        return container

    @property
    @overrides(AbstractChangableAfterRun.requires_mapping)
    def requires_mapping(self):
        return self._change_requires_mapping

    @overrides(AbstractChangableAfterRun.mark_no_changes)
    def mark_no_changes(self):
        self._change_requires_mapping = False

    def _get_buffered_sdram_per_timestep(self, vertex_slice):
        return [
            self._spike_recorder.get_sdram_usage_in_bytes(
                vertex_slice.n_atoms, 1),
            self._v_recorder.get_sdram_usage_in_bytes(
                vertex_slice.n_atoms, 1),
            self._gsyn_recorder.get_sdram_usage_in_bytes(
                vertex_slice.n_atoms, 1)
        ]

    @inject_items({"n_machine_time_steps": "TotalMachineTimeSteps"})
    @overrides(
        ApplicationVertex.create_machine_vertex,
        additional_arguments={"n_machine_time_steps"})
    def create_machine_vertex(
            self, vertex_slice, resources_required, n_machine_time_steps,
            label=None, constraints=None):

        is_recording = (
            self._gsyn_recorder.record_gsyn or self._v_recorder.record_v or
            self._spike_recorder.record
        )
        buffered_sdram_per_timestep = self._get_buffered_sdram_per_timestep(
            vertex_slice)
        minimum_buffer_sdram = recording_utilities.get_minimum_buffer_sdram(
            buffered_sdram_per_timestep, n_machine_time_steps,
            self._minimum_buffer_sdram)
        vertex = PopulationMachineVertex(
            resources_required, is_recording, minimum_buffer_sdram,
            buffered_sdram_per_timestep, label, constraints)

        self._n_vertices += 1

        # return machine vertex
        return vertex

    def get_cpu_usage_for_atoms(self, vertex_slice):
        per_neuron_cycles = (
            _NEURON_BASE_N_CPU_CYCLES_PER_NEURON +
            self._neuron_model.get_n_cpu_cycles_per_neuron() +
            self._input_type.get_n_cpu_cycles_per_neuron(
                self._synapse_manager.synapse_type.get_n_synapse_types()) +
            self._threshold_type.get_n_cpu_cycles_per_neuron())
        if self._additional_input is not None:
            per_neuron_cycles += \
                self._additional_input.get_n_cpu_cycles_per_neuron()
        return (_NEURON_BASE_N_CPU_CYCLES +
                _C_MAIN_BASE_N_CPU_CYCLES +
                (per_neuron_cycles * vertex_slice.n_atoms) +
                self._spike_recorder.get_n_cpu_cycles(vertex_slice.n_atoms) +
                self._v_recorder.get_n_cpu_cycles(vertex_slice.n_atoms) +
                self._gsyn_recorder.get_n_cpu_cycles(vertex_slice.n_atoms) +
                self._synapse_manager.get_n_cpu_cycles())

    def get_dtcm_usage_for_atoms(self, vertex_slice):
        per_neuron_usage = (
            self._neuron_model.get_dtcm_usage_per_neuron_in_bytes() +
            self._input_type.get_dtcm_usage_per_neuron_in_bytes() +
            self._threshold_type.get_dtcm_usage_per_neuron_in_bytes())
        if self._additional_input is not None:
            per_neuron_usage += \
                self._additional_input.get_dtcm_usage_per_neuron_in_bytes()
        return (_NEURON_BASE_DTCM_USAGE_IN_BYTES +
                (per_neuron_usage * vertex_slice.n_atoms) +
                self._spike_recorder.get_dtcm_usage_in_bytes() +
                self._v_recorder.get_dtcm_usage_in_bytes() +
                self._gsyn_recorder.get_dtcm_usage_in_bytes() +
                self._synapse_manager.get_dtcm_usage_in_bytes())

    def _get_sdram_usage_for_neuron_params_per_neuron(self):
        per_neuron_usage = (
            self._input_type.get_sdram_usage_per_neuron_in_bytes() +
            self._threshold_type.get_sdram_usage_per_neuron_in_bytes() +
            self._neuron_model.get_sdram_usage_per_neuron_in_bytes())
        if self._additional_input is not None:
            per_neuron_usage += \
                self._additional_input.get_sdram_usage_per_neuron_in_bytes()
        return per_neuron_usage

    def _get_sdram_usage_for_neuron_params(self, vertex_slice):
        """ calculates the sdram usage for just the neuron parameters region

        :param vertex_slice: the slice of atoms.
        :return:  The sdram required for the neuron region
        """
        per_neuron_usage = \
            self._get_sdram_usage_for_neuron_params_per_neuron()
        return (self.BYTES_TILL_START_OF_GLOBAL_PARAMETERS +
                self._neuron_model
                    .get_sdram_usage_for_global_parameters_in_bytes() +
                (per_neuron_usage * vertex_slice.n_atoms))

    def get_sdram_usage_for_atoms(
            self, vertex_slice, graph, machine_time_step):
        sdram_requirement = (
            common_constants.SYSTEM_BYTES_REQUIREMENT +
            self._get_sdram_usage_for_neuron_params(vertex_slice) +
            recording_utilities.get_recording_header_size(3) +
            PopulationMachineVertex.get_provenance_data_size(
                PopulationMachineVertex.N_ADDITIONAL_PROVENANCE_DATA_ITEMS) +
            self._synapse_manager.get_sdram_usage_in_bytes(
                vertex_slice, graph.get_edges_ending_at_vertex(self),
                machine_time_step) +
            (self._get_number_of_mallocs_used_by_dsg() *
             common_constants.SARK_PER_MALLOC_SDRAM_USAGE))

        return sdram_requirement

    def _get_number_of_mallocs_used_by_dsg(self):
        extra_mallocs = 0
        if self._gsyn_recorder.record_gsyn:
            extra_mallocs += 1
        if self._v_recorder.record_v:
            extra_mallocs += 1
        if self._spike_recorder.record:
            extra_mallocs += 1
        return (
            self.BASIC_MALLOC_USAGE +
            self._synapse_manager.get_number_of_mallocs_used_by_dsg() +
            extra_mallocs)

    def _reserve_memory_regions(self, spec, vertex_slice, vertex):

        spec.comment("\nReserving memory space for data regions:\n\n")

        # Reserve memory:
        spec.reserve_memory_region(
            region=constants.POPULATION_BASED_REGIONS.SYSTEM.value,
            size=common_constants.SYSTEM_BYTES_REQUIREMENT, label='System')

        self._reserve_neuron_params_data_region(spec, vertex_slice)

        spec.reserve_memory_region(
            region=constants.POPULATION_BASED_REGIONS.RECORDING.value,
            size=recording_utilities.get_recording_header_size(3))

        vertex.reserve_provenance_data_region(spec)

    def _reserve_neuron_params_data_region(self, spec, vertex_slice):
        """ reserve the neuron parameter data region

        :param spec: the spec to write the dsg region to
        :param vertex_slice: the slice of atoms from the application vertex
        :return: None
        """
        params_size = self._get_sdram_usage_for_neuron_params(vertex_slice)
        spec.reserve_memory_region(
            region=constants.POPULATION_BASED_REGIONS.NEURON_PARAMS.value,
            size=params_size,
            label='NeuronParams')

    def _write_neuron_parameters(
            self, spec, key, vertex_slice, machine_time_step,
            time_scale_factor):

        n_atoms = (vertex_slice.hi_atom - vertex_slice.lo_atom) + 1
        spec.comment("\nWriting Neuron Parameters for {} Neurons:\n".format(
            n_atoms))

        # Set the focus to the memory region 2 (neuron parameters):
        spec.switch_write_focus(
            region=constants.POPULATION_BASED_REGIONS.NEURON_PARAMS.value)

        # Write the random back off value
        spec.write_value(random.randint(0, self._n_vertices))

        # Write the number of microseconds between sending spikes
        time_between_spikes = (
            (machine_time_step * time_scale_factor) /
            (n_atoms * 2.0))
        spec.write_value(data=int(time_between_spikes))

        # Write whether the key is to be used, and then the key, or 0 if it
        # isn't to be used
        if key is None:
            spec.write_value(data=0)
            spec.write_value(data=0)
        else:
            spec.write_value(data=1)
            spec.write_value(data=key)

        # Write the number of neurons in the block:
        spec.write_value(data=n_atoms)

        # Write the size of the incoming spike buffer
        spec.write_value(data=self._incoming_spike_buffer_size)

        # Write the global parameters
        global_params = self._neuron_model.get_global_parameters()
        for param in global_params:
            spec.write_value(data=param.get_value(),
                             data_type=param.get_dataspec_datatype())

        # Write the neuron parameters
        utility_calls.write_parameters_per_neuron(
            spec, vertex_slice, self._neuron_model.get_neural_parameters())

        # Write the input type parameters
        utility_calls.write_parameters_per_neuron(
            spec, vertex_slice, self._input_type.get_input_type_parameters())

        # Write the additional input parameters
        if self._additional_input is not None:
            utility_calls.write_parameters_per_neuron(
                spec, vertex_slice, self._additional_input.get_parameters())

        # Write the threshold type parameters
        utility_calls.write_parameters_per_neuron(
            spec, vertex_slice,
            self._threshold_type.get_threshold_parameters())

    @inject_items({
        "machine_time_step": "MachineTimeStep",
        "time_scale_factor": "TimeScaleFactor",
        "graph_mapper": "MemoryGraphMapper",
        "routing_info": "MemoryRoutingInfos"})
    @overrides(
        AbstractRewritesDataSpecification.regenerate_data_specification,
        additional_arguments={
            "machine_time_step", "time_scale_factor", "graph_mapper",
            "routing_info"})
    def regenerate_data_specification(
            self, spec, placement, machine_time_step, time_scale_factor,
            graph_mapper, routing_info):

        vertex_slice = graph_mapper.get_slice(placement.vertex)

        # reserve the neuron parameters data region
        self._reserve_neuron_params_data_region(
            spec, graph_mapper.get_slice(placement.vertex))

        # write the neuron params into the new dsg region
        self._write_neuron_parameters(
            key=routing_info.get_first_key_from_pre_vertex(
                placement.vertex, constants.SPIKE_PARTITION_ID),
            machine_time_step=machine_time_step, spec=spec,
            time_scale_factor=time_scale_factor,
            vertex_slice=vertex_slice)

        self._synapse_manager.regenerate_data_specification(
            spec, placement, machine_time_step, time_scale_factor,
            vertex_slice)

        # close spec
        spec.end_specification()

    @overrides(AbstractRewritesDataSpecification
               .requires_memory_regions_to_be_reloaded)
    def requires_memory_regions_to_be_reloaded(self):
        return self._change_requires_neuron_parameters_reload

    @overrides(AbstractRewritesDataSpecification.mark_regions_reloaded)
    def mark_regions_reloaded(self):
        self._change_requires_neuron_parameters_reload = False

    @inject_items({
        "machine_time_step": "MachineTimeStep",
        "time_scale_factor": "TimeScaleFactor",
        "graph_mapper": "MemoryGraphMapper",
        "application_graph": "MemoryApplicationGraph",
        "machine_graph": "MemoryMachineGraph",
        "routing_info": "MemoryRoutingInfos",
        "tags": "MemoryTags",
        "n_machine_time_steps": "TotalMachineTimeSteps"
    })
    @overrides(
        AbstractGeneratesDataSpecification.generate_data_specification,
        additional_arguments={
            "machine_time_step", "time_scale_factor", "graph_mapper",
            "application_graph", "machine_graph", "routing_info", "tags",
            "n_machine_time_steps"
        })
    def generate_data_specification(
            self, spec, placement, machine_time_step, time_scale_factor,
            graph_mapper, application_graph, machine_graph, routing_info,
            tags, n_machine_time_steps):
        vertex = placement.vertex

        spec.comment("\n*** Spec for block of {} neurons ***\n".format(
            self._model_name))
        vertex_slice = graph_mapper.get_slice(vertex)

        # Reserve memory regions
        self._reserve_memory_regions(spec, vertex_slice, vertex)

        # Declare random number generators and distributions:
        # TODO add random distribution stuff
        # self.write_random_distribution_declarations(spec)

        # Get the key
        key = routing_info.get_first_key_from_pre_vertex(
            vertex, constants.SPIKE_PARTITION_ID)

        # Write the setup region
        spec.switch_write_focus(
            constants.POPULATION_BASED_REGIONS.SYSTEM.value)
        spec.write_array(simulation_utilities.get_simulation_header_array(
            self.get_binary_file_name(), machine_time_step,
            time_scale_factor))

        # Write the recording region
        spec.switch_write_focus(
            constants.POPULATION_BASED_REGIONS.RECORDING.value)
        ip_tags = tags.get_ip_tags_for_vertex(vertex)
        recorded_region_sizes = recording_utilities.get_recorded_region_sizes(
            n_machine_time_steps,
            self._get_buffered_sdram_per_timestep(vertex_slice),
            self._maximum_sdram_for_buffering)
        spec.write_array(recording_utilities.get_recording_header_array(
            recorded_region_sizes, self._time_between_requests,
            self._buffer_size_before_receive, ip_tags))

        # Write the neuron parameters
        self._write_neuron_parameters(
            spec, key, vertex_slice, machine_time_step, time_scale_factor)

        # allow the synaptic matrix to write its data spec-able data
        self._synapse_manager.write_data_spec(
            spec, self, vertex_slice, vertex, placement, machine_graph,
            application_graph, routing_info, graph_mapper,
            self._input_type, machine_time_step)

        # End the writing of this specification:
        spec.end_specification()

    @overrides(AbstractHasAssociatedBinary.get_binary_file_name)
    def get_binary_file_name(self):

        # Split binary name into title and extension
        binary_title, binary_extension = os.path.splitext(self._binary)

        # Reunite title and extension and return
        return (binary_title + self._synapse_manager.vertex_executable_suffix +
                binary_extension)

    @overrides(AbstractHasAssociatedBinary.get_binary_start_type)
    def get_binary_start_type(self):
        return ExecutableStartType.USES_SIMULATION_INTERFACE

    @overrides(AbstractSpikeRecordable.is_recording_spikes)
    def is_recording_spikes(self):
        return self._spike_recorder.record

    @overrides(AbstractSpikeRecordable.set_recording_spikes)
    def set_recording_spikes(self):
        self._change_requires_mapping = not self._spike_recorder.record
        self._spike_recorder.record = True

    @overrides(AbstractSpikeRecordable.get_spikes)
    def get_spikes(
            self, placements, graph_mapper, buffer_manager, machine_time_step):
        return self._spike_recorder.get_spikes(
            self._label, buffer_manager, self.SPIKE_RECORDING_REGION,
            placements, graph_mapper, self, machine_time_step)

    @overrides(AbstractVRecordable.is_recording_v)
    def is_recording_v(self):
        return self._v_recorder.record_v

    @overrides(AbstractVRecordable.set_recording_v)
    def set_recording_v(self):
        self._change_requires_mapping = not self._v_recorder.record_v
        self._v_recorder.record_v = True

    @overrides(AbstractVRecordable.get_v)
    def get_v(self, n_machine_time_steps, placements, graph_mapper,
              buffer_manager, machine_time_step):
        return self._v_recorder.get_v(
            self._label, buffer_manager, self.V_RECORDING_REGION,
            placements, graph_mapper, self, machine_time_step)

    @overrides(AbstractGSynRecordable.is_recording_gsyn)
    def is_recording_gsyn(self):
        return self._gsyn_recorder.record_gsyn

    @overrides(AbstractGSynRecordable.set_recording_gsyn)
    def set_recording_gsyn(self):
        self._change_requires_mapping = not self._gsyn_recorder.record_gsyn
        self._gsyn_recorder.record_gsyn = True

    @overrides(AbstractGSynRecordable.get_gsyn)
    def get_gsyn(
            self, n_machine_time_steps, placements, graph_mapper,
            buffer_manager, machine_time_step):
        return self._gsyn_recorder.get_gsyn(
            self._label, buffer_manager, self.GSYN_RECORDING_REGION,
            placements, graph_mapper, self, machine_time_step)

    @overrides(AbstractPopulationInitializable.initialize)
    def initialize(self, variable, value):
        initialize_attr = getattr(
            self._neuron_model, "initialize_%s" % variable, None)
        if initialize_attr is None or not callable(initialize_attr):
            raise Exception("Vertex does not support initialisation of"
                            " parameter {}".format(variable))
        initialize_attr(value)
        self._change_requires_neuron_parameters_reload = True

    @property
    def input_type(self):
        return self._input_type

    @overrides(AbstractPopulationSettable.get_value)
    def get_value(self, key):
        """ Get a property of the overall model
        """
        for obj in [self._neuron_model, self._input_type,
                    self._threshold_type, self._synapse_manager.synapse_type,
                    self._additional_input]:
            if hasattr(obj, key):
                return getattr(obj, key)
        raise Exception("Population {} does not have parameter {}".format(
            self.vertex, key))

    @overrides(AbstractPopulationSettable.set_value)
    def set_value(self, key, value):
        """ Set a property of the overall model
        """
        for obj in [self._neuron_model, self._input_type,
                    self._threshold_type, self._synapse_manager.synapse_type,
                    self._additional_input]:
            if hasattr(obj, key):
                setattr(obj, key, value)
                self._change_requires_neuron_parameters_reload = True
                return
        raise Exception("Type {} does not have parameter {}".format(
            self._model_name, key))

    @overrides(AbstractReadParametersBeforeSet.read_parameters_from_machine)
    def read_parameters_from_machine(
            self, transceiver, placement, vertex_slice):

        # locate sdram address to where the neuron parameters are stored
        neuron_region_sdram_address = \
            helpful_functions.locate_memory_region_for_placement(
                placement,
                constants.POPULATION_BASED_REGIONS.NEURON_PARAMS.value,
                transceiver)

        # shift past the extra stuff before neuron parameters that we don't
        # need to read
        neuron_parameters_sdram_address = (
            neuron_region_sdram_address +
            self.BYTES_TILL_START_OF_GLOBAL_PARAMETERS)

        # get size of neuron params
        size_of_region = self._get_sdram_usage_for_neuron_params(vertex_slice)
        size_of_region -= self.BYTES_TILL_START_OF_GLOBAL_PARAMETERS

        # get data from the machine
        byte_array = transceiver.read_memory(
            placement.x, placement.y, neuron_parameters_sdram_address,
            size_of_region)

        # update python neuron parameters with the data
        offset = 0

        # handle global params (only once, so given a slice of 0 to 0)
        global_params, offset = utility_calls.translate_parameters(
            self._neuron_model.get_global_parameter_types(),
            byte_array, offset, Slice(0, 0))
        self._neuron_model.set_global_parameters(global_params)

        # handle state params for a neuron
        neuron_params, offset = utility_calls.translate_parameters(
            self._neuron_model.get_neural_parameter_types(),
            byte_array, offset, vertex_slice)
        self._neuron_model.set_neural_parameters(neuron_params, vertex_slice)

        # handle input params
        input_params, offset = utility_calls.translate_parameters(
            self._input_type.get_input_type_parameter_types(),
            byte_array, offset, vertex_slice)
        self._input_type.set_input_type_parameters(input_params, vertex_slice)

        # handle additional input params, if they exist
        if self._additional_input is not None:
            additional_params, offset = utility_calls.translate_parameters(
                self._additional_input.get_parameter_types(),
                byte_array, offset, vertex_slice)
            self._additional_input.set_parameters(
                additional_params, vertex_slice)

        # handle threshold type params
        threshold_params, offset = utility_calls.translate_parameters(
            self._threshold_type.get_threshold_parameter_types(),
            byte_array, offset, vertex_slice)
        self._threshold_type.set_threshold_parameters(
            threshold_params, vertex_slice)

        # Read synapse parameters
        self._synapse_manager.read_parameters_from_machine(
            transceiver, placement, vertex_slice)

    @property
    def weight_scale(self):
        return self._input_type.get_global_weight_scale()

    @property
    def ring_buffer_sigma(self):
        return self._synapse_manager.ring_buffer_sigma

    @ring_buffer_sigma.setter
    def ring_buffer_sigma(self, ring_buffer_sigma):
        self._synapse_manager.ring_buffer_sigma = ring_buffer_sigma

    @property
    def spikes_per_second(self):
        return self._synapse_manager.spikes_per_second

    @spikes_per_second.setter
    def spikes_per_second(self, spikes_per_second):
        self._synapse_manager.spikes_per_second = spikes_per_second

    @property
    def synapse_dynamics(self):
        return self._synapse_manager.synapse_dynamics

    def set_synapse_dynamics(self, synapse_dynamics):
        self._synapse_manager.synapse_dynamics = synapse_dynamics

    def add_pre_run_connection_holder(
            self, connection_holder, edge, synapse_info):
        self._synapse_manager.add_pre_run_connection_holder(
            connection_holder, edge, synapse_info)

    def get_connections_from_machine(
            self, transceiver, placement, edge, graph_mapper,
            routing_infos, synapse_info, machine_time_step):
        return self._synapse_manager.get_connections_from_machine(
            transceiver, placement, edge, graph_mapper,
            routing_infos, synapse_info, machine_time_step)

    @property
    def synapse_type(self):
        return self._synapse_manager.synapse_type

    def get_maximum_delay_supported_in_ms(self, machine_time_step):
        return self._synapse_manager.get_maximum_delay_supported_in_ms(
            machine_time_step)

    @overrides(AbstractProvidesIncomingPartitionConstraints.
               get_incoming_partition_constraints)
    def get_incoming_partition_constraints(self, partition):
        """ Gets the constraints for partitions going into this vertex

        :param partition: partition that goes into this vertex
        :return: list of constraints
        """
        return self._synapse_manager.get_incoming_partition_constraints()

    @overrides(AbstractProvidesOutgoingPartitionConstraints.
               get_outgoing_partition_constraints)
    def get_outgoing_partition_constraints(self, partition):
        """ Gets the constraints for partitions going out of this vertex

        :param partition: the partition that leaves this vertex
        :return: list of constraints
        """
        return [KeyAllocatorContiguousRangeContraint()]

    def __str__(self):
        return "{} with {} atoms".format(self._label, self.n_atoms)

    def __repr__(self):
        return self.__str__()<|MERGE_RESOLUTION|>--- conflicted
+++ resolved
@@ -38,14 +38,11 @@
 from spinn_front_end_common.interface.buffer_management\
     import recording_utilities
 from spinn_front_end_common.utilities import helpful_functions
-<<<<<<< HEAD
-from spinn_front_end_common.abstract_models.impl\
-    .provides_key_to_atom_mapping_impl import ProvidesKeyToAtomMappingImpl
-=======
 from spinn_front_end_common.abstract_models\
     .abstract_rewrites_data_specification\
     import AbstractRewritesDataSpecification
->>>>>>> 82ae5d8e
+from spinn_front_end_common.abstract_models.impl\
+    .provides_key_to_atom_mapping_impl import ProvidesKeyToAtomMappingImpl
 
 # spynnaker imports
 from spynnaker.pyNN.models.neuron.synaptic_manager import SynapticManager
@@ -65,16 +62,12 @@
 from spynnaker.pyNN.utilities.conf import config
 from spynnaker.pyNN.models.neuron.population_machine_vertex \
     import PopulationMachineVertex
-<<<<<<< HEAD
 from spynnaker.pyNN.models.abstract_models.abstract_accepts_incoming_synapses\
     import AbstractAcceptsIncomingSynapses
-=======
 from spynnaker.pyNN.models.abstract_models.abstract_population_settable \
     import AbstractPopulationSettable
 from spynnaker.pyNN.models.abstract_models.abstract_read_parameters_before_set\
     import AbstractReadParametersBeforeSet
-
->>>>>>> 82ae5d8e
 
 from abc import ABCMeta
 from six import add_metaclass
@@ -105,11 +98,8 @@
         AbstractProvidesIncomingPartitionConstraints,
         AbstractPopulationInitializable, AbstractPopulationSettable,
         AbstractChangableAfterRun, AbstractHasGlobalMaxAtoms,
-<<<<<<< HEAD
+        AbstractRewritesDataSpecification, AbstractReadParametersBeforeSet,
         AbstractAcceptsIncomingSynapses, ProvidesKeyToAtomMappingImpl):
-=======
-        AbstractRewritesDataSpecification, AbstractReadParametersBeforeSet):
->>>>>>> 82ae5d8e
     """ Underlying vertex model for Neural Populations.
     """
 
