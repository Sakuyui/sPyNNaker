--- conflicted
+++ resolved
@@ -32,13 +32,7 @@
     get_config_int, get_config_float, get_config_bool)
 from pacman.model.resources import MultiRegionSDRAM
 from spinn_front_end_common.abstract_models import (
-<<<<<<< HEAD
-    AbstractCanReset, AbstractChangableAfterRun)
-=======
-    AbstractCanReset, AbstractRewritesDataSpecification)
-from spinn_front_end_common.abstract_models.impl import (
-    TDMAAwareApplicationVertex)
->>>>>>> f95d1aef
+    AbstractCanReset)
 from spinn_front_end_common.utilities.constants import (
     BYTES_PER_WORD, SYSTEM_BYTES_REQUIREMENT)
 from spinn_front_end_common.interface.profiling.profile_utils import (
@@ -105,28 +99,13 @@
 
 
 class AbstractPopulationVertex(
-<<<<<<< HEAD
         PopulationApplicationVertex, AbstractAcceptsIncomingSynapses,
-        AbstractChangableAfterRun, AbstractCanReset, SupportsStructure):
-=======
-        TDMAAwareApplicationVertex, AbstractContainsUnits,
-        AbstractSpikeRecordable, AbstractNeuronRecordable,
-        AbstractEventRecordable,
-        AbstractPopulationInitializable, AbstractPopulationSettable,
-        AbstractAcceptsIncomingSynapses,
         AbstractCanReset, SupportsStructure):
->>>>>>> f95d1aef
     """ Underlying vertex model for Neural Populations.\
         Not actually abstract.
     """
 
     __slots__ = [
-<<<<<<< HEAD
-        "__change_requires_mapping",
-        "__change_requires_data_generation",
-=======
-        "__all_single_syn_sz",
->>>>>>> f95d1aef
         "__incoming_spike_buffer_size",
         "__n_atoms",
         "__n_profile_samples",
@@ -252,14 +231,6 @@
             [NeuronRecorder.REWIRING],
             {NeuronRecorder.REWIRING: NeuronRecorder.REWIRING_TYPE})
 
-        # bool for if state has changed.
-<<<<<<< HEAD
-        self.__change_requires_mapping = True
-        self.__change_requires_data_generation = False
-=======
-        self.__has_run = False
->>>>>>> f95d1aef
-
         # Current sources for this vertex
         self.__current_sources = []
         self.__current_source_id_list = dict()
@@ -278,7 +249,7 @@
 
         self.__structure = None
 
-                # An RNG for use in synaptic generation
+        # An RNG for use in synaptic generation
         self.__rng = numpy.random.RandomState(seed)
         self.__pop_seed = create_mars_kiss_seeds(self.__rng)
 
@@ -297,7 +268,8 @@
         return min(
             max_atoms, self.__synapse_dynamics.absolute_max_atoms_per_core)
 
-    @overrides(PopulationApplicationVertex.get_max_atoms_per_dimension_per_core)
+    @overrides(
+        PopulationApplicationVertex.get_max_atoms_per_dimension_per_core)
     def get_max_atoms_per_dimension_per_core(self):
         max_atoms = self.get_max_atoms_per_core()
 
@@ -503,40 +475,7 @@
         """
         return self.__drop_late_spikes
 
-<<<<<<< HEAD
-    @property
-    @overrides(AbstractChangableAfterRun.requires_mapping)
-    def requires_mapping(self):
-        return self.__change_requires_mapping
-
-    @property
-    @overrides(AbstractChangableAfterRun.requires_data_generation)
-    def requires_data_generation(self):
-        return self.__change_requires_data_generation
-
-    @overrides(AbstractChangableAfterRun.mark_no_changes)
-    def mark_no_changes(self):
-        self.__change_requires_mapping = False
-        self.__change_requires_data_generation = False
-
     def get_sdram_usage_for_core_neuron_params(self, n_atoms):
-=======
-    def set_has_run(self):
-        """ Set the flag has run so initialize only affects state variables
-
-        :rtype: None
-        """
-        self.__has_run = True
-
-    def get_neuron_params_position(self, n_atoms):
-        """ Get the position of the neuron parameters themselves within the
-            neuron parameters region
-
-        :param ~pacman.model.graphs.common.Slice vertex_slice:
-            the slice of atoms.
-        :rtype: int
-        """
->>>>>>> f95d1aef
         return (
             self.CORE_PARAMS_BASE_SIZE +
             (self.__neuron_impl.get_n_synapse_types() * BYTES_PER_WORD) +
@@ -646,9 +585,9 @@
         # If we have run, and not reset, we need to read the values back
         # so that we don't overwrite the state.  Note that a reset will
         # then make this a waste, but we can't see the future...
-        if SpynnakerDataView().is_ran_last():
+        if SpynnakerDataView.is_ran_last():
             self.__read_parameters_now()
-            self.__change_requires_data_generation = True
+            SpynnakerDataView.set_requires_data_generation()
             self.__tell_neuron_vertices_to_regenerate()
         self.__parameters[name].set_value_by_selector(selector, value)
 
@@ -679,7 +618,7 @@
         # then make this a waste, but we can't see the future...
         if SpynnakerDataView.is_ran_last():
             self.__read_parameters_now()
-            self.__change_requires_data_generation = True
+            SpynnakerDataView.set_requires_data_generation()
             self.__tell_neuron_vertices_to_regenerate()
             self.__state_variables[name].set_value_by_selector(
                 selector, value)
@@ -728,14 +667,8 @@
             self.__synapse_recorder.set_recording(
                 name, True, sampling_interval, indices)
         else:
-<<<<<<< HEAD
             raise KeyError(f"It is not possible to record {name}")
-        self.__change_requires_mapping = True
-=======
-            self.__raise_var_not_supported(variable)
-        if self.is_recording(variable):
-            SpynnakerDataView.set_requires_mapping()
->>>>>>> f95d1aef
+        SpynnakerDataView.set_requires_mapping()
 
     @overrides(PopulationApplicationVertex.set_not_recording)
     def set_not_recording(self, name, indices=None):
@@ -911,21 +844,14 @@
     def reset_to_first_timestep(self):
         # Mark that reset has been done, and reload state variables
         self.__state_variables.copy_into(self.__initial_state_variables)
-        self.__change_requires_data_generation = True
+        SpynnakerDataView.set_requires_data_generation()
         self.__tell_neuron_vertices_to_regenerate()
 
         # If synapses change during the run also regenerate these to get
         # back to the initial state
         if self.__synapse_dynamics.changes_during_run:
-<<<<<<< HEAD
-            self.__change_requires_data_generation = True
+            SpynnakerDataView.set_requires_data_generation()
             self.__tell_synapse_vertices_to_regenerate()
-=======
-            SpynnakerDataView.set_requires_data_generation()
-            for vertex in self.machine_vertices:
-                if isinstance(vertex, AbstractRewritesDataSpecification):
-                    vertex.set_reload_required(True)
->>>>>>> f95d1aef
 
     @staticmethod
     def _ring_buffer_expected_upper_bound(
