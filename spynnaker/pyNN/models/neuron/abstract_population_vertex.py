--- conflicted
+++ resolved
@@ -879,73 +879,15 @@
             The projections to consider in the calculations
         :rtype: list(int)
         """
-<<<<<<< HEAD
         stats = _Stats(self.__neuron_impl, self.__spikes_per_second,
                        self.__ring_buffer_sigma)
-
-        for proj in incoming_projections:
-            stats.add_projection(proj)
-=======
-        weight_scale = self.__neuron_impl.get_global_weight_scale()
-        weight_scale_squared = weight_scale * weight_scale
-        # This only gets ring buffer shifts for neuron synapses
-        n_synapse_types = self.__neuron_impl.get_n_synapse_types()
-        running_totals = [RunningStats() for _ in range(n_synapse_types)]
-        delay_running_totals = [RunningStats() for _ in range(n_synapse_types)]
-        total_weights = numpy.zeros(n_synapse_types)
-        biggest_weight = numpy.zeros(n_synapse_types)
-        weights_signed = False
-        rate_stats = [RunningStats() for _ in range(n_synapse_types)]
-        steps_per_second = MICRO_TO_SECOND_CONVERSION / machine_time_step()
 
         for proj in incoming_projections:
             synapse_info = proj._synapse_information
             # Skip if this is a synapse dynamics synapse type
             if synapse_info.synapse_type_from_dynamics:
                 continue
-            synapse_type = synapse_info.synapse_type
-            synapse_dynamics = synapse_info.synapse_dynamics
-            connector = synapse_info.connector
-
-            weight_mean = (
-                synapse_dynamics.get_weight_mean(
-                    connector, synapse_info) * weight_scale)
-            n_connections = \
-                connector.get_n_connections_to_post_vertex_maximum(
-                    synapse_info)
-            weight_variance = synapse_dynamics.get_weight_variance(
-                connector, synapse_info.weights,
-                synapse_info) * weight_scale_squared
-            running_totals[synapse_type].add_items(
-                weight_mean, weight_variance, n_connections)
-
-            delay_variance = synapse_dynamics.get_delay_variance(
-                connector, synapse_info.delays, synapse_info)
-            delay_running_totals[synapse_type].add_items(
-                0.0, delay_variance, n_connections)
-
-            weight_max = (synapse_dynamics.get_weight_maximum(
-                connector, synapse_info) * weight_scale)
-            biggest_weight[synapse_type] = max(
-                biggest_weight[synapse_type], weight_max)
-
-            spikes_per_tick = max(
-                1.0, self.__spikes_per_second / steps_per_second)
-            spikes_per_second = self.__spikes_per_second
-            pre_vertex = proj._projection_edge.pre_vertex
-            if isinstance(pre_vertex, AbstractMaxSpikes):
-                rate = pre_vertex.max_spikes_per_second()
-                if rate != 0:
-                    spikes_per_second = rate
-                spikes_per_tick = pre_vertex.max_spikes_per_ts()
-            rate_stats[synapse_type].add_items(
-                spikes_per_second, 0, n_connections)
-            total_weights[synapse_type] += spikes_per_tick * (
-                weight_max * n_connections)
-
-            if synapse_dynamics.are_weights_signed():
-                weights_signed = True
->>>>>>> 937cacbe
+            stats.add_projection(proj)
 
         n_synapse_types = self.__neuron_impl.get_n_synapse_types()
         max_weights = numpy.zeros(n_synapse_types)
