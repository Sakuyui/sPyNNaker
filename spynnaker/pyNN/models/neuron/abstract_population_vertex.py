--- conflicted
+++ resolved
@@ -120,14 +120,11 @@
         "__synapse_dynamics",
         "__max_row_info",
         "__self_projection",
-<<<<<<< HEAD
+        "__current_sources",
+        "__current_source_id_list",
         "__rng",
         "__pop_seed",
         "__connection_cache"]
-=======
-        "__current_sources",
-        "__current_source_id_list"]
->>>>>>> 5e08d1f2
 
     #: recording region IDs
     _SPIKE_RECORDING_REGION = 0
@@ -446,44 +443,28 @@
             _NEURON_GENERATOR_PER_ITEM * n_params * n_atoms
         ])
 
-    def get_sdram_usage_for_current_source_params(self, vertex_slice):
+    def get_sdram_usage_for_current_source_params(self, n_atoms):
         """ Calculate the SDRAM usage for the current source parameters region.
 
-        :param ~pacman.model.graphs.common.Slice vertex_slice:
-            the slice of atoms.
+        :param int n_atoms: The number of atoms to account for
         :return: The SDRAM required for the current source region
         """
-        # Firstly get the current sources active on the vertex_slice
-        current_sources = []
-        current_source_id_list = []
-        lo_atom = vertex_slice.lo_atom
-        hi_atom = vertex_slice.hi_atom
+        # If non at all, just output size of 0 declaration
+        if not self.__current_sources:
+            return BYTES_PER_WORD
+
+        # This is a worst-case count, assuming all sources apply to all atoms
+        # Start with the count of sources + count of sources per neuron
+        sdram_usage = BYTES_PER_WORD + (n_atoms * BYTES_PER_WORD)
+
+        # Add on size of neuron id list per source (remember assume all atoms)
+        sdram_usage += (
+            len(self.__current_sources) * 2 * n_atoms * BYTES_PER_WORD)
+
+        # Add on the size of the current source data + neuron id list per
+        # source (remember, assume all neurons for worst case)
         for current_source in self.__current_sources:
-            id_list = []
-            for n in range(lo_atom, hi_atom + 1):
-                if (n in self.__current_source_id_list[current_source]):
-                    id_list.append(n)
-
-            if len(id_list):
-                current_sources.append(current_source)
-                current_source_id_list.append(id_list)
-
-        # First part is the number of current sources
-        sdram_usage = BYTES_PER_WORD
-
-        # If there are no current sources then skip the next bit
-        if len(current_sources) != 0:
-
-            # Each neuron has a value for how many current sources it has
-            sdram_usage += vertex_slice.n_atoms * BYTES_PER_WORD
-
-            # Then everywhere there is a current source, add the usage for that
-            for current_source, current_source_ids in zip(
-                    current_sources, current_source_id_list):
-                # Usage for list of IDs for this current source on this vertex
-                sdram_usage += (2 * len(current_source_ids)) * BYTES_PER_WORD
-                # Usage for the parameters of the current source itself
-                sdram_usage += current_source.get_sdram_usage_in_bytes()
+            sdram_usage += current_source.get_sdram_usage_in_bytes()
 
         return sdram_usage
 
@@ -1341,7 +1322,7 @@
             self.get_sdram_usage_for_neuron_params(n_atoms))
         sdram.add_cost(
             neuron_regions.current_source_params,
-            self.get_sdram_usage_for_current_source_params(vertex_slice))
+            self.get_sdram_usage_for_current_source_params(n_atoms))
         sdram.add_cost(
             neuron_regions.neuron_recording,
             self.__neuron_recorder.get_metadata_sdram_usage_in_bytes(
