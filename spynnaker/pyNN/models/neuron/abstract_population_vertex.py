# Copyright (c) 2017-2019 The University of Manchester
#
# This program is free software: you can redistribute it and/or modify
# it under the terms of the GNU General Public License as published by
# the Free Software Foundation, either version 3 of the License, or
# (at your option) any later version.
#
# This program is distributed in the hope that it will be useful,
# but WITHOUT ANY WARRANTY; without even the implied warranty of
# MERCHANTABILITY or FITNESS FOR A PARTICULAR PURPOSE.  See the
# GNU General Public License for more details.
#
# You should have received a copy of the GNU General Public License
# along with this program.  If not, see <http://www.gnu.org/licenses/>.

import logging
import os
import math
from spinn_utilities.overrides import overrides
from pacman.model.constraints.key_allocator_constraints import (
    ContiguousKeyRangeContraint)
from pacman.executor.injection_decorator import inject_items
from pacman.model.graphs.application import ApplicationVertex
from pacman.model.resources import (
    ConstantSDRAM, CPUCyclesPerTickResource, DTCMResource, ResourceContainer)
from spinn_front_end_common.abstract_models import (
    AbstractChangableAfterRun, AbstractProvidesIncomingPartitionConstraints,
    AbstractProvidesOutgoingPartitionConstraints, AbstractHasAssociatedBinary,
    AbstractGeneratesDataSpecification, AbstractRewritesDataSpecification,
    AbstractCanReset)
from spinn_front_end_common.abstract_models.impl import (
    ProvidesKeyToAtomMappingImpl)
from spinn_front_end_common.utilities import (
    constants as common_constants, helpful_functions, globals_variables)
from spinn_front_end_common.utilities.constants import (
    BYTES_PER_WORD, SYSTEM_BYTES_REQUIREMENT)
from spinn_front_end_common.utilities.utility_objs import ExecutableType
from spinn_front_end_common.interface.simulation import simulation_utilities
from spinn_front_end_common.interface.buffer_management import (
    recording_utilities)
from spinn_front_end_common.interface.profiling import profile_utils
from spynnaker.pyNN.models.common import (
    AbstractSpikeRecordable, AbstractNeuronRecordable, NeuronRecorder)
from spynnaker.pyNN.utilities import constants
from spynnaker.pyNN.models.abstract_models import (
    AbstractPopulationInitializable, AbstractAcceptsIncomingSynapses,
    AbstractPopulationSettable, AbstractReadParametersBeforeSet,
    AbstractContainsUnits)
from spynnaker.pyNN.exceptions import InvalidParameterType
from spynnaker.pyNN.utilities.ranged import (
    SpynnakerRangeDictionary, SpynnakerRangedList)
from .synaptic_manager import SynapticManager
from .population_machine_vertex import PopulationMachineVertex

logger = logging.getLogger(__name__)

# TODO: Make sure these values are correct (particularly CPU cycles)
_NEURON_BASE_DTCM_USAGE_IN_BYTES = 9 * BYTES_PER_WORD
_NEURON_BASE_SDRAM_USAGE_IN_BYTES = 3 * BYTES_PER_WORD
_NEURON_BASE_N_CPU_CYCLES_PER_NEURON = 22
_NEURON_BASE_N_CPU_CYCLES = 10

# TODO: Make sure these values are correct (particularly CPU cycles)
_C_MAIN_BASE_DTCM_USAGE_IN_BYTES = 3 * BYTES_PER_WORD
_C_MAIN_BASE_SDRAM_USAGE_IN_BYTES = 18 * BYTES_PER_WORD
_C_MAIN_BASE_N_CPU_CYCLES = 0

# The microseconds per timestep will be divided by this to get the max offset
_MAX_OFFSET_DENOMINATOR = 10


class AbstractPopulationVertex(
        ApplicationVertex, AbstractGeneratesDataSpecification,
        AbstractHasAssociatedBinary, AbstractContainsUnits,
        AbstractSpikeRecordable,  AbstractNeuronRecordable,
        AbstractProvidesOutgoingPartitionConstraints,
        AbstractProvidesIncomingPartitionConstraints,
        AbstractPopulationInitializable, AbstractPopulationSettable,
        AbstractChangableAfterRun,
        AbstractRewritesDataSpecification, AbstractReadParametersBeforeSet,
        AbstractAcceptsIncomingSynapses, ProvidesKeyToAtomMappingImpl,
        AbstractCanReset):
    """ Underlying vertex model for Neural Populations.
        Not actually abstract.
    """
    __slots__ = [
        "__change_requires_mapping",
        "__change_requires_neuron_parameters_reload",
        "__change_requires_data_generation",
        "__incoming_spike_buffer_size",
        "__n_atoms",
        "__n_profile_samples",
        "__neuron_impl",
        "__neuron_recorder",
        "_parameters",  # See AbstractPyNNModel
        "__pynn_model",
        "_state_variables",  # See AbstractPyNNModel
        "__synapse_manager",
        "__time_between_requests",
        "__units",
        "__n_subvertices",
        "__n_data_specs",
        "__initial_state_variables",
        "__has_reset_last",
        "__updated_state_variables"]

    #: recording region IDs
    _SPIKE_RECORDING_REGION = 0

    #: the size of the runtime SDP port data region
    _RUNTIME_SDP_PORT_SIZE = BYTES_PER_WORD

    #: 8 elements before the start of global parameters
    _BYTES_TILL_START_OF_GLOBAL_PARAMETERS = 8 * BYTES_PER_WORD

    #: The Buffer traffic type
    TRAFFIC_IDENTIFIER = "BufferTraffic"

    _n_vertices = 0

    def __init__(
            self, n_neurons, label, constraints, max_atoms_per_core,
            spikes_per_second, ring_buffer_sigma, incoming_spike_buffer_size,
            neuron_impl, pynn_model):
        """
        :param int n_neurons: The number of neurons in the population
        :param str label: The label on the population
        :param list(~pacman.model.constraints.AbstractConstraint) constraints:
            Constraints on where a population's vertices may be placed.
        :param int max_atoms_per_core:
            The maximum number of atoms (neurons) per SpiNNaker core.
        :param spikes_per_second: Expected spike rate
        :type spikes_per_second: float or None
        :param ring_buffer_sigma:
            How many SD above the mean to go for upper bound of ring buffer \
            size; a good starting choice is 5.0. Given length of simulation \
            we can set this for approximate number of saturation events.
        :type ring_buffer_sigma: float or None
        :param incoming_spike_buffer_size:
        :type incoming_spike_buffer_size: int or None
        :param AbstractNeuronImpl neuron_impl:
            The (Python side of the) implementation of the neurons themselves.
        :param AbstractPyNNNeuronModel pynn_model:
            The PyNN neuron model that this vertex is working on behalf of.
        """

        # pylint: disable=too-many-arguments, too-many-locals
        super(AbstractPopulationVertex, self).__init__(
            label, constraints, max_atoms_per_core)

        self.__n_atoms = n_neurons
        self.__n_subvertices = 0
        self.__n_data_specs = 0

        # buffer data
        self.__incoming_spike_buffer_size = incoming_spike_buffer_size

        # get config from simulator
        config = globals_variables.get_simulator().config

        if incoming_spike_buffer_size is None:
            self.__incoming_spike_buffer_size = config.getint(
                "Simulation", "incoming_spike_buffer_size")

        self.__neuron_impl = neuron_impl
        self.__pynn_model = pynn_model
        self._parameters = SpynnakerRangeDictionary(n_neurons)
        self._state_variables = SpynnakerRangeDictionary(n_neurons)
        self.__neuron_impl.add_parameters(self._parameters)
        self.__neuron_impl.add_state_variables(self._state_variables)
        self.__initial_state_variables = None
        self.__updated_state_variables = set()

        # Set up for recording
        recordables = ["spikes"]
        recordables.extend(self.__neuron_impl.get_recordable_variables())
        self.__neuron_recorder = NeuronRecorder(recordables, n_neurons)

        # Set up synapse handling
        self.__synapse_manager = SynapticManager(
            self.__neuron_impl.get_n_synapse_types(), ring_buffer_sigma,
            spikes_per_second, config)

        # bool for if state has changed.
        self.__change_requires_mapping = True
        self.__change_requires_neuron_parameters_reload = False
        self.__change_requires_data_generation = False
        self.__has_reset_last = True

        # Set up for profiling
        self.__n_profile_samples = helpful_functions.read_config_int(
            config, "Reports", "n_profile_samples")

    @property
    @overrides(ApplicationVertex.n_atoms)
    def n_atoms(self):
        return self.__n_atoms

    @property
    def _neuron_recorder(self):  # for testing only
        return self.__neuron_recorder

    @inject_items({
        "graph": "MemoryApplicationGraph",
        "machine_time_step": "MachineTimeStep"
    })
    @overrides(
        ApplicationVertex.get_resources_used_by_atoms,
        additional_arguments={
            "graph", "machine_time_step"
        }
    )
    def get_resources_used_by_atoms(
            self, vertex_slice, graph, machine_time_step):
        # pylint: disable=arguments-differ

        variableSDRAM = self.__neuron_recorder.get_variable_sdram_usage(
            vertex_slice)
        constantSDRAM = ConstantSDRAM(
                self._get_sdram_usage_for_atoms(
                    vertex_slice, graph, machine_time_step))

        # set resources required from this object
        container = ResourceContainer(
            sdram=variableSDRAM + constantSDRAM,
            dtcm=DTCMResource(self.get_dtcm_usage_for_atoms(vertex_slice)),
            cpu_cycles=CPUCyclesPerTickResource(
                self.get_cpu_usage_for_atoms(vertex_slice)))

        # return the total resources.
        return container

    @property
    @overrides(AbstractChangableAfterRun.requires_mapping)
    def requires_mapping(self):
        return self.__change_requires_mapping

    @property
    @overrides(AbstractChangableAfterRun.requires_data_generation)
    def requires_data_generation(self):
        return self.__change_requires_data_generation

    @overrides(AbstractChangableAfterRun.mark_no_changes)
    def mark_no_changes(self):
        self.__change_requires_mapping = False
        self.__change_requires_data_generation = False

    # CB: May be dead code
    def _get_buffered_sdram_per_timestep(self, vertex_slice):
        values = [self.__neuron_recorder.get_buffered_sdram_per_timestep(
                "spikes", vertex_slice)]
        for variable in self.__neuron_impl.get_recordable_variables():
            values.append(
                self.__neuron_recorder.get_buffered_sdram_per_timestep(
                    variable, vertex_slice))
        return values

    def _get_buffered_sdram(self, vertex_slice, n_machine_time_steps):
        values = [self.__neuron_recorder.get_buffered_sdram(
                "spikes", vertex_slice, n_machine_time_steps)]
        for variable in self.__neuron_impl.get_recordable_variables():
            values.append(
                self.__neuron_recorder.get_buffered_sdram(
                    variable, vertex_slice, n_machine_time_steps))
        return values

    @overrides(ApplicationVertex.create_machine_vertex)
    def create_machine_vertex(
            self, vertex_slice, resources_required, label=None,
            constraints=None):
        self.__n_subvertices += 1
        return PopulationMachineVertex(
            resources_required,
            self.__neuron_recorder.recorded_ids_by_slice(vertex_slice),
            label, constraints, self, vertex_slice)

    def get_cpu_usage_for_atoms(self, vertex_slice):
        """
        :param ~pacman.model.graphs.common.Slice vertex_slice:
        """
        return (
            _NEURON_BASE_N_CPU_CYCLES + _C_MAIN_BASE_N_CPU_CYCLES +
            (_NEURON_BASE_N_CPU_CYCLES_PER_NEURON * vertex_slice.n_atoms) +
            self.__neuron_recorder.get_n_cpu_cycles(vertex_slice.n_atoms) +
            self.__neuron_impl.get_n_cpu_cycles(vertex_slice.n_atoms) +
            self.__synapse_manager.get_n_cpu_cycles())

    def get_dtcm_usage_for_atoms(self, vertex_slice):
        """
        :param ~pacman.model.graphs.common.Slice vertex_slice:
        """
        return (
            _NEURON_BASE_DTCM_USAGE_IN_BYTES +
            self.__neuron_impl.get_dtcm_usage_in_bytes(vertex_slice.n_atoms) +
            self.__neuron_recorder.get_dtcm_usage_in_bytes(vertex_slice) +
            self.__synapse_manager.get_dtcm_usage_in_bytes())

    def _get_sdram_usage_for_neuron_params(self, vertex_slice):
        """ Calculate the SDRAM usage for just the neuron parameters region.

        :param ~pacman.model.graphs.common.Slice vertex_slice:
            the slice of atoms.
        :return: The SDRAM required for the neuron region
        """
        return (
            self._BYTES_TILL_START_OF_GLOBAL_PARAMETERS +
            self.__neuron_recorder.get_sdram_usage_in_bytes(vertex_slice) +
            self.__neuron_impl.get_sdram_usage_in_bytes(vertex_slice.n_atoms))

    def _get_sdram_usage_for_atoms(
            self, vertex_slice, graph, machine_time_step):
        n_record = len(self.__neuron_impl.get_recordable_variables()) + 1
        sdram_requirement = (
            SYSTEM_BYTES_REQUIREMENT +
            self._get_sdram_usage_for_neuron_params(vertex_slice) +
            recording_utilities.get_recording_header_size(n_record) +
            recording_utilities.get_recording_data_constant_size(n_record) +
            PopulationMachineVertex.get_provenance_data_size(
                len(PopulationMachineVertex.EXTRA_PROVENANCE_DATA_ENTRIES)) +
            self.__synapse_manager.get_sdram_usage_in_bytes(
                vertex_slice, machine_time_step, graph, self) +
            profile_utils.get_profile_region_size(
                self.__n_profile_samples))

        return sdram_requirement

    def _reserve_memory_regions(self, spec, vertex_slice, vertex):
        """ Reserve the neuron parameter data region.

        :param ~data_specification.DataSpecificationGenerator spec:
            the spec to write the DSG region to
        :param ~pacman.model.graphs.common.Slice vertex_slice:
            the slice of atoms from the application vertex
        :param vertex:
        :return: None
        """
        spec.comment("\nReserving memory space for data regions:\n\n")

        # Reserve memory:
        spec.reserve_memory_region(
            region=constants.POPULATION_BASED_REGIONS.SYSTEM.value,
            size=common_constants.SIMULATION_N_BYTES,
            label='System')

        self._reserve_neuron_params_data_region(spec, vertex_slice)

        spec.reserve_memory_region(
            region=constants.POPULATION_BASED_REGIONS.RECORDING.value,
            size=recording_utilities.get_recording_header_size(
                len(self.__neuron_impl.get_recordable_variables()) + 1))

        profile_utils.reserve_profile_region(
            spec, constants.POPULATION_BASED_REGIONS.PROFILING.value,
            self.__n_profile_samples)

        vertex.reserve_provenance_data_region(spec)

    def _reserve_neuron_params_data_region(self, spec, vertex_slice):
        """ Reserve the neuron parameter data region.

        :param ~data_specification.DataSpecificationGenerator spec:
            the spec to write the DSG region to
        :param ~pacman.model.graphs.common.Slice vertex_slice:
            the slice of atoms from the application vertex
        :return: None
        """
        params_size = self._get_sdram_usage_for_neuron_params(vertex_slice)
        spec.reserve_memory_region(
            region=constants.POPULATION_BASED_REGIONS.NEURON_PARAMS.value,
            size=params_size,
            label='NeuronParams')

    @staticmethod
    def __copy_ranged_dict(source, merge=None, merge_keys=None):
        target = SpynnakerRangeDictionary(len(source))
        for key in source.keys():
            copy_list = SpynnakerRangedList(len(source))
            if merge_keys is None or key not in merge_keys:
                init_list = source.get_list(key)
            else:
                init_list = merge.get_list(key)
            for start, stop, value in init_list.iter_ranges():
                is_list = (hasattr(value, '__iter__') and
                           not isinstance(value, str))
                copy_list.set_value_by_slice(start, stop, value, is_list)
            target[key] = copy_list
        return target

    def _write_neuron_parameters(
            self, spec, key, vertex_slice, machine_time_step,
            time_scale_factor):

        # If resetting, reset any state variables that need to be reset
        if (self.__has_reset_last and
                self.__initial_state_variables is not None):
            self._state_variables = self.__copy_ranged_dict(
                self.__initial_state_variables, self._state_variables,
                self.__updated_state_variables)
            self.__initial_state_variables = None

        # If no initial state variables, copy them now
        if self.__has_reset_last:
            self.__initial_state_variables = self.__copy_ranged_dict(
                self._state_variables)

        # Reset things that need resetting
        self.__has_reset_last = False
        self.__updated_state_variables.clear()

        # pylint: disable=too-many-arguments
        n_atoms = vertex_slice.n_atoms
        spec.comment("\nWriting Neuron Parameters for {} Neurons:\n".format(
            n_atoms))

        # Set the focus to the memory region 2 (neuron parameters):
        spec.switch_write_focus(
            region=constants.POPULATION_BASED_REGIONS.NEURON_PARAMS.value)

        # Write the random back off value
        max_offset = (
            machine_time_step * time_scale_factor) // _MAX_OFFSET_DENOMINATOR
        spec.write_value(
            int(math.ceil(max_offset / self.__n_subvertices)) *
            self.__n_data_specs)
        self.__n_data_specs += 1

        # Write the number of microseconds between sending spikes
        time_between_spikes = (
            (machine_time_step * time_scale_factor) / (n_atoms * 2.0))
        spec.write_value(data=int(time_between_spikes))

        # Write whether the key is to be used, and then the key, or 0 if it
        # isn't to be used
        if key is None:
            spec.write_value(data=0)
            spec.write_value(data=0)
        else:
            spec.write_value(data=1)
            spec.write_value(data=key)

        # Write the number of neurons in the block:
        spec.write_value(data=n_atoms)

        # Write the number of synapse types
        spec.write_value(data=self.__neuron_impl.get_n_synapse_types())

        # Write the size of the incoming spike buffer
        spec.write_value(data=self.__incoming_spike_buffer_size)

        # Write the number of variables that can be recorded
        spec.write_value(
            data=len(self.__neuron_impl.get_recordable_variables()))

        # Write the recording data
        recording_data = self.__neuron_recorder.get_data(vertex_slice)
        spec.write_array(recording_data)

        # Write the neuron parameters
        neuron_data = self.__neuron_impl.get_data(
            self._parameters, self._state_variables, vertex_slice)
        spec.write_array(neuron_data)

    @inject_items({
        "machine_time_step": "MachineTimeStep",
        "time_scale_factor": "TimeScaleFactor",
        "routing_info": "MemoryRoutingInfos"})
    @overrides(
        AbstractRewritesDataSpecification.regenerate_data_specification,
        additional_arguments={
            "machine_time_step", "time_scale_factor",
            "routing_info"})
    def regenerate_data_specification(
            self, spec, placement, machine_time_step, time_scale_factor,
            routing_info):
        # pylint: disable=too-many-arguments, arguments-differ
        vertex_slice = placement.vertex.vertex_slice

        # reserve the neuron parameters data region
        self._reserve_neuron_params_data_region(spec, vertex_slice)

        # write the neuron params into the new DSG region
        self._write_neuron_parameters(
            key=routing_info.get_first_key_from_pre_vertex(
                placement.vertex, constants.SPIKE_PARTITION_ID),
            machine_time_step=machine_time_step, spec=spec,
            time_scale_factor=time_scale_factor,
            vertex_slice=vertex_slice)

        # close spec
        spec.end_specification()

    @overrides(AbstractRewritesDataSpecification
               .requires_memory_regions_to_be_reloaded)
    def requires_memory_regions_to_be_reloaded(self):
        return self.__change_requires_neuron_parameters_reload

    @overrides(AbstractRewritesDataSpecification.mark_regions_reloaded)
    def mark_regions_reloaded(self):
        self.__change_requires_neuron_parameters_reload = False

    @inject_items({
        "machine_time_step": "MachineTimeStep",
        "time_scale_factor": "TimeScaleFactor",
        "application_graph": "MemoryApplicationGraph",
        "machine_graph": "MemoryMachineGraph",
        "routing_info": "MemoryRoutingInfos",
        "data_n_time_steps": "DataNTimeSteps"
    })
    @overrides(
        AbstractGeneratesDataSpecification.generate_data_specification,
        additional_arguments={
            "machine_time_step", "time_scale_factor",
            "application_graph", "machine_graph", "routing_info",
            "data_n_time_steps"
        })
    def generate_data_specification(
            self, spec, placement, machine_time_step, time_scale_factor,
<<<<<<< HEAD
            application_graph, machine_graph, routing_info, data_n_time_steps):
=======
            graph_mapper, application_graph, machine_graph, routing_info,
            data_n_time_steps):
        """
        :param machine_time_step: (injected)
        :param time_scale_factor: (injected)
        :param application_graph: (injected)
        :param machine_graph: (injected)
        :param routing_info: (injected)
        :param data_n_time_steps: (injected)
        """
>>>>>>> f1b4f2f4
        # pylint: disable=too-many-arguments, arguments-differ
        vertex = placement.vertex

        spec.comment("\n*** Spec for block of {} neurons ***\n".format(
            self.__neuron_impl.model_name))
        vertex_slice = vertex.vertex_slice

        # Reserve memory regions
        self._reserve_memory_regions(spec, vertex_slice, vertex)

        # Declare random number generators and distributions:
        # TODO add random distribution stuff
        # self.write_random_distribution_declarations(spec)

        # Get the key
        key = routing_info.get_first_key_from_pre_vertex(
            vertex, constants.SPIKE_PARTITION_ID)

        # Write the setup region
        spec.switch_write_focus(
            constants.POPULATION_BASED_REGIONS.SYSTEM.value)
        spec.write_array(simulation_utilities.get_simulation_header_array(
            self.get_binary_file_name(), machine_time_step,
            time_scale_factor))

        # Write the recording region
        spec.switch_write_focus(
            constants.POPULATION_BASED_REGIONS.RECORDING.value)
        spec.write_array(recording_utilities.get_recording_header_array(
            self._get_buffered_sdram(vertex_slice, data_n_time_steps)))

        # Write the neuron parameters
        self._write_neuron_parameters(
            spec, key, vertex_slice, machine_time_step, time_scale_factor)

        # write profile data
        profile_utils.write_profile_region_data(
            spec, constants.POPULATION_BASED_REGIONS.PROFILING.value,
            self.__n_profile_samples)

        # Get the weight_scale value from the appropriate location
        weight_scale = self.__neuron_impl.get_global_weight_scale()

        # allow the synaptic matrix to write its data spec-able data
        self.__synapse_manager.write_data_spec(
            spec, self, vertex_slice, vertex, placement, machine_graph,
            application_graph, routing_info,
            weight_scale, machine_time_step)

        # End the writing of this specification:
        spec.end_specification()

    @overrides(AbstractHasAssociatedBinary.get_binary_file_name)
    def get_binary_file_name(self):

        # Split binary name into title and extension
        binary_title, binary_extension = os.path.splitext(
            self.__neuron_impl.binary_name)

        # Reunite title and extension and return
        return (binary_title +
                self.__synapse_manager.vertex_executable_suffix +
                binary_extension)

    @overrides(AbstractHasAssociatedBinary.get_binary_start_type)
    def get_binary_start_type(self):
        return ExecutableType.USES_SIMULATION_INTERFACE

    @overrides(AbstractSpikeRecordable.is_recording_spikes)
    def is_recording_spikes(self):
        return self.__neuron_recorder.is_recording("spikes")

    @overrides(AbstractSpikeRecordable.set_recording_spikes)
    def set_recording_spikes(
            self, new_state=True, sampling_interval=None, indexes=None):
        self.set_recording("spikes", new_state, sampling_interval, indexes)

    @overrides(AbstractSpikeRecordable.get_spikes)
    def get_spikes(
            self, placements, buffer_manager, machine_time_step):
        return self.__neuron_recorder.get_spikes(
<<<<<<< HEAD
            self.label, buffer_manager, self.SPIKE_RECORDING_REGION,
            placements, self, machine_time_step)
=======
            self.label, buffer_manager, self._SPIKE_RECORDING_REGION,
            placements, graph_mapper, self, machine_time_step)
>>>>>>> f1b4f2f4

    @overrides(AbstractNeuronRecordable.get_recordable_variables)
    def get_recordable_variables(self):
        return self.__neuron_recorder.get_recordable_variables()

    @overrides(AbstractNeuronRecordable.is_recording)
    def is_recording(self, variable):
        return self.__neuron_recorder.is_recording(variable)

    @overrides(AbstractNeuronRecordable.set_recording)
    def set_recording(self, variable, new_state=True, sampling_interval=None,
                      indexes=None):
        self.__change_requires_mapping = not self.is_recording(variable)
        self.__neuron_recorder.set_recording(
            variable, new_state, sampling_interval, indexes)

    @overrides(AbstractNeuronRecordable.get_data)
    def get_data(self, variable, n_machine_time_steps, placements,
                 buffer_manager, machine_time_step):
        # pylint: disable=too-many-arguments
        index = 0
        if variable != "spikes":
            index = 1 + self.__neuron_impl.get_recordable_variable_index(
                variable)
        return self.__neuron_recorder.get_matrix_data(
            self.label, buffer_manager, index, placements,
            self, variable, n_machine_time_steps)

    @overrides(AbstractNeuronRecordable.get_neuron_sampling_interval)
    def get_neuron_sampling_interval(self, variable):
        return self.__neuron_recorder.get_neuron_sampling_interval(variable)

    @overrides(AbstractSpikeRecordable.get_spikes_sampling_interval)
    def get_spikes_sampling_interval(self):
        return self.__neuron_recorder.get_neuron_sampling_interval("spikes")

    @overrides(AbstractPopulationInitializable.initialize)
    def initialize(self, variable, value):
        if not self.__has_reset_last:
            raise Exception(
                "initialize can only be called before the first call to run, "
                "or before the first call to run after a reset")
        if variable not in self._state_variables:
            raise KeyError(
                "Vertex does not support initialisation of"
                " parameter {}".format(variable))
        self._state_variables.set_value(variable, value)
        self.__updated_state_variables.add(variable)
        self.__change_requires_neuron_parameters_reload = True

    @property
    def initialize_parameters(self):
        """ The names of parameters that have default initial values.

        :rtype: iterable(str)
        """
        return self.__pynn_model.default_initial_values.keys()

    def _get_parameter(self, variable):
        if variable.endswith("_init"):
            # method called with "V_init"
            key = variable[:-5]
            if variable in self._state_variables:
                # variable is v and parameter is v_init
                return variable
            elif key in self._state_variables:
                # Oops neuron defines v and not v_init
                return key
        else:
            # method called with "v"
            if variable + "_init" in self._state_variables:
                # variable is v and parameter is v_init
                return variable + "_init"
            if variable in self._state_variables:
                # Oops neuron defines v and not v_init
                return variable

        # parameter not found for this variable
        raise KeyError("No variable {} found in {}".format(
            variable, self.__neuron_impl.model_name))

    @overrides(AbstractPopulationInitializable.get_initial_value)
    def get_initial_value(self, variable, selector=None):
        parameter = self._get_parameter(variable)

        ranged_list = self._state_variables[parameter]
        if selector is None:
            return ranged_list
        return ranged_list.get_values(selector)

    @overrides(AbstractPopulationInitializable.set_initial_value)
    def set_initial_value(self, variable, value, selector=None):
        parameter = self._get_parameter(variable)

        ranged_list = self._state_variables[parameter]
        ranged_list.set_value_by_selector(selector, value)

    @property
    def conductance_based(self):
        """
        :rtype: bool
        """
        return self.__neuron_impl.is_conductance_based

    @overrides(AbstractPopulationSettable.get_value)
    def get_value(self, key):
        """ Get a property of the overall model.
        """
        if key not in self._parameters:
            raise InvalidParameterType(
                "Population {} does not have parameter {}".format(
                    self.__neuron_impl.model_name, key))
        return self._parameters[key]

    @overrides(AbstractPopulationSettable.set_value)
    def set_value(self, key, value):
        """ Set a property of the overall model.
        """
        if key not in self._parameters:
            raise InvalidParameterType(
                "Population {} does not have parameter {}".format(
                    self.__neuron_impl.model_name, key))
        self._parameters.set_value(key, value)
        self.__change_requires_neuron_parameters_reload = True

    @overrides(AbstractReadParametersBeforeSet.read_parameters_from_machine)
    def read_parameters_from_machine(
            self, transceiver, placement, vertex_slice):

        # locate SDRAM address to where the neuron parameters are stored
        neuron_region_sdram_address = \
            helpful_functions.locate_memory_region_for_placement(
                placement,
                constants.POPULATION_BASED_REGIONS.NEURON_PARAMS.value,
                transceiver)

        # shift past the extra stuff before neuron parameters that we don't
        # need to read
        neuron_parameters_sdram_address = (
            neuron_region_sdram_address +
            self._BYTES_TILL_START_OF_GLOBAL_PARAMETERS)

        # get size of neuron params
        size_of_region = self._get_sdram_usage_for_neuron_params(vertex_slice)
        size_of_region -= self._BYTES_TILL_START_OF_GLOBAL_PARAMETERS

        # get data from the machine
        byte_array = transceiver.read_memory(
            placement.x, placement.y, neuron_parameters_sdram_address,
            size_of_region)

        # Skip the recorder globals as these are not change on machine
        # Just written out in case data is changed and written back
        offset = self.__neuron_recorder.get_sdram_usage_in_bytes(
            vertex_slice)

        # update python neuron parameters with the data
        self.__neuron_impl.read_data(
            byte_array, offset, vertex_slice, self._parameters,
            self._state_variables)

    @property
    def weight_scale(self):
        """
        :rtype: float
        """
        return self.__neuron_impl.get_global_weight_scale()

    @property
    def ring_buffer_sigma(self):
        return self.__synapse_manager.ring_buffer_sigma

    @ring_buffer_sigma.setter
    def ring_buffer_sigma(self, ring_buffer_sigma):
        self.__synapse_manager.ring_buffer_sigma = ring_buffer_sigma

    @property
    def spikes_per_second(self):
        return self.__synapse_manager.spikes_per_second

    @spikes_per_second.setter
    def spikes_per_second(self, spikes_per_second):
        self.__synapse_manager.spikes_per_second = spikes_per_second

    @property
    def synapse_dynamics(self):
        """
        :rtype: AbstractSynapseDynamics
        """
        return self.__synapse_manager.synapse_dynamics

    def set_synapse_dynamics(self, synapse_dynamics):
        """
        :param AbstractSynapseDynamics synapse_dynamics:
        """
        self.__synapse_manager.synapse_dynamics = synapse_dynamics

    @overrides(AbstractAcceptsIncomingSynapses.add_pre_run_connection_holder)
    def add_pre_run_connection_holder(
            self, connection_holder, projection_edge, synapse_information):
        self.__synapse_manager.add_pre_run_connection_holder(
            connection_holder, projection_edge, synapse_information)

    def get_connection_holders(self):
        """
        :rtype: dict(tuple(ProjectionApplicationEdge,SynapseInformation),\
            ConnectionHolder)
        """
        return self.__synapse_manager.get_connection_holders()

    @overrides(AbstractAcceptsIncomingSynapses.get_connections_from_machine)
    def get_connections_from_machine(
            self, transceiver, placement, edge, routing_infos,
            synapse_information, machine_time_step, using_extra_monitor_cores,
            placements=None, monitor_api=None, monitor_placement=None,
            monitor_cores=None, handle_time_out_configuration=True,
            fixed_routes=None):
        # pylint: disable=too-many-arguments
        return self.__synapse_manager.get_connections_from_machine(
            transceiver, placement, edge, routing_infos,
            synapse_information, machine_time_step, using_extra_monitor_cores,
            placements, monitor_api, monitor_placement, monitor_cores,
            handle_time_out_configuration, fixed_routes)

    def clear_connection_cache(self):
        self.__synapse_manager.clear_connection_cache()

    def get_maximum_delay_supported_in_ms(self, machine_time_step):
        return self.__synapse_manager.get_maximum_delay_supported_in_ms(
            machine_time_step)

    @overrides(AbstractProvidesIncomingPartitionConstraints.
               get_incoming_partition_constraints)
    def get_incoming_partition_constraints(self, partition):
        """ Gets the constraints for partitions going into this vertex.

        :param partition: partition that goes into this vertex
        :return: list of constraints
        """
        return self.__synapse_manager.get_incoming_partition_constraints()

    @overrides(AbstractProvidesOutgoingPartitionConstraints.
               get_outgoing_partition_constraints)
    def get_outgoing_partition_constraints(self, partition):
        """ Gets the constraints for partitions going out of this vertex.

        :param partition: the partition that leaves this vertex
        :return: list of constraints
        """
        return [ContiguousKeyRangeContraint()]

    @overrides(
        AbstractNeuronRecordable.clear_recording)
    def clear_recording(self, variable, buffer_manager, placements):
        index = 0
        if variable != "spikes":
            index = 1 + self.__neuron_impl.get_recordable_variable_index(
                variable)
        self._clear_recording_region(buffer_manager, placements, index)

    @overrides(AbstractSpikeRecordable.clear_spike_recording)
    def clear_spike_recording(self, buffer_manager, placements):
        self._clear_recording_region(
<<<<<<< HEAD
            buffer_manager, placements,
            AbstractPopulationVertex.SPIKE_RECORDING_REGION)
=======
            buffer_manager, placements, graph_mapper,
            self._SPIKE_RECORDING_REGION)
>>>>>>> f1b4f2f4

    def _clear_recording_region(
            self, buffer_manager, placements, recording_region_id):
        """ Clear a recorded data region from the buffer manager.

        :param buffer_manager: the buffer manager object
        :param placements: the placements object
        :param recording_region_id: the recorded region ID for clearing
        :rtype: None
        """
        for machine_vertex in self.machine_vertices:
            placement = placements.get_placement_of_vertex(machine_vertex)
            buffer_manager.clear_recorded_data(
                placement.x, placement.y, placement.p, recording_region_id)

    @overrides(AbstractContainsUnits.get_units)
    def get_units(self, variable):
        if self.__neuron_impl.is_recordable(variable):
            return self.__neuron_impl.get_recordable_units(variable)
        if variable not in self._parameters:
            raise Exception("Population {} does not have parameter {}".format(
                self.__neuron_impl.model_name, variable))
        return self.__neuron_impl.get_units(variable)

    def describe(self):
        """ Get a human-readable description of the cell or synapse type.

        The output may be customised by specifying a different template\
        together with an associated template engine\
        (see :py:mod:`pyNN.descriptions`).

        If template is None, then a dictionary containing the template context\
        will be returned.

        :rtype: dict(str, ...)
        """
        parameters = dict()
        for parameter_name in self.__pynn_model.default_parameters:
            parameters[parameter_name] = self.get_value(parameter_name)

        context = {
            "name": self.__neuron_impl.model_name,
            "default_parameters": self.__pynn_model.default_parameters,
            "default_initial_values": self.__pynn_model.default_parameters,
            "parameters": parameters,
        }
        return context

    def get_synapse_id_by_target(self, target):
        return self.__neuron_impl.get_synapse_id_by_target(target)

    def __str__(self):
        return "{} with {} atoms".format(self.label, self.n_atoms)

    def __repr__(self):
        return self.__str__()

    def gen_on_machine(self, vertex_slice):
        """ True if the synapses of a particular slice of this population \
            should be generated on the machine.

        :param ~pacman.model.graphs.common.Slice vertex_slice:
        """
        return self.__synapse_manager.gen_on_machine(vertex_slice)

    @overrides(AbstractCanReset.reset_to_first_timestep)
    def reset_to_first_timestep(self):
        # Mark that reset has been done, and reload state variables
        self.__has_reset_last = True
        self.__change_requires_neuron_parameters_reload = True

        # If synapses change during the run,
        if self.__synapse_manager.changes_during_run:
            self.__change_requires_data_generation = True
            self.__change_requires_neuron_parameters_reload = False<|MERGE_RESOLUTION|>--- conflicted
+++ resolved
@@ -515,11 +515,7 @@
         })
     def generate_data_specification(
             self, spec, placement, machine_time_step, time_scale_factor,
-<<<<<<< HEAD
             application_graph, machine_graph, routing_info, data_n_time_steps):
-=======
-            graph_mapper, application_graph, machine_graph, routing_info,
-            data_n_time_steps):
         """
         :param machine_time_step: (injected)
         :param time_scale_factor: (injected)
@@ -528,7 +524,6 @@
         :param routing_info: (injected)
         :param data_n_time_steps: (injected)
         """
->>>>>>> f1b4f2f4
         # pylint: disable=too-many-arguments, arguments-differ
         vertex = placement.vertex
 
@@ -610,13 +605,8 @@
     def get_spikes(
             self, placements, buffer_manager, machine_time_step):
         return self.__neuron_recorder.get_spikes(
-<<<<<<< HEAD
-            self.label, buffer_manager, self.SPIKE_RECORDING_REGION,
+            self.label, buffer_manager, self._SPIKE_RECORDING_REGION,
             placements, self, machine_time_step)
-=======
-            self.label, buffer_manager, self._SPIKE_RECORDING_REGION,
-            placements, graph_mapper, self, machine_time_step)
->>>>>>> f1b4f2f4
 
     @overrides(AbstractNeuronRecordable.get_recordable_variables)
     def get_recordable_variables(self):
@@ -880,13 +870,7 @@
     @overrides(AbstractSpikeRecordable.clear_spike_recording)
     def clear_spike_recording(self, buffer_manager, placements):
         self._clear_recording_region(
-<<<<<<< HEAD
-            buffer_manager, placements,
-            AbstractPopulationVertex.SPIKE_RECORDING_REGION)
-=======
-            buffer_manager, placements, graph_mapper,
-            self._SPIKE_RECORDING_REGION)
->>>>>>> f1b4f2f4
+            buffer_manager, placements, self._SPIKE_RECORDING_REGION)
 
     def _clear_recording_region(
             self, buffer_manager, placements, recording_region_id):
