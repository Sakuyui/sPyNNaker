--- conflicted
+++ resolved
@@ -927,22 +927,8 @@
             The projections to consider in the calculations
         :rtype: list(int)
         """
-<<<<<<< HEAD
         stats = _Stats(self.__neuron_impl, self.__spikes_per_second,
                        self.__ring_buffer_sigma)
-=======
-        weight_scale = self.__neuron_impl.get_global_weight_scale()
-        weight_scale_squared = weight_scale * weight_scale
-        # This only gets ring buffer shifts for neuron synapses
-        n_synapse_types = self.__neuron_impl.get_n_synapse_types()
-        running_totals = [RunningStats() for _ in range(n_synapse_types)]
-        delay_running_totals = [RunningStats() for _ in range(n_synapse_types)]
-        total_weights = numpy.zeros(n_synapse_types)
-        biggest_weight = numpy.zeros(n_synapse_types)
-        weights_signed = False
-        rate_stats = [RunningStats() for _ in range(n_synapse_types)]
-        steps_per_second = SpynnakerDataView.get_simulation_time_step_per_s()
->>>>>>> e978d02e
 
         for proj in incoming_projections:
             # pylint: disable=protected-access
@@ -1403,7 +1389,7 @@
         self.rate_stats = [RunningStats() for _ in range(n_synapse_types)]
 
         self.steps_per_second = (
-            MICRO_TO_SECOND_CONVERSION / machine_time_step())
+            SpynnakerDataView.get_simulation_time_step_per_s())
         self.default_spikes_per_second = default_spikes_per_second
         self.ring_buffer_sigma = ring_buffer_sigma
 
