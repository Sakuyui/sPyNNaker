from spynnaker.pyNN.models.neuron.implementations \
    import AbstractStandardNeuronComponent


<<<<<<< HEAD
class AbstractThresholdType(AbstractStandardNeuronComponent):
    """ Represents types of threshold for a neuron (e.g. stochastic)
    """

    __slots__ = ()
=======

@add_metaclass(AbstractBase)
class AbstractThresholdType(object):
    """ Represents types of threshold for a neuron (e.g., stochastic).

    .. note::
        Override :py:meth:`set_threshold_parameters` if there are any\
        variables that change.
    """

    __slots__ = ()

    @abstractmethod
    def get_n_threshold_parameters(self):
        """ Get the number of threshold parameters.

        :return: The number of threshold parameters
        :rtype: int
        """

    @abstractmethod
    def get_threshold_parameters(self):
        """ Get the threshold parameters.

        :return: An array of parameters
        :rtype: \
            list(:py:class:`spynnaker.pyNN.models.neural_properties.NeuronParameter`)
        """

    @abstractmethod
    def get_threshold_parameter_types(self):
        """ Get the types of the threshold parameters.

        :return: A list of DataType objects, in the order of the parameters
        :rtype: list(:py:class:`data_specification.enums.DataType`)
        """

    @abstractmethod
    def get_n_cpu_cycles_per_neuron(self):
        """ Get the number of CPU cycles executed by\
            ``threshold_type_is_above_threshold``, per neuron.

        :return: The number of CPU cycles
        :rtype: int
        """

    def get_sdram_usage_per_neuron_in_bytes(self):
        """ Get the amount of SDRAM used per neuron.

        :return: The number of bytes
        :rtype: int
        """
        return self.get_n_threshold_parameters() * 4

    def get_dtcm_usage_per_neuron_in_bytes(self):
        """ Get the amount of DTCM used per neuron.

        :return: The number of bytes
        :rtype: int
        """
        return self.get_n_threshold_parameters() * 4

    def set_threshold_parameters(self, parameters, vertex_slice):
        """ Sets the threshold type parameters.

        :param parameters:\
            the parameter values in a list of numpy arrays, ordered the same\
            as :py:meth:`get_threshold_type_parameters`.
        :param vertex_slice: The neurons to which the parameters apply
        """
>>>>>>> e0aa35fa
<|MERGE_RESOLUTION|>--- conflicted
+++ resolved
@@ -2,81 +2,8 @@
     import AbstractStandardNeuronComponent
 
 
-<<<<<<< HEAD
 class AbstractThresholdType(AbstractStandardNeuronComponent):
-    """ Represents types of threshold for a neuron (e.g. stochastic)
+    """ Represents types of threshold for a neuron (e.g., stochastic).
     """
 
-    __slots__ = ()
-=======
-
-@add_metaclass(AbstractBase)
-class AbstractThresholdType(object):
-    """ Represents types of threshold for a neuron (e.g., stochastic).
-
-    .. note::
-        Override :py:meth:`set_threshold_parameters` if there are any\
-        variables that change.
-    """
-
-    __slots__ = ()
-
-    @abstractmethod
-    def get_n_threshold_parameters(self):
-        """ Get the number of threshold parameters.
-
-        :return: The number of threshold parameters
-        :rtype: int
-        """
-
-    @abstractmethod
-    def get_threshold_parameters(self):
-        """ Get the threshold parameters.
-
-        :return: An array of parameters
-        :rtype: \
-            list(:py:class:`spynnaker.pyNN.models.neural_properties.NeuronParameter`)
-        """
-
-    @abstractmethod
-    def get_threshold_parameter_types(self):
-        """ Get the types of the threshold parameters.
-
-        :return: A list of DataType objects, in the order of the parameters
-        :rtype: list(:py:class:`data_specification.enums.DataType`)
-        """
-
-    @abstractmethod
-    def get_n_cpu_cycles_per_neuron(self):
-        """ Get the number of CPU cycles executed by\
-            ``threshold_type_is_above_threshold``, per neuron.
-
-        :return: The number of CPU cycles
-        :rtype: int
-        """
-
-    def get_sdram_usage_per_neuron_in_bytes(self):
-        """ Get the amount of SDRAM used per neuron.
-
-        :return: The number of bytes
-        :rtype: int
-        """
-        return self.get_n_threshold_parameters() * 4
-
-    def get_dtcm_usage_per_neuron_in_bytes(self):
-        """ Get the amount of DTCM used per neuron.
-
-        :return: The number of bytes
-        :rtype: int
-        """
-        return self.get_n_threshold_parameters() * 4
-
-    def set_threshold_parameters(self, parameters, vertex_slice):
-        """ Sets the threshold type parameters.
-
-        :param parameters:\
-            the parameter values in a list of numpy arrays, ordered the same\
-            as :py:meth:`get_threshold_type_parameters`.
-        :param vertex_slice: The neurons to which the parameters apply
-        """
->>>>>>> e0aa35fa
+    __slots__ = ()