# Copyright (c) 2017-2019 The University of Manchester
#
# This program is free software: you can redistribute it and/or modify
# it under the terms of the GNU General Public License as published by
# the Free Software Foundation, either version 3 of the License, or
# (at your option) any later version.
#
# This program is distributed in the hope that it will be useful,
# but WITHOUT ANY WARRANTY; without even the implied warranty of
# MERCHANTABILITY or FITNESS FOR A PARTICULAR PURPOSE.  See the
# GNU General Public License for more details.
#
# You should have received a copy of the GNU General Public License
# along with this program.  If not, see <http://www.gnu.org/licenses/>.
from spinn_utilities.overrides import overrides
from spinn_front_end_common.abstract_models import (
    AbstractGeneratesDataSpecification)
from .population_machine_common import PopulationMachineCommon
from .population_machine_synapses import PopulationMachineSynapses
from .population_synapses_machine_vertex_common import (
    PopulationSynapsesMachineVertexCommon)


class PopulationSynapsesMachineVertexLead(
        PopulationSynapsesMachineVertexCommon,
        PopulationMachineSynapses,
        AbstractGeneratesDataSpecification):
    """ A synaptic machine vertex that leads other Synaptic machine vertices,
        writing shared areas.
    """

    __slots__ = [
        "__synaptic_matrices",
        "__ring_buffer_shifts",
        "__weight_scales",
        "__structural_sz",
        "__synapse_references",
        "__max_atoms_per_core"]

    def __init__(
            self, resources_required, label, constraints, app_vertex,
            vertex_slice, ring_buffer_shifts, weight_scales,
            structural_sz, synapse_references, max_atoms_per_core,
            synaptic_matrices):
        """
        :param ~pacman.model.resources.ResourceContainer resources_required:
            The resources used by the vertex
        :param str label: The label of the vertex
        :param list(~pacman.model.constraints.AbstractConstraint) constraints:
            Constraints for the vertex
        :param AbstractPopulationVertex app_vertex:
            The associated application vertex
        :param ~pacman.model.graphs.common.Slice vertex_slice:
            The slice of the population that this implements
        """
        super(PopulationSynapsesMachineVertexLead, self).__init__(
            resources_required, label, constraints, app_vertex, vertex_slice)
        self.__ring_buffer_shifts = ring_buffer_shifts
        self.__weight_scales = weight_scales
        self.__structural_sz = structural_sz
        self.__synapse_references = synapse_references
        self.__max_atoms_per_core = max_atoms_per_core

        # Need to do this last so that the values above can be used
        self.__synaptic_matrices = synaptic_matrices

    @property
    @overrides(PopulationMachineSynapses._synapse_regions)
    def _synapse_regions(self):
        return self.SYNAPSE_REGIONS

    @property
    @overrides(PopulationMachineSynapses._synaptic_matrices)
    def _synaptic_matrices(self):
        return self.__synaptic_matrices

    @property
    @overrides(PopulationMachineSynapses._synapse_references)
    def _synapse_references(self):
        return self.__synapse_references

    @property
    @overrides(PopulationMachineSynapses._max_atoms_per_core)
    def _max_atoms_per_core(self):
        return self.__max_atoms_per_core

    @overrides(PopulationMachineCommon.get_recorded_region_ids)
    def get_recorded_region_ids(self):
        ids = self._app_vertex.synapse_recorder.recorded_ids_by_slice(
            self.vertex_slice)
        return ids

    @overrides(
        AbstractGeneratesDataSpecification.generate_data_specification)
    def generate_data_specification(self, spec, placement):
        """
        :param routing_info: (injected)
        """
        # pylint: disable=arguments-differ
        rec_regions = self._app_vertex.synapse_recorder.get_region_sizes(
            self.vertex_slice)
        self._write_common_data_spec(spec, rec_regions)

        self._write_synapse_data_spec(
<<<<<<< HEAD
            spec, routing_info, self.__ring_buffer_shifts,
            self.__weight_scales, self.__structural_sz)
=======
            spec, self.__ring_buffer_shifts,
            self.__weight_scales, self.__all_syn_block_sz,
            self.__structural_sz)
>>>>>>> e978d02e

        # Write information about SDRAM
        self._write_sdram_edge_spec(spec)

        # Write information about keys
        self._write_key_spec(spec)

        # End the writing of this specification:
        spec.end_specification()

    @overrides(PopulationSynapsesMachineVertexCommon._parse_synapse_provenance)
    def _parse_synapse_provenance(self, label, x, y, p, provenance_data):
        return PopulationMachineSynapses._parse_synapse_provenance(
            self, label, x, y, p, provenance_data)<|MERGE_RESOLUTION|>--- conflicted
+++ resolved
@@ -102,14 +102,8 @@
         self._write_common_data_spec(spec, rec_regions)
 
         self._write_synapse_data_spec(
-<<<<<<< HEAD
-            spec, routing_info, self.__ring_buffer_shifts,
+            spec, self.__ring_buffer_shifts,
             self.__weight_scales, self.__structural_sz)
-=======
-            spec, self.__ring_buffer_shifts,
-            self.__weight_scales, self.__all_syn_block_sz,
-            self.__structural_sz)
->>>>>>> e978d02e
 
         # Write information about SDRAM
         self._write_sdram_edge_spec(spec)
