--- conflicted
+++ resolved
@@ -3,14 +3,9 @@
     import defaults, default_initial_values
 
 
-<<<<<<< HEAD
 @defaults
 class IFCondAlpha(object):
-    """ Leaky integrate and fire neuron with an alpha-shaped current input
-=======
-class IFCondAlpha(AbstractPopulationVertex):
     """ Leaky integrate and fire neuron with an alpha-shaped current input.
->>>>>>> e0aa35fa
     """
 
     # noinspection PyPep8Naming
@@ -21,13 +16,4 @@
             tau_refrac=0.1, i_offset=0, v=-65.0, gsyn_exc=0.0, gsyn_inh=0.0):
         # pylint: disable=too-many-arguments, too-many-locals, unused-argument
         raise SpynnakerException(
-<<<<<<< HEAD
-            "This neuron model is currently not supported by the tool chain")
-=======
-            "This neuron model is currently not supported by the tool chain")
-
-    @staticmethod
-    def set_model_max_atoms_per_core(new_value):
-        """ ???
-        """
->>>>>>> e0aa35fa
+            "This neuron model is currently not supported by the tool chain")