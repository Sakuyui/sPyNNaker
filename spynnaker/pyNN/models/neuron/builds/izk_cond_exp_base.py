from spynnaker.pyNN.models.neuron.input_types import InputTypeConductance
from spynnaker.pyNN.models.neuron.neuron_models import NeuronModelIzh
from spynnaker.pyNN.models.neuron.synapse_types import SynapseTypeExponential
from spynnaker.pyNN.models.neuron.threshold_types import ThresholdTypeStatic
from spynnaker.pyNN.models.neuron import AbstractPopulationVertex

# global objects
DEFAULT_MAX_ATOMS_PER_CORE = 255
_IZK_THRESHOLD = 30.0
_apv_defs = AbstractPopulationVertex.none_pynn_default_parameters


class IzkCondExpBase(AbstractPopulationVertex):

    _model_based_max_atoms_per_core = DEFAULT_MAX_ATOMS_PER_CORE

    default_parameters = {
        'a': 0.02, 'c': -65.0, 'b': 0.2, 'd': 2.0, 'i_offset': 0,
        'u_init': -14.0, 'v_init': -70.0, 'tau_syn_E': 5.0, 'tau_syn_I': 5.0,
        'e_rev_E': 0.0, 'e_rev_I': -70.0, 'isyn_exc': 0, 'isyn_inh': 0}

    # noinspection PyPep8Naming
    def __init__(
            self, n_neurons,
<<<<<<< HEAD
            spikes_per_second=AbstractPopulationVertex.
            non_pynn_default_parameters['spikes_per_second'],
            ring_buffer_sigma=AbstractPopulationVertex.
            non_pynn_default_parameters['ring_buffer_sigma'],
            incoming_spike_buffer_size=AbstractPopulationVertex
            .non_pynn_default_parameters['incoming_spike_buffer_size'],
            constraints=AbstractPopulationVertex.non_pynn_default_parameters[
                'constraints'],
            label=AbstractPopulationVertex.non_pynn_default_parameters[
                'label'],
=======
            spikes_per_second=_apv_defs['spikes_per_second'],
            ring_buffer_sigma=_apv_defs['ring_buffer_sigma'],
            incoming_spike_buffer_size=_apv_defs['incoming_spike_buffer_size'],
            constraints=_apv_defs['constraints'],
            label=_apv_defs['label'],
>>>>>>> c45feefa
            a=default_parameters['a'], b=default_parameters['b'],
            c=default_parameters['c'], d=default_parameters['d'],
            i_offset=default_parameters['i_offset'],
            u_init=default_parameters['u_init'],
            v_init=default_parameters['v_init'],
            tau_syn_E=default_parameters['tau_syn_E'],
            tau_syn_I=default_parameters['tau_syn_I'],
            e_rev_E=default_parameters['e_rev_E'],
            e_rev_I=default_parameters['e_rev_I'],
            isyn_exc=default_parameters['isyn_exc'],
            isyn_inh=default_parameters['isyn_inh']):
        # pylint: disable=too-many-arguments, too-many-locals
        neuron_model = NeuronModelIzh(
            n_neurons, a, b, c, d, v_init, u_init, i_offset)
        synapse_type = SynapseTypeExponential(
            n_neurons, tau_syn_E, tau_syn_I, isyn_exc, isyn_inh)
        input_type = InputTypeConductance(n_neurons, e_rev_E, e_rev_I)
        threshold_type = ThresholdTypeStatic(n_neurons, _IZK_THRESHOLD)

        super(IzkCondExpBase, self).__init__(
            n_neurons=n_neurons, binary="IZK_cond_exp.aplx", label=label,
            max_atoms_per_core=IzkCondExpBase._model_based_max_atoms_per_core,
            spikes_per_second=spikes_per_second,
            ring_buffer_sigma=ring_buffer_sigma,
            incoming_spike_buffer_size=incoming_spike_buffer_size,
            model_name="IZK_cond_exp", neuron_model=neuron_model,
            input_type=input_type, synapse_type=synapse_type,
            threshold_type=threshold_type, constraints=constraints)

    @staticmethod
    def set_model_max_atoms_per_core(new_value=DEFAULT_MAX_ATOMS_PER_CORE):
        IzkCondExpBase._model_based_max_atoms_per_core = new_value

    @staticmethod
    def get_max_atoms_per_core():
        return IzkCondExpBase._model_based_max_atoms_per_core<|MERGE_RESOLUTION|>--- conflicted
+++ resolved
@@ -7,7 +7,7 @@
 # global objects
 DEFAULT_MAX_ATOMS_PER_CORE = 255
 _IZK_THRESHOLD = 30.0
-_apv_defs = AbstractPopulationVertex.none_pynn_default_parameters
+_apv_defs = AbstractPopulationVertex.non_pynn_default_parameters
 
 
 class IzkCondExpBase(AbstractPopulationVertex):
@@ -22,24 +22,11 @@
     # noinspection PyPep8Naming
     def __init__(
             self, n_neurons,
-<<<<<<< HEAD
-            spikes_per_second=AbstractPopulationVertex.
-            non_pynn_default_parameters['spikes_per_second'],
-            ring_buffer_sigma=AbstractPopulationVertex.
-            non_pynn_default_parameters['ring_buffer_sigma'],
-            incoming_spike_buffer_size=AbstractPopulationVertex
-            .non_pynn_default_parameters['incoming_spike_buffer_size'],
-            constraints=AbstractPopulationVertex.non_pynn_default_parameters[
-                'constraints'],
-            label=AbstractPopulationVertex.non_pynn_default_parameters[
-                'label'],
-=======
             spikes_per_second=_apv_defs['spikes_per_second'],
             ring_buffer_sigma=_apv_defs['ring_buffer_sigma'],
             incoming_spike_buffer_size=_apv_defs['incoming_spike_buffer_size'],
             constraints=_apv_defs['constraints'],
             label=_apv_defs['label'],
->>>>>>> c45feefa
             a=default_parameters['a'], b=default_parameters['b'],
             c=default_parameters['c'], d=default_parameters['d'],
             i_offset=default_parameters['i_offset'],
