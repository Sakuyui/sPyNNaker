--- conflicted
+++ resolved
@@ -542,14 +542,8 @@
             for r in ring_buffer_shifts])
         return weight_scales
 
-<<<<<<< HEAD
     def _write_pop_table_padding(self, spec, next_block_start_address):
-        next_block_allowed_address = self._poptable_type\
-=======
-    def _write_padding(
-            self, spec, synaptic_matrix_region, next_block_start_address):
         next_block_allowed_address = self.__poptable_type\
->>>>>>> 7b7fcf3e
             .get_next_allowed_address(next_block_start_address)
         padding = next_block_allowed_address - next_block_start_address
         if padding != 0:
@@ -618,7 +612,6 @@
 
             for synapse_info in app_edge.synapse_information:
 
-<<<<<<< HEAD
                 connector = synapse_info.connector
                 dynamics = synapse_info.synapse_dynamics
 
@@ -643,41 +636,11 @@
                         app_key_info, d_app_key_info, block_addr, single_addr,
                         spec, master_pop_table_region, all_syn_block_sz,
                         single_synapses, routing_info)
-=======
-                    # If connector is being built on SpiNNaker,
-                    # compute matrix sizes only
-                    connector = synapse_info.connector
-                    dynamics = synapse_info.synapse_dynamics
-                    if (isinstance(
-                            connector, AbstractGenerateConnectorOnMachine) and
-                            connector.generate_on_machine(
-                                synapse_info.weight, synapse_info.delay) and
-                            isinstance(dynamics, AbstractGenerateOnMachine) and
-                            dynamics.generate_on_machine and
-                            not self.__is_direct(
-                                single_addr, connector, pre_vertex_slice,
-                                post_vertex_slice, app_edge)):
-                        generate_on_machine.append((
-                            synapse_info, pre_slices, pre_vertex_slice,
-                            pre_slice_idx, app_edge, rinfo))
-                    else:
-                        block_addr, single_addr = self.__write_block(
-                            spec, synaptic_matrix_region, synapse_info,
-                            pre_slices, pre_slice_idx, post_slices,
-                            post_slice_index, pre_vertex_slice,
-                            post_vertex_slice, app_edge,
-                            self.__n_synapse_types,
-                            single_synapses, master_pop_table_region,
-                            weight_scales, machine_time_step, rinfo,
-                            all_syn_block_sz, block_addr, single_addr,
-                            machine_edge=machine_edge)
->>>>>>> 7b7fcf3e
 
         # Skip blocks that will be written on the machine, but add them
         # to the master population table
         generator_data = list()
         for gen_data in generate_on_machine:
-<<<<<<< HEAD
             (app_edge, m_edges, synapse_info, app_key_info, d_app_key_info,
              pre_slices) = gen_data
             block_addr = self.__write_on_chip_matrix_data(
@@ -688,20 +651,7 @@
                 generator_data, routing_info)
 
         # Finish the master population table
-        self._poptable_type.finish_master_pop_table(
-=======
-            (synapse_info, pre_slices, pre_vertex_slice, pre_slice_idx,
-                app_edge, rinfo) = gen_data
-            block_addr = self.__generate_on_chip_data(
-                spec, synapse_info,
-                pre_slices, pre_slice_idx, post_slices,
-                post_slice_index, pre_vertex_slice,
-                post_vertex_slice, master_pop_table_region, rinfo,
-                all_syn_block_sz, block_addr, machine_time_step, app_edge,
-                generator_data)
-
         self.__poptable_type.finish_master_pop_table(
->>>>>>> 7b7fcf3e
             spec, master_pop_table_region)
 
         # Write the size and data of single synapses to the direct region
@@ -755,7 +705,7 @@
             (row_data, delayed_row_data) = self.__get_row_data(
                 synapse_info, pre_slices, pre_idx, post_slices,
                 post_slice_index, pre_slice, post_vertex_slice, app_edge,
-                self._n_synapse_types, weight_scales, machine_time_step,
+                self.__n_synapse_types, weight_scales, machine_time_step,
                 m_edge, max_row_info)
             # If there is a single edge here, we allow the one-to-one direct
             # matrix to be used by using write_machine_matrix; it will make
@@ -779,7 +729,7 @@
             if delay_app_key_info is None:
                 delay_key = (app_edge.pre_vertex,
                              pre_slice.lo_atom, pre_slice.hi_atom)
-                r_info = self._delay_key_index.get(delay_key, None)
+                r_info = self.__delay_key_index.get(delay_key, None)
                 block_addr, single_addr = self.__write_machine_matrix(
                     block_addr, single_addr, spec, master_pop_table_region,
                     max_row_info.delayed_max_n_synapses,
@@ -815,7 +765,7 @@
             max_bytes, app_key_info, matrix_data, all_syn_block_sz, n_ranges):
         # If there are no synapses, just write an invalid pop table entry
         if max_words == 0:
-            self._poptable_type.add_invalid_entry(
+            self.__poptable_type.add_invalid_entry(
                 spec, app_key_info.key_and_mask, app_key_info.core_mask,
                 app_key_info.core_shift, app_key_info.n_neurons,
                 master_pop_table_region)
@@ -823,7 +773,7 @@
 
         # Write a matrix for the whole application vertex
         block_addr = self._write_pop_table_padding(spec, block_addr)
-        self._poptable_type.update_master_population_table(
+        self.__poptable_type.update_master_population_table(
             spec, block_addr, max_words, app_key_info.key_and_mask,
             app_key_info.core_mask, app_key_info.core_shift,
             app_key_info.n_neurons, master_pop_table_region)
@@ -849,7 +799,7 @@
         if max_synapses == 0:
             # If there is routing information, write an invalid entry
             if r_info is not None:
-                self._poptable_type.add_invalid_entry(
+                self.__poptable_type.add_invalid_entry(
                     spec, r_info.first_key_and_mask, 0, 0, 0,
                     master_pop_table_region)
             return block_addr, single_addr
@@ -859,7 +809,7 @@
                 single_addr, synapse_info, pre_slice, post_vertex_slice,
                 is_delayed):
             single_rows = row_data.reshape(-1, 4)[:, 3]
-            self._poptable_type.update_master_population_table(
+            self.__poptable_type.update_master_population_table(
                 spec, single_addr, max_words,
                 r_info.first_key_and_mask, 0, 0, 0, master_pop_table_region,
                 is_single=True)
@@ -867,7 +817,7 @@
             single_addr = single_addr + (len(single_rows) * 4)
         else:
             block_addr = self._write_pop_table_padding(spec, block_addr)
-            self._poptable_type.update_master_population_table(
+            self.__poptable_type.update_master_population_table(
                 spec, block_addr, max_words,
                 r_info.first_key_and_mask, 0, 0, 0, master_pop_table_region)
             spec.write_array(row_data)
@@ -961,7 +911,7 @@
             pre_vertex_slice = graph_mapper.get_slice(m_edge.pre_vertex)
             delay_info_key = (app_edge.pre_vertex, pre_vertex_slice.lo_atom,
                               pre_vertex_slice.hi_atom)
-            rinfo = self._delay_key_index.get(delay_info_key, None)
+            rinfo = self.__delay_key_index.get(delay_info_key, None)
             if rinfo is None:
                 return None
             if mask is not None and rinfo.first_mask != mask:
@@ -995,7 +945,7 @@
                 all_syn_block_sz, app_edge.pre_vertex.n_atoms)
             syn_max_addr = block_addr
         elif app_key_info is not None:
-            self._poptable_type.add_invalid_entry(
+            self.__poptable_type.add_invalid_entry(
                 spec, app_key_info.key_and_mask, app_key_info.core_mask,
                 app_key_info.core_shift, app_key_info.n_neurons,
                 master_pop_table_region)
@@ -1008,7 +958,7 @@
                 app_edge.pre_vertex.n_atoms * app_edge.n_delay_stages)
             delay_max_addr = block_addr
         elif delay_app_key_info is not None:
-            self._poptable_type.add_invalid_entry(
+            self.__poptable_type.add_invalid_entry(
                 spec, delay_app_key_info.key_and_mask,
                 delay_app_key_info.core_mask, delay_app_key_info.core_shift,
                 delay_app_key_info.n_neurons, master_pop_table_region)
@@ -1044,7 +994,7 @@
                         max_row_info.undelayed_max_words, m_key_info,
                         all_syn_block_sz, pre_slice.n_atoms)
                 elif r_info is not None:
-                    self._poptable_type.add_invalid_entry(
+                    self.__poptable_type.add_invalid_entry(
                         spec, r_info.first_key_and_mask, 0, 0, 0,
                         master_pop_table_region)
             # Do the same as the above for delay vertices too
@@ -1056,7 +1006,7 @@
             elif delay_app_key_info is None:
                 delay_key = (app_edge.pre_vertex, pre_slice.lo_atom,
                              pre_slice.hi_atom)
-                r_info = self._delay_key_index.get(delay_key, None)
+                r_info = self.__delay_key_index.get(delay_key, None)
                 if is_delayed:
                     m_key_info = _AppKeyInfo(
                         r_info.first_key, r_info.first_mask, 0, 0, 0)
@@ -1067,7 +1017,7 @@
                         all_syn_block_sz,
                         pre_slice.n_atoms * app_edge.n_delay_stages)
                 elif r_info is not None:
-                    self._poptable_type.add_invalid_entry(
+                    self.__poptable_type.add_invalid_entry(
                         spec, r_info.first_key_and_mask, 0, 0, 0,
                         master_pop_table_region)
 
@@ -1081,16 +1031,16 @@
                 post_slices, post_slice_index, pre_slice, post_vertex_slice,
                 synapse_info, app_edge.n_delay_stages + 1, machine_time_step))
             key = (post_vertex_slice.lo_atom, post_vertex_slice.hi_atom)
-            self._gen_on_machine[key] = True
+            self.__gen_on_machine[key] = True
         return block_addr
 
     def __reserve_mpop_block(
             self, block_addr, spec, master_pop_table_region, max_bytes,
             max_words, app_key_info, all_syn_block_sz, n_rows):
         # Reserve a block in the master population table
-        block_addr = self._poptable_type.get_next_allowed_address(
+        block_addr = self.__poptable_type.get_next_allowed_address(
             block_addr)
-        self._poptable_type.update_master_population_table(
+        self.__poptable_type.update_master_population_table(
             spec, block_addr, max_words, app_key_info.key_and_mask,
             app_key_info.core_mask, app_key_info.core_shift,
             app_key_info.n_neurons, master_pop_table_region)
@@ -1131,108 +1081,17 @@
                 "Found delayed items but no delay "
                 "machine edge for {}".format(app_edge.label))
 
-<<<<<<< HEAD
     def __get_row_data(
             self, synapse_info, pre_slices, pre_slice_idx, post_slices,
             post_slice_index, pre_vertex_slice, post_vertex_slice, app_edge,
             n_synapse_types, weight_scales, machine_time_step, machine_edge,
             max_row_info):
         (row_data, delayed_row_data, delayed_source_ids,
-         delay_stages) = self._synapse_io.get_synapses(
+         delay_stages) = self.__synapse_io.get_synapses(
             synapse_info, pre_slices, pre_slice_idx, post_slices,
             post_slice_index, pre_vertex_slice, post_vertex_slice,
             app_edge.n_delay_stages, n_synapse_types, weight_scales,
             machine_time_step, app_edge, machine_edge, max_row_info)
-=======
-        # Skip over the normal bytes but still write a master pop entry
-        synaptic_matrix_offset = 0xFFFFFFFF
-        if max_row_info.undelayed_max_n_synapses:
-            synaptic_matrix_offset = \
-                self.__poptable_type.get_next_allowed_address(block_addr)
-            self.__poptable_type.update_master_population_table(
-                spec, synaptic_matrix_offset,
-                max_row_info.undelayed_max_words,
-                rinfo.first_key_and_mask, master_pop_table_region)
-            n_bytes_undelayed = (
-                max_row_info.undelayed_max_bytes * pre_vertex_slice.n_atoms)
-            block_addr = synaptic_matrix_offset + n_bytes_undelayed
-
-            # The synaptic matrix offset is in words for the generator
-            synaptic_matrix_offset = synaptic_matrix_offset // 4
-        elif rinfo is not None:
-            self.__poptable_type.update_master_population_table(
-                spec, 0, 0, rinfo.first_key_and_mask, master_pop_table_region)
-
-        if block_addr > all_syn_block_sz:
-            raise Exception(
-                "Too much synaptic memory has been written: {} of {} ".format(
-                    block_addr, all_syn_block_sz))
-
-        # Skip over the delayed bytes but still write a master pop entry
-        delayed_synaptic_matrix_offset = 0xFFFFFFFF
-        delay_rinfo = None
-        n_delay_stages = 0
-        delay_key = (app_edge.pre_vertex, pre_vertex_slice.lo_atom,
-                     pre_vertex_slice.hi_atom)
-        if delay_key in self.__delay_key_index:
-            delay_rinfo = self.__delay_key_index[delay_key]
-        if max_row_info.delayed_max_n_synapses:
-            n_delay_stages = app_edge.n_delay_stages
-            delayed_synaptic_matrix_offset = \
-                self.__poptable_type.get_next_allowed_address(
-                    block_addr)
-            self.__poptable_type.update_master_population_table(
-                spec, delayed_synaptic_matrix_offset,
-                max_row_info.delayed_max_words,
-                delay_rinfo.first_key_and_mask, master_pop_table_region)
-            n_bytes_delayed = (
-                max_row_info.delayed_max_bytes * pre_vertex_slice.n_atoms *
-                n_delay_stages)
-            block_addr = delayed_synaptic_matrix_offset + n_bytes_delayed
-
-            # The delayed synaptic matrix offset is in words for the generator
-            delayed_synaptic_matrix_offset = \
-                delayed_synaptic_matrix_offset // 4
-        elif delay_rinfo is not None:
-            self.__poptable_type.update_master_population_table(
-                spec, 0, 0, delay_rinfo.first_key_and_mask,
-                master_pop_table_region)
-
-        if block_addr > all_syn_block_sz:
-            raise Exception(
-                "Too much synaptic memory has been written:"
-                " {} of {} ".format(
-                    block_addr, all_syn_block_sz))
-
-        # Get additional data for the synapse expander
-        generator_data.append(GeneratorData(
-            synaptic_matrix_offset, delayed_synaptic_matrix_offset,
-            max_row_info.undelayed_max_words, max_row_info.delayed_max_words,
-            max_row_info.undelayed_max_n_synapses,
-            max_row_info.delayed_max_n_synapses, pre_slices, pre_slice_index,
-            post_slices, post_slice_index, pre_vertex_slice, post_vertex_slice,
-            synapse_info, n_delay_stages + 1,
-            machine_time_step))
-        key = (post_vertex_slice.lo_atom, post_vertex_slice.hi_atom)
-        self.__gen_on_machine[key] = True
-
-        return block_addr
-
-    def __write_block(
-            self, spec, synaptic_matrix_region, synapse_info, pre_slices,
-            pre_slice_idx, post_slices, post_slice_index, pre_vertex_slice,
-            post_vertex_slice, app_edge, n_synapse_types, single_synapses,
-            master_pop_table_region, weight_scales, machine_time_step,
-            rinfo, all_syn_block_sz, block_addr, single_addr,
-            machine_edge):
-        (row_data, row_length, delayed_row_data, delayed_row_length,
-         delayed_source_ids, delay_stages) = self.__synapse_io.get_synapses(
-             synapse_info, pre_slices, pre_slice_idx, post_slices,
-             post_slice_index, pre_vertex_slice, post_vertex_slice,
-             app_edge.n_delay_stages, self.__poptable_type, n_synapse_types,
-             weight_scales, machine_time_step,
-             app_edge=app_edge, machine_edge=machine_edge)
->>>>>>> 7b7fcf3e
 
         if app_edge.delay_edge is not None:
             app_edge.delay_edge.pre_vertex.add_delays(
@@ -1253,48 +1112,7 @@
                     app_edge.n_delay_stages, machine_time_step))
                 conn_holder.finish()
 
-<<<<<<< HEAD
         return (row_data, delayed_row_data)
-=======
-        if row_data.size:
-            block_addr, single_addr = self.__write_row_data(
-                spec, synapse_info.connector, pre_vertex_slice,
-                post_vertex_slice, row_length, row_data, rinfo,
-                single_synapses, master_pop_table_region,
-                synaptic_matrix_region, block_addr, single_addr, app_edge)
-        elif rinfo is not None:
-            self.__poptable_type.update_master_population_table(
-                spec, 0, 0, rinfo.first_key_and_mask, master_pop_table_region)
-        del row_data
-
-        if block_addr > all_syn_block_sz:
-            raise Exception(
-                "Too much synaptic memory has been written: {} of {} ".format(
-                    block_addr, all_syn_block_sz))
-
-        delay_rinfo = None
-        delay_key = (app_edge.pre_vertex, pre_vertex_slice.lo_atom,
-                     pre_vertex_slice.hi_atom)
-        if delay_key in self.__delay_key_index:
-            delay_rinfo = self.__delay_key_index[delay_key]
-        if delayed_row_data.size:
-            block_addr, single_addr = self.__write_row_data(
-                spec, synapse_info.connector, pre_vertex_slice,
-                post_vertex_slice, delayed_row_length, delayed_row_data,
-                delay_rinfo, single_synapses, master_pop_table_region,
-                synaptic_matrix_region, block_addr, single_addr, app_edge)
-        elif delay_rinfo is not None:
-            self.__poptable_type.update_master_population_table(
-                spec, 0, 0, delay_rinfo.first_key_and_mask,
-                master_pop_table_region)
-        del delayed_row_data
-
-        if block_addr > all_syn_block_sz:
-            raise Exception(
-                "Too much synaptic memory has been written: {} of {} ".format(
-                    block_addr, all_syn_block_sz))
-        return block_addr, single_addr
->>>>>>> 7b7fcf3e
 
     def __is_direct(
             self, single_addr, s_info, pre_vertex_slice, post_vertex_slice,
@@ -1311,34 +1129,6 @@
             (pre_vertex_slice.lo_atom == post_vertex_slice.lo_atom) and
             (pre_vertex_slice.hi_atom == post_vertex_slice.hi_atom))
 
-<<<<<<< HEAD
-=======
-    def __write_row_data(
-            self, spec, connector, pre_vertex_slice, post_vertex_slice,
-            row_length, row_data, rinfo, single_synapses,
-            master_pop_table_region, synaptic_matrix_region,
-            block_addr, single_addr, app_edge):
-        if row_length == 1 and self.__is_direct(
-                single_addr, connector, pre_vertex_slice, post_vertex_slice,
-                app_edge):
-            single_rows = row_data.reshape(-1, 4)[:, 3]
-            single_synapses.append(single_rows)
-            self.__poptable_type.update_master_population_table(
-                spec, single_addr, 1, rinfo.first_key_and_mask,
-                master_pop_table_region, is_single=True)
-            single_addr += len(single_rows) * 4
-        else:
-            block_addr = self._write_padding(
-                spec, synaptic_matrix_region, block_addr)
-            spec.switch_write_focus(synaptic_matrix_region)
-            spec.write_array(row_data)
-            self.__poptable_type.update_master_population_table(
-                spec, block_addr, row_length,
-                rinfo.first_key_and_mask, master_pop_table_region)
-            block_addr += len(row_data) * 4
-        return block_addr, single_addr
-
->>>>>>> 7b7fcf3e
     def _get_ring_buffer_shifts(
             self, application_vertex, application_graph, machine_timestep,
             weight_scale):
@@ -1463,7 +1253,7 @@
                 handle_time_out_configuration, fixed_routes)
 
         # Convert the blocks into connections
-        return self._read_synapses(
+        return self.__synapse_io.read_synapses(
             synapse_info, pre_vertex_slice, post_vertex_slice,
             max_row_length, delayed_max_row_len, self.__n_synapse_types,
             self.__weight_scales[placement], data, delayed_data,
@@ -1484,23 +1274,12 @@
             transceiver) + 4
         return master_pop_table, direct_synapses, synaptic_matrix
 
-    def _extract_synaptic_matrix_data_location(
-            self, key, master_pop_table_address, transceiver, placement):
-        return self.__poptable_type.extract_synaptic_matrix_data_location(
-            key, master_pop_table_address, transceiver,
-            placement.x, placement.y)
-
-    def _read_synapses(self, info, pre_slice, post_slice, len1, len2, len3,
-                       weight_scales, data1, data2, n_delays, timestep):
-        return self.__synapse_io.read_synapses(
-            info, pre_slice, post_slice, len1, len2, len3, weight_scales,
-            data1, data2, n_delays, timestep)
-
     def _retrieve_synaptic_block(
-            self, txrx, placement, master_pop_table_address,
+            self, transceiver, placement, master_pop_table_address,
             indirect_synapses_address, direct_synapses_address,
-            key, n_rows, index, using_monitors, placements=None,
-            monitor_api=None, monitor_placement=None, monitor_cores=None,
+            key, n_rows, index, using_extra_monitor_cores, placements=None,
+            data_receiver=None, sender_extra_monitor_core_placement=None,
+            extra_monitor_cores_for_router_timeout=None,
             handle_time_out_configuration=True, fixed_routes=None):
         """ Read in a synaptic block from a given processor and vertex on\
             the machine
@@ -1509,8 +1288,9 @@
         if (placement, key, index) in self.__retrieved_blocks:
             return self.__retrieved_blocks[placement, key, index]
 
-        items = self._extract_synaptic_matrix_data_location(
-            key, master_pop_table_address, txrx, placement)
+        items = self.__poptable_type.extract_synaptic_matrix_data_location(
+            key, master_pop_table_address, transceiver,
+            placement.x, placement.y)
         if index >= len(items):
             return None, None
 
@@ -1522,29 +1302,34 @@
         if max_row_length > 0 and synaptic_block_offset is not None:
             # if exploiting the extra monitor cores, need to set the machine
             # for data extraction mode
-            if using_monitors and handle_time_out_configuration:
-                monitor_api.set_cores_for_data_streaming(
-                    txrx, monitor_cores, placements)
+            if using_extra_monitor_cores and handle_time_out_configuration:
+                data_receiver.set_cores_for_data_streaming(
+                    transceiver, extra_monitor_cores_for_router_timeout,
+                    placements)
 
             # read in the synaptic block
             if not is_single:
                 block = self.__read_multiple_synaptic_blocks(
-                    txrx, monitor_api, placement, n_rows, max_row_length,
+                    transceiver, data_receiver, placement, n_rows,
+                    max_row_length,
                     indirect_synapses_address + synaptic_block_offset,
-                    using_monitors, monitor_placement, fixed_routes)
+                    using_extra_monitor_cores,
+                    sender_extra_monitor_core_placement, fixed_routes)
             else:
                 block, max_row_length = self.__read_single_synaptic_block(
-                    txrx, monitor_api, placement, n_rows,
+                    transceiver, data_receiver, placement, n_rows,
                     direct_synapses_address + synaptic_block_offset,
-                    using_monitors, monitor_placement, fixed_routes)
-
-            if using_monitors and handle_time_out_configuration:
-                monitor_api.unset_cores_for_data_streaming(
-                    txrx, monitor_cores, placements)
-
-        self.__retrieved_blocks[placement, key, index] = \
-            (block, max_row_length)
+                    using_extra_monitor_cores,
+                    sender_extra_monitor_core_placement, fixed_routes)
+
+            if using_extra_monitor_cores and handle_time_out_configuration:
+                data_receiver.unset_cores_for_data_streaming(
+                    transceiver, extra_monitor_cores_for_router_timeout,
+                    placements)
+
+        self.__retrieved_blocks[placement, key, index] = (block, max_row_length)
         return block, max_row_length
+
 
     def __read_multiple_synaptic_blocks(
             self, transceiver, monitor_api, placement, n_rows, max_row_length,
@@ -1629,8 +1414,7 @@
         """ True if the synapses should be generated on the machine
         """
         key = (vertex_slice.lo_atom, vertex_slice.hi_atom)
-<<<<<<< HEAD
-        return self._gen_on_machine.get(key, False)
+        return self.__gen_on_machine.get(key, False)
 
 
 class _AppKeyInfo(object):
@@ -1646,7 +1430,4 @@
 
     @property
     def key_and_mask(self):
-        return BaseKeyAndMask(self.app_key, self.app_mask)
-=======
-        return self.__gen_on_machine.get(key, False)
->>>>>>> 7b7fcf3e
+        return BaseKeyAndMask(self.app_key, self.app_mask)