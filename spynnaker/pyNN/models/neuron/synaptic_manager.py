try:
    from collections.abc import defaultdict
except ImportError:
    from collections import defaultdict
import math
import struct
import numpy
import scipy.stats  # @UnresolvedImport
from scipy import special  # @UnresolvedImport
from spinn_utilities.helpful_functions import get_valid_components
<<<<<<< HEAD
from pacman.utilities.utility_calls import get_max_atoms_per_core
=======
>>>>>>> 529d5e3f
from data_specification.enums import DataType
from spinn_front_end_common.utilities.helpful_functions import (
    locate_memory_region_for_placement)
from spynnaker.pyNN.models.neuron.generator_data import GeneratorData
from spynnaker.pyNN.exceptions import SynapticConfigurationException
from spynnaker.pyNN.models.neural_projections.connectors import (
    OneToOneConnector, AbstractGenerateConnectorOnMachine)
from spynnaker.pyNN.models.neural_projections import ProjectionApplicationEdge
from spynnaker.pyNN.models.neuron import master_pop_table_generators
from spynnaker.pyNN.models.neuron.synapse_dynamics import (
    SynapseDynamicsStatic, AbstractSynapseDynamicsStructural,
    AbstractGenerateOnMachine)
from spynnaker.pyNN.models.neuron.synapse_io import SynapseIORowBased
from spynnaker.pyNN.models.spike_source.spike_source_poisson_vertex import (
    SpikeSourcePoissonVertex)
from spynnaker.pyNN.models.utility_models import DelayExtensionVertex
from spynnaker.pyNN.utilities.constants import (
    POPULATION_BASED_REGIONS, POSSION_SIGMA_SUMMATION_LIMIT)
from spynnaker.pyNN.utilities.utility_calls import (get_n_bits)
from spynnaker.pyNN.utilities.running_stats import RunningStats

TIME_STAMP_BYTES = 4

# TODO: Make sure these values are correct (particularly CPU cycles)
_SYNAPSES_BASE_DTCM_USAGE_IN_BYTES = 28
_SYNAPSES_BASE_SDRAM_USAGE_IN_BYTES = 0
_SYNAPSES_BASE_N_CPU_CYCLES_PER_NEURON = 10
_SYNAPSES_BASE_N_CPU_CYCLES = 8

# 4 for n_edges
# 8 for post_vertex_slice.lo_atom, post_vertex_slice.n_atoms
# 4 for n_synapse_types
# 4 for n_synapse_type_bits
# 4 for n_synapse_index_bits
_SYNAPSES_BASE_GENERATOR_SDRAM_USAGE_IN_BYTES = 4 + 8 + 4 + 4 + 4

# Amount to scale synapse SDRAM estimate by to make sure the synapses fit
_SYNAPSE_SDRAM_OVERSCALE = 1.1

_ONE_WORD = struct.Struct("<I")


class SynapticManager(object):
    """ Deals with synapses
    """
    # pylint: disable=too-many-arguments, too-many-locals
    __slots__ = [
        "__delay_key_index",
        "__n_synapse_types",
        "__one_to_one_connection_dtcm_max_bytes",
        "__poptable_type",
        "__pre_run_connection_holders",
        "__retrieved_blocks",
        "__ring_buffer_sigma",
        "__spikes_per_second",
        "__synapse_dynamics",
        "__synapse_io",
        "__weight_scales",
        "__ring_buffer_shifts",
        "__gen_on_machine",
        "__max_row_info",
        "__synapse_indices"]

    def __init__(self, n_synapse_types, ring_buffer_sigma, spikes_per_second,
                 config, population_table_type=None, synapse_io=None):
        self.__n_synapse_types = n_synapse_types
        self.__ring_buffer_sigma = ring_buffer_sigma
        self.__spikes_per_second = spikes_per_second

        # Get the type of population table
        self.__poptable_type = population_table_type
        if population_table_type is None:
            population_table_type = ("MasterPopTableAs" + config.get(
                "MasterPopTable", "generator"))
            algorithms = get_valid_components(
                master_pop_table_generators, "master_pop_table_as")
            self.__poptable_type = algorithms[population_table_type]()

        # Get the synapse IO
        self.__synapse_io = synapse_io
        if synapse_io is None:
            self.__synapse_io = SynapseIORowBased()

        if self.__ring_buffer_sigma is None:
            self.__ring_buffer_sigma = config.getfloat(
                "Simulation", "ring_buffer_sigma")

        if self.__spikes_per_second is None:
            self.__spikes_per_second = config.getfloat(
                "Simulation", "spikes_per_second")

        # Prepare for dealing with STDP - there can only be one (non-static)
        # synapse dynamics per vertex at present
        self.__synapse_dynamics = SynapseDynamicsStatic()

        # Keep the details once computed to allow reading back
        self.__weight_scales = dict()
        self.__ring_buffer_shifts = None
        self.__delay_key_index = dict()
        self.__retrieved_blocks = dict()

        # A list of connection holders to be filled in pre-run, indexed by
        # the edge the connection is for
        self.__pre_run_connection_holders = defaultdict(list)

        # Limit the DTCM used by one-to-one connections
        self.__one_to_one_connection_dtcm_max_bytes = config.getint(
            "Simulation", "one_to_one_connection_dtcm_max_bytes")

        # Whether to generate on machine or not for a given vertex slice
        self.__gen_on_machine = dict()

        # A map of synapse information to maximum row / delayed row length and
        # size in bytes
        self.__max_row_info = dict()

        # A map of synapse information for each machine pre vertex to index
        self.__synapse_indices = dict()

    @property
    def synapse_dynamics(self):
        return self.__synapse_dynamics

    @synapse_dynamics.setter
    def synapse_dynamics(self, synapse_dynamics):

        # We can always override static dynamics or None
        if isinstance(self.__synapse_dynamics, SynapseDynamicsStatic):
            self.__synapse_dynamics = synapse_dynamics

        # We can ignore a static dynamics trying to overwrite a plastic one
        elif isinstance(synapse_dynamics, SynapseDynamicsStatic):
            pass

        # Otherwise, the dynamics must be equal
        elif not synapse_dynamics.is_same_as(self.__synapse_dynamics):
            raise SynapticConfigurationException(
                "Synapse dynamics must match exactly when using multiple edges"
                "to the same population")

    @property
    def ring_buffer_sigma(self):
        return self.__ring_buffer_sigma

    @ring_buffer_sigma.setter
    def ring_buffer_sigma(self, ring_buffer_sigma):
        self.__ring_buffer_sigma = ring_buffer_sigma

    @property
    def spikes_per_second(self):
        return self.__spikes_per_second

    @spikes_per_second.setter
    def spikes_per_second(self, spikes_per_second):
        self.__spikes_per_second = spikes_per_second

    def get_maximum_delay_supported_in_ms(self, machine_time_step):
        return self.__synapse_io.get_maximum_delay_supported_in_ms(
            machine_time_step)

    @property
    def vertex_executable_suffix(self):
        return self.__synapse_dynamics.get_vertex_executable_suffix()

    def add_pre_run_connection_holder(
            self, connection_holder, edge, synapse_info):
        self.__pre_run_connection_holders[edge, synapse_info].append(
            connection_holder)

    def get_n_cpu_cycles(self):
        # TODO: Calculate this correctly
        return 0

    def get_dtcm_usage_in_bytes(self):
        # TODO: Calculate this correctly
        return 0

    def _get_synapse_params_size(self):
        return (_SYNAPSES_BASE_SDRAM_USAGE_IN_BYTES +
                (4 * self.__n_synapse_types))

    def _get_static_synaptic_matrix_sdram_requirements(self):

        # 4 for address of direct addresses, and
        # 4 for the size of the direct addresses matrix in bytes
        return 8

    def _get_max_row_info(
            self, synapse_info, post_vertex_slice, app_edge,
            machine_time_step):
        """ Get the maximum size of each row for a given slice of the vertex
        """
        key = (synapse_info, post_vertex_slice.lo_atom,
               post_vertex_slice.hi_atom)
        if key not in self.__max_row_info:
            self.__max_row_info[key] = self.__synapse_io.get_max_row_info(
                synapse_info, post_vertex_slice,
                app_edge.n_delay_stages, self.__poptable_type,
                machine_time_step, app_edge)
        return self.__max_row_info[key]

    def _get_synaptic_blocks_size(
            self, post_vertex_slice, in_edges, machine_time_step):
        """ Get the size of the synaptic blocks in bytes
        """
        memory_size = self._get_static_synaptic_matrix_sdram_requirements()
<<<<<<< HEAD
        direct_size = 4

=======
>>>>>>> 529d5e3f
        for in_edge in in_edges:
            if isinstance(in_edge, ProjectionApplicationEdge):
                for synapse_info in in_edge.synapse_information:
                    memory_size = self.__add_synapse_size(
                        memory_size, synapse_info, post_vertex_slice, in_edge,
                        machine_time_step)
<<<<<<< HEAD
                    n_atoms = in_edge.pre_vertex.n_atoms
                    memory_size = self._poptable_type.get_next_allowed_address(
                        memory_size)
                    memory_size += max_row_info.undelayed_max_bytes * n_atoms
                    memory_size = self._poptable_type.get_next_allowed_address(
                        memory_size)
                    memory_size += (
                        max_row_info.delayed_max_bytes * n_atoms *
                        in_edge.n_delay_stages)
                    if max_row_info.undelayed_max_n_synapses == 1:
                        direct_size += n_atoms * 4
                    if max_row_info.delayed_max_n_synapses == 1:
                        direct_size += n_atoms * 4 * in_edge.n_delay_stages

        if direct_size > self._one_to_one_connection_dtcm_max_bytes:
            direct_size = self._one_to_one_connection_dtcm_max_bytes
        return int(memory_size * _SYNAPSE_SDRAM_OVERSCALE), direct_size
=======
        return int(memory_size * _SYNAPSE_SDRAM_OVERSCALE)
>>>>>>> 529d5e3f

    def __add_synapse_size(self, memory_size, synapse_info, post_vertex_slice,
                           in_edge, machine_time_step):
        max_row_info = self._get_max_row_info(
            synapse_info, post_vertex_slice, in_edge, machine_time_step)
        n_atoms = in_edge.pre_vertex.n_atoms
        memory_size = self.__poptable_type.get_next_allowed_address(
            memory_size)
        memory_size += max_row_info.undelayed_max_bytes * n_atoms
        memory_size = self.__poptable_type.get_next_allowed_address(
            memory_size)
        memory_size += (
            max_row_info.delayed_max_bytes * n_atoms * in_edge.n_delay_stages)
        return memory_size

    def _get_size_of_generator_information(self, in_edges):
        """ Get the size of the synaptic expander parameters
        """
        gen_on_machine = False
        size = 0
        for in_edge in in_edges:
            if isinstance(in_edge, ProjectionApplicationEdge):
                for synapse_info in in_edge.synapse_information:

                    # Get the number of likely vertices
<<<<<<< HEAD
                    edge_pre_vertex = in_edge.pre_vertex
                    max_atoms = get_max_atoms_per_core(edge_pre_vertex)
=======
                    max_atoms = in_edge.pre_vertex.get_max_atoms_per_core()
                    if in_edge.pre_vertex.n_atoms < max_atoms:
                        max_atoms = in_edge.pre_vertex.n_atoms
>>>>>>> 529d5e3f
                    n_edge_vertices = int(math.ceil(
                        float(in_edge.pre_vertex.n_atoms) / float(max_atoms)))

                    # Get the size
                    connector = synapse_info.connector
                    dynamics = synapse_info.synapse_dynamics
                    connector_gen = isinstance(
                        connector, AbstractGenerateConnectorOnMachine) and \
                        connector.generate_on_machine(
                            synapse_info.weight, synapse_info.delay)
                    synapse_gen = isinstance(
                        dynamics, AbstractGenerateOnMachine)
                    if connector_gen and synapse_gen:
                        gen_on_machine = True
                        gen_size = sum((
                            GeneratorData.BASE_SIZE,
                            connector.gen_delay_params_size_in_bytes(
                                synapse_info.delay),
                            connector.gen_weight_params_size_in_bytes(
                                synapse_info.weight),
                            connector.gen_connector_params_size_in_bytes,
                            dynamics.gen_matrix_params_size_in_bytes
                        ))
                        size += gen_size * n_edge_vertices
        if gen_on_machine:
            size += _SYNAPSES_BASE_GENERATOR_SDRAM_USAGE_IN_BYTES
            size += self.__n_synapse_types * 4
        return size

    def _get_synapse_dynamics_parameter_size(self, vertex_slice,
                                             in_edges=None):
        """ Get the size of the synapse dynamics region
        """
        # Does the size of the parameters area depend on presynaptic
        # connections in any way?
        if isinstance(self.synapse_dynamics,
                      AbstractSynapseDynamicsStructural):
            return self.__synapse_dynamics.get_parameters_sdram_usage_in_bytes(
                vertex_slice.n_atoms, self.__n_synapse_types,
                in_edges=in_edges)
        else:
            return self.__synapse_dynamics.get_parameters_sdram_usage_in_bytes(
                vertex_slice.n_atoms, self.__n_synapse_types)

    def get_sdram_usage_in_bytes(
            self, vertex_slice, in_edges, machine_time_step):
        return (
            self._get_synapse_params_size() +
            self._get_synapse_dynamics_parameter_size(vertex_slice,
                                                      in_edges=in_edges) +
<<<<<<< HEAD
            sum(self._get_synaptic_blocks_size(
                vertex_slice, in_edges, machine_time_step)) +
            self._poptable_type.get_master_population_table_size(
=======
            self._get_synaptic_blocks_size(
                vertex_slice, in_edges, machine_time_step) +
            self.__poptable_type.get_master_population_table_size(
>>>>>>> 529d5e3f
                vertex_slice, in_edges) +
            self._get_size_of_generator_information(in_edges))

    def _reserve_memory_regions(
            self, spec, machine_vertex, vertex_slice,
            machine_graph, all_syn_block_sz, graph_mapper):
        spec.reserve_memory_region(
            region=POPULATION_BASED_REGIONS.SYNAPSE_PARAMS.value,
            size=self._get_synapse_params_size(),
            label='SynapseParams')

        master_pop_table_sz = \
            self.__poptable_type.get_exact_master_population_table_size(
                machine_vertex, machine_graph, graph_mapper)
        if master_pop_table_sz > 0:
            spec.reserve_memory_region(
                region=POPULATION_BASED_REGIONS.POPULATION_TABLE.value,
                size=master_pop_table_sz, label='PopTable')
        if all_syn_block_sz > 0:
            spec.reserve_memory_region(
                region=POPULATION_BASED_REGIONS.SYNAPTIC_MATRIX.value,
                size=all_syn_block_sz, label='SynBlocks')

        synapse_dynamics_sz = \
            self._get_synapse_dynamics_parameter_size(
                vertex_slice,
                machine_graph.get_edges_ending_at_vertex(machine_vertex))
        if synapse_dynamics_sz != 0:
            spec.reserve_memory_region(
                region=POPULATION_BASED_REGIONS.SYNAPSE_DYNAMICS.value,
                size=synapse_dynamics_sz, label='synapseDynamicsParams')

    @staticmethod
    def _ring_buffer_expected_upper_bound(
            weight_mean, weight_std_dev, spikes_per_second,
            machine_timestep, n_synapses_in, sigma):
        """ Provides expected upper bound on accumulated values in a ring\
            buffer element.

        Requires an assessment of maximum Poisson input rate.

        Assumes knowledge of mean and SD of weight distribution, fan-in\
        and timestep.

        All arguments should be assumed real values except n_synapses_in\
        which will be an integer.

        :param weight_mean: Mean of weight distribution (in either nA or\
            microSiemens as required)
        :param weight_std_dev: SD of weight distribution
        :param spikes_per_second: Maximum expected Poisson rate in Hz
        :param machine_timestep: in us
        :param n_synapses_in: No of connected synapses
        :param sigma: How many SD above the mean to go for upper bound; a\
            good starting choice is 5.0. Given length of simulation we can\
            set this for approximate number of saturation events.
        """
        # E[ number of spikes ] in a timestep
        steps_per_second = 1000000.0 / machine_timestep
        average_spikes_per_timestep = (
            float(n_synapses_in * spikes_per_second) / steps_per_second)

        # Exact variance contribution from inherent Poisson variation
        poisson_variance = average_spikes_per_timestep * (weight_mean ** 2)

        # Upper end of range for Poisson summation required below
        # upper_bound needs to be an integer
        upper_bound = int(round(average_spikes_per_timestep +
                                POSSION_SIGMA_SUMMATION_LIMIT *
                                math.sqrt(average_spikes_per_timestep)))

        # Closed-form exact solution for summation that gives the variance
        # contributed by weight distribution variation when modulated by
        # Poisson PDF.  Requires scipy.special for gamma and incomplete gamma
        # functions. Beware: incomplete gamma doesn't work the same as
        # Mathematica because (1) it's regularised and needs a further
        # multiplication and (2) it's actually the complement that is needed
        # i.e. 'gammaincc']

        weight_variance = 0.0

        if weight_std_dev > 0:
            lngamma = special.gammaln(1 + upper_bound)
            gammai = special.gammaincc(
                1 + upper_bound, average_spikes_per_timestep)

            big_ratio = (math.log(average_spikes_per_timestep) * upper_bound -
                         lngamma)

            if -701.0 < big_ratio < 701.0 and big_ratio != 0.0:
                log_weight_variance = (
                    -average_spikes_per_timestep +
                    math.log(average_spikes_per_timestep) +
                    2.0 * math.log(weight_std_dev) +
                    math.log(math.exp(average_spikes_per_timestep) * gammai -
                             math.exp(big_ratio)))
                weight_variance = math.exp(log_weight_variance)

        # upper bound calculation -> mean + n * SD
        return ((average_spikes_per_timestep * weight_mean) +
                (sigma * math.sqrt(poisson_variance + weight_variance)))

    def _get_ring_buffer_to_input_left_shifts(
            self, application_vertex, application_graph, machine_timestep,
            weight_scale):
        """ Get the scaling of the ring buffer to provide as much accuracy as\
            possible without too much overflow
        """
        weight_scale_squared = weight_scale * weight_scale
        n_synapse_types = self.__n_synapse_types
        running_totals = [RunningStats() for _ in range(n_synapse_types)]
        delay_running_totals = [RunningStats() for _ in range(n_synapse_types)]
        total_weights = numpy.zeros(n_synapse_types)
        biggest_weight = numpy.zeros(n_synapse_types)
        weights_signed = False
        rate_stats = [RunningStats() for _ in range(n_synapse_types)]
        steps_per_second = 1000000.0 / machine_timestep

        for app_edge in application_graph.get_edges_ending_at_vertex(
                application_vertex):
            if isinstance(app_edge, ProjectionApplicationEdge):
                for synapse_info in app_edge.synapse_information:
                    synapse_type = synapse_info.synapse_type
                    synapse_dynamics = synapse_info.synapse_dynamics
                    connector = synapse_info.connector

                    weight_mean = (
                        synapse_dynamics.get_weight_mean(
                            connector, synapse_info.weight) * weight_scale)
                    n_connections = \
                        connector.get_n_connections_to_post_vertex_maximum()
                    weight_variance = synapse_dynamics.get_weight_variance(
                        connector, synapse_info.weight) * weight_scale_squared
                    running_totals[synapse_type].add_items(
                        weight_mean, weight_variance, n_connections)

                    delay_variance = synapse_dynamics.get_delay_variance(
                        connector, synapse_info.delay)
                    delay_running_totals[synapse_type].add_items(
                        0.0, delay_variance, n_connections)

                    weight_max = (synapse_dynamics.get_weight_maximum(
                        connector, synapse_info.weight) * weight_scale)
                    biggest_weight[synapse_type] = max(
                        biggest_weight[synapse_type], weight_max)

                    spikes_per_tick = max(
                        1.0, self.__spikes_per_second / steps_per_second)
                    spikes_per_second = self.__spikes_per_second
                    if isinstance(app_edge.pre_vertex,
                                  SpikeSourcePoissonVertex):
<<<<<<< HEAD
                        spikes_per_second = app_edge.pre_vertex.max_rate
=======
                        rate = app_edge.pre_vertex.max_rate
                        # If non-zero rate then use it; otherwise keep default
                        if (rate != 0):
                            spikes_per_second = rate
                        if hasattr(spikes_per_second, "__getitem__"):
                            spikes_per_second = numpy.max(spikes_per_second)
                        elif get_simulator().is_a_pynn_random(
                                spikes_per_second):
                            spikes_per_second = get_maximum_probable_value(
                                spikes_per_second, app_edge.pre_vertex.n_atoms)
>>>>>>> 529d5e3f
                        prob = 1.0 - (
                            (1.0 / 100.0) / app_edge.pre_vertex.n_atoms)
                        spikes_per_tick = spikes_per_second / steps_per_second
                        spikes_per_tick = scipy.stats.poisson.ppf(
                            prob, spikes_per_tick)
                    rate_stats[synapse_type].add_items(
                        spikes_per_second, 0, n_connections)
                    total_weights[synapse_type] += spikes_per_tick * (
                        weight_max * n_connections)

                    if synapse_dynamics.are_weights_signed():
                        weights_signed = True

        max_weights = numpy.zeros(n_synapse_types)
        for synapse_type in range(n_synapse_types):
            stats = running_totals[synapse_type]
            rates = rate_stats[synapse_type]
            if delay_running_totals[synapse_type].variance == 0.0:
                max_weights[synapse_type] = max(total_weights[synapse_type],
                                                biggest_weight[synapse_type])
            else:
                max_weights[synapse_type] = min(
                    self._ring_buffer_expected_upper_bound(
                        stats.mean, stats.standard_deviation, rates.mean,
                        machine_timestep, stats.n_items,
                        self.__ring_buffer_sigma),
                    total_weights[synapse_type])
                max_weights[synapse_type] = max(
                    max_weights[synapse_type], biggest_weight[synapse_type])

        # Convert these to powers
        max_weight_powers = (
            0 if w <= 0 else int(math.ceil(max(0, math.log(w, 2))))
            for w in max_weights)

        # If 2^max_weight_power equals the max weight, we have to add another
        # power, as range is 0 - (just under 2^max_weight_power)!
        max_weight_powers = (
            w + 1 if (2 ** w) <= a else w
            for w, a in zip(max_weight_powers, max_weights))

        # If we have synapse dynamics that uses signed weights,
        # Add another bit of shift to prevent overflows
        if weights_signed:
            max_weight_powers = (m + 1 for m in max_weight_powers)

        return list(max_weight_powers)

    @staticmethod
    def _get_weight_scale(ring_buffer_to_input_left_shift):
        """ Return the amount to scale the weights by to convert them from \
            floating point values to 16-bit fixed point numbers which can be \
            shifted left by ring_buffer_to_input_left_shift to produce an\
            s1615 fixed point number
        """
        return float(math.pow(2, 16 - (ring_buffer_to_input_left_shift + 1)))

    def _write_synapse_parameters(
            self, spec, ring_buffer_shifts, post_vertex_slice, weight_scale):
        # Get the ring buffer shifts and scaling factors

        spec.switch_write_focus(POPULATION_BASED_REGIONS.SYNAPSE_PARAMS.value)

        spec.write_array(ring_buffer_shifts)

        weight_scales = numpy.array([
            self._get_weight_scale(r) * weight_scale
            for r in ring_buffer_shifts])
        return weight_scales

    def _write_padding(
            self, spec, synaptic_matrix_region, next_block_start_address):
        next_block_allowed_address = self.__poptable_type\
            .get_next_allowed_address(next_block_start_address)
        if next_block_allowed_address != next_block_start_address:

            # Pad out data file with the added alignment bytes:
            spec.comment("\nWriting population table required padding\n")
            spec.switch_write_focus(synaptic_matrix_region)
            spec.set_register_value(
                register_id=15,
                data=next_block_allowed_address - next_block_start_address)
            spec.write_repeated_value(
                data=0xDD, repeats=15, repeats_is_register=True,
                data_type=DataType.UINT8)
            return next_block_allowed_address
        return next_block_start_address

    def _write_synaptic_matrix_and_master_population_table(
            self, spec, post_slices, post_slice_index, machine_vertex,
            post_vertex_slice, all_syn_block_sz, weight_scales,
            master_pop_table_region, synaptic_matrix_region,
            direct_matrix_region, routing_info,
            graph_mapper, machine_graph, machine_time_step):
        """ Simultaneously generates both the master population table and
            the synaptic matrix.
        """
        spec.comment(
            "\nWriting Synaptic Matrix and Master Population Table:\n")

        # Track writes inside the synaptic matrix region:
        block_addr = 0

        # Get the edges
        in_edges = machine_graph.get_edges_ending_at_vertex(machine_vertex)

        # Set up the master population table
        self.__poptable_type.initialise_table(spec, master_pop_table_region)

        # Set up for single synapses - write the offset of the single synapses
        # initially 0
        single_synapses = list()
        spec.switch_write_focus(synaptic_matrix_region)
        single_addr = 0

        # Store a list of synapse info to be generated on the machine
        generate_on_machine = list()

        # For each machine edge in the vertex, create a synaptic list
        for machine_edge in in_edges:
            app_edge = graph_mapper.get_application_edge(machine_edge)
            if isinstance(app_edge, ProjectionApplicationEdge):
                spec.comment("\nWriting matrix for m_edge:{}\n".format(
                    machine_edge.label))

                pre_vertex_slice = graph_mapper.get_slice(
                    machine_edge.pre_vertex)
                pre_slices = graph_mapper.get_slices(app_edge.pre_vertex)
                pre_slice_idx = graph_mapper.get_machine_vertex_index(
                    machine_edge.pre_vertex)

                for synapse_info in app_edge.synapse_information:
                    rinfo = routing_info.get_routing_info_for_edge(
                        machine_edge)

                    # If connector is being built on SpiNNaker,
                    # compute matrix sizes only
                    connector = synapse_info.connector
                    dynamics = synapse_info.synapse_dynamics
                    if (isinstance(
                            connector, AbstractGenerateConnectorOnMachine) and
                            connector.generate_on_machine(
                                synapse_info.weight, synapse_info.delay) and
                            isinstance(dynamics, AbstractGenerateOnMachine) and
                            dynamics.generate_on_machine and
                            not self.__is_direct(
                                single_addr, connector, pre_vertex_slice,
                                post_vertex_slice, app_edge) and
                            not isinstance(
                                self.synapse_dynamics,
                                AbstractSynapseDynamicsStructural)):
                        generate_on_machine.append((
                            synapse_info, pre_slices, pre_vertex_slice,
                            pre_slice_idx, app_edge, rinfo))
                    else:
                        block_addr, single_addr, index = self.__write_block(
                            spec, synaptic_matrix_region, synapse_info,
                            pre_slices, pre_slice_idx, post_slices,
                            post_slice_index, pre_vertex_slice,
                            post_vertex_slice, app_edge,
                            self.__n_synapse_types,
                            single_synapses, master_pop_table_region,
                            weight_scales, machine_time_step, rinfo,
                            all_syn_block_sz, block_addr, single_addr,
                            machine_edge=machine_edge)
                        key = (synapse_info, pre_vertex_slice.lo_atom,
                               post_vertex_slice.lo_atom)
                        self.__synapse_indices[key] = index

        # Skip blocks that will be written on the machine, but add them
        # to the master population table
        generator_data = list()
        for gen_data in generate_on_machine:
            (synapse_info, pre_slices, pre_vertex_slice, pre_slice_idx,
                app_edge, rinfo) = gen_data
            block_addr, index = self.__generate_on_chip_data(
                spec, synapse_info,
                pre_slices, pre_slice_idx, post_slices,
                post_slice_index, pre_vertex_slice,
                post_vertex_slice, master_pop_table_region, rinfo,
                all_syn_block_sz, block_addr, machine_time_step, app_edge,
                generator_data)
            key = (synapse_info, pre_vertex_slice.lo_atom,
                   post_vertex_slice.lo_atom)
            self.__synapse_indices[key] = index

        self.__poptable_type.finish_master_pop_table(
            spec, master_pop_table_region)

        # Write the size and data of single synapses to the direct region
        if single_synapses:
            single_data = numpy.concatenate(single_synapses)
            spec.reserve_memory_region(
                region=direct_matrix_region,
                size=(len(single_data) * 4) + 4,
                label='DirectMatrix')
            spec.switch_write_focus(direct_matrix_region)
            spec.write_value(len(single_data) * 4)
            spec.write_array(single_data)
        else:
            spec.reserve_memory_region(
                region=direct_matrix_region, size=4, label="DirectMatrix")
            spec.switch_write_focus(direct_matrix_region)
            spec.write_value(0)

        return generator_data

    def __generate_on_chip_data(
            self, spec, synapse_info, pre_slices,
            pre_slice_index, post_slices, post_slice_index, pre_vertex_slice,
            post_vertex_slice, master_pop_table_region, rinfo,
            all_syn_block_sz, block_addr, machine_time_step,
            app_edge, generator_data):
        """ Generate data for the synapse expander
        """

        # Get the size of the matrices that will be required
        max_row_info = self._get_max_row_info(
            synapse_info, post_vertex_slice, app_edge, machine_time_step)

        # If delay edge exists, tell this about the data too, so it can
        # generate its own data
        if (max_row_info.delayed_max_n_synapses > 0 and
                app_edge.delay_edge is not None):
            app_edge.delay_edge.pre_vertex.add_generator_data(
                max_row_info.undelayed_max_n_synapses,
                max_row_info.delayed_max_n_synapses,
                pre_slices, pre_slice_index, post_slices, post_slice_index,
                pre_vertex_slice, post_vertex_slice, synapse_info,
                app_edge.n_delay_stages + 1, machine_time_step)
        elif max_row_info.delayed_max_n_synapses != 0:
            raise Exception(
                "Found delayed items but no delay "
                "machine edge for {}".format(app_edge.label))

        # Skip over the normal bytes but still write a master pop entry
        synaptic_matrix_offset = 0xFFFFFFFF
        index = None
        if max_row_info.undelayed_max_n_synapses:
            synaptic_matrix_offset = \
                self.__poptable_type.get_next_allowed_address(block_addr)
            index = self.__poptable_type.update_master_population_table(
                spec, synaptic_matrix_offset,
                max_row_info.undelayed_max_words,
                rinfo.first_key_and_mask, master_pop_table_region)
            n_bytes_undelayed = (
                max_row_info.undelayed_max_bytes * pre_vertex_slice.n_atoms)
            block_addr = synaptic_matrix_offset + n_bytes_undelayed

            # The synaptic matrix offset is in words for the generator
            synaptic_matrix_offset = synaptic_matrix_offset // 4
        elif rinfo is not None:
            index = self.__poptable_type.update_master_population_table(
                spec, 0, 0, rinfo.first_key_and_mask, master_pop_table_region)

        if block_addr > all_syn_block_sz:
            raise Exception(
                "Too much synaptic memory has been written: {} of {} ".format(
                    block_addr, all_syn_block_sz))

        # Skip over the delayed bytes but still write a master pop entry
        delayed_synaptic_matrix_offset = 0xFFFFFFFF
        delay_rinfo = None
        n_delay_stages = 0
        delay_key = (app_edge.pre_vertex, pre_vertex_slice.lo_atom,
                     pre_vertex_slice.hi_atom)
        if delay_key in self.__delay_key_index:
            delay_rinfo = self.__delay_key_index[delay_key]
        d_index = None
        if max_row_info.delayed_max_n_synapses:
            n_delay_stages = app_edge.n_delay_stages
            delayed_synaptic_matrix_offset = \
                self.__poptable_type.get_next_allowed_address(
                    block_addr)
            d_index = self.__poptable_type.update_master_population_table(
                spec, delayed_synaptic_matrix_offset,
                max_row_info.delayed_max_words,
                delay_rinfo.first_key_and_mask, master_pop_table_region)
            n_bytes_delayed = (
                max_row_info.delayed_max_bytes * pre_vertex_slice.n_atoms *
                n_delay_stages)
            block_addr = delayed_synaptic_matrix_offset + n_bytes_delayed

            # The delayed synaptic matrix offset is in words for the generator
            delayed_synaptic_matrix_offset = \
                delayed_synaptic_matrix_offset // 4
        elif delay_rinfo is not None:
            d_index = self.__poptable_type.update_master_population_table(
                spec, 0, 0, delay_rinfo.first_key_and_mask,
                master_pop_table_region)

        if block_addr > all_syn_block_sz:
            raise Exception(
                "Too much synaptic memory has been written:"
                " {} of {} ".format(
                    block_addr, all_syn_block_sz))

        # Get additional data for the synapse expander
        generator_data.append(GeneratorData(
            synaptic_matrix_offset, delayed_synaptic_matrix_offset,
            max_row_info.undelayed_max_words, max_row_info.delayed_max_words,
            max_row_info.undelayed_max_n_synapses,
            max_row_info.delayed_max_n_synapses, pre_slices, pre_slice_index,
            post_slices, post_slice_index, pre_vertex_slice, post_vertex_slice,
            synapse_info, n_delay_stages + 1,
            machine_time_step))
        key = (post_vertex_slice.lo_atom, post_vertex_slice.hi_atom)
        self.__gen_on_machine[key] = True

        if index is not None and d_index is not None and index != d_index:
            raise Exception("Delay index {} and normal index {} do not match"
                            .format(d_index, index))
        return block_addr, index

    def __write_block(
            self, spec, synaptic_matrix_region, synapse_info, pre_slices,
            pre_slice_idx, post_slices, post_slice_index, pre_vertex_slice,
            post_vertex_slice, app_edge, n_synapse_types, single_synapses,
            master_pop_table_region, weight_scales, machine_time_step,
            rinfo, all_syn_block_sz, block_addr, single_addr,
            machine_edge):
        (row_data, row_length, delayed_row_data, delayed_row_length,
         delayed_source_ids, delay_stages) = self.__synapse_io.get_synapses(
             synapse_info, pre_slices, pre_slice_idx, post_slices,
             post_slice_index, pre_vertex_slice, post_vertex_slice,
             app_edge.n_delay_stages, self.__poptable_type, n_synapse_types,
             weight_scales, machine_time_step,
             app_edge=app_edge, machine_edge=machine_edge)

        if app_edge.delay_edge is not None:
            app_edge.delay_edge.pre_vertex.add_delays(
                pre_vertex_slice, delayed_source_ids, delay_stages)
        elif delayed_source_ids.size != 0:
            raise Exception(
                "Found delayed source IDs but no delay "
                "machine edge for {}".format(app_edge.label))

        if (app_edge, synapse_info) in self.__pre_run_connection_holders:
            for conn_holder in self.__pre_run_connection_holders[
                    app_edge, synapse_info]:
                conn_holder.add_connections(self._read_synapses(
                    synapse_info, pre_vertex_slice, post_vertex_slice,
                    row_length, delayed_row_length, n_synapse_types,
                    weight_scales, row_data, delayed_row_data,
                    app_edge.n_delay_stages, machine_time_step))
                conn_holder.finish()

        index = None
        if row_data.size:
            block_addr, single_addr, index = self.__write_row_data(
                spec, synapse_info.connector, pre_vertex_slice,
                post_vertex_slice, row_length, row_data, rinfo,
                single_synapses, master_pop_table_region,
                synaptic_matrix_region, block_addr, single_addr, app_edge)
        elif rinfo is not None:
            index = self.__poptable_type.update_master_population_table(
                spec, 0, 0, rinfo.first_key_and_mask, master_pop_table_region)
        del row_data

        if block_addr > all_syn_block_sz:
            raise Exception(
                "Too much synaptic memory has been written: {} of {} ".format(
                    block_addr, all_syn_block_sz))

        delay_rinfo = None
        delay_key = (app_edge.pre_vertex, pre_vertex_slice.lo_atom,
                     pre_vertex_slice.hi_atom)
        if delay_key in self.__delay_key_index:
            delay_rinfo = self.__delay_key_index[delay_key]
        d_index = None
        if delayed_row_data.size:
            block_addr, single_addr, d_index = self.__write_row_data(
                spec, synapse_info.connector, pre_vertex_slice,
                post_vertex_slice, delayed_row_length, delayed_row_data,
                delay_rinfo, single_synapses, master_pop_table_region,
                synaptic_matrix_region, block_addr, single_addr, app_edge)
        elif delay_rinfo is not None:
            d_index = self.__poptable_type.update_master_population_table(
                spec, 0, 0, delay_rinfo.first_key_and_mask,
                master_pop_table_region)
        del delayed_row_data

        if block_addr > all_syn_block_sz:
            raise Exception(
                "Too much synaptic memory has been written: {} of {} ".format(
                    block_addr, all_syn_block_sz))
        if d_index is not None and index is not None and index != d_index:
            raise Exception(
                "Delay index {} and normal index {} do not match".format(
                    d_index, index))
        return block_addr, single_addr, index

    def __is_direct(
            self, single_addr, connector, pre_vertex_slice, post_vertex_slice,
            app_edge):
        """ Determine if the given connection can be done with a "direct"\
            synaptic matrix - this must have an exactly 1 entry per row
        """
        return (
            app_edge.n_delay_stages == 0 and
            isinstance(connector, OneToOneConnector) and
            (single_addr + (pre_vertex_slice.n_atoms * 4) <=
                self.__one_to_one_connection_dtcm_max_bytes) and
            (pre_vertex_slice.lo_atom == post_vertex_slice.lo_atom) and
            (pre_vertex_slice.hi_atom == post_vertex_slice.hi_atom))

    def __write_row_data(
            self, spec, connector, pre_vertex_slice, post_vertex_slice,
            row_length, row_data, rinfo, single_synapses,
            master_pop_table_region, synaptic_matrix_region,
            block_addr, single_addr, app_edge):
        if row_length == 1 and self.__is_direct(
                single_addr, connector, pre_vertex_slice, post_vertex_slice,
                app_edge):
            single_rows = row_data.reshape(-1, 4)[:, 3]
            single_synapses.append(single_rows)
            index = self.__poptable_type.update_master_population_table(
                spec, single_addr, 1, rinfo.first_key_and_mask,
                master_pop_table_region, is_single=True)
            single_addr += len(single_rows) * 4
        else:
            block_addr = self._write_padding(
                spec, synaptic_matrix_region, block_addr)
            spec.switch_write_focus(synaptic_matrix_region)
            spec.write_array(row_data)
            index = self.__poptable_type.update_master_population_table(
                spec, block_addr, row_length,
                rinfo.first_key_and_mask, master_pop_table_region)
            block_addr += len(row_data) * 4
        return block_addr, single_addr, index

    def _get_ring_buffer_shifts(
            self, application_vertex, application_graph, machine_timestep,
            weight_scale):
        """ Get the ring buffer shifts for this vertex
        """
        if self.__ring_buffer_shifts is None:
            self.__ring_buffer_shifts = \
                self._get_ring_buffer_to_input_left_shifts(
                    application_vertex, application_graph, machine_timestep,
                    weight_scale)
        return self.__ring_buffer_shifts

    def write_data_spec(
            self, spec, application_vertex, post_vertex_slice, machine_vertex,
            placement, machine_graph, application_graph, routing_info,
            graph_mapper, weight_scale, machine_time_step, placements):
        # Create an index of delay keys into this vertex
        for m_edge in machine_graph.get_edges_ending_at_vertex(machine_vertex):
            app_edge = graph_mapper.get_application_edge(m_edge)
            if isinstance(app_edge.pre_vertex, DelayExtensionVertex):
                pre_vertex_slice = graph_mapper.get_slice(
                    m_edge.pre_vertex)
                self.__delay_key_index[app_edge.pre_vertex.source_vertex,
                                       pre_vertex_slice.lo_atom,
                                       pre_vertex_slice.hi_atom] = \
                    routing_info.get_routing_info_for_edge(m_edge)

        post_slices = graph_mapper.get_slices(application_vertex)
        post_slice_idx = graph_mapper.get_machine_vertex_index(machine_vertex)

        # Reserve the memory
        in_edges = application_graph.get_edges_ending_at_vertex(
            application_vertex)
        all_syn_block_sz = self._get_synaptic_blocks_size(
            post_vertex_slice, in_edges, machine_time_step)[0]
        self._reserve_memory_regions(
            spec, machine_vertex, post_vertex_slice, machine_graph,
            all_syn_block_sz, graph_mapper)

        ring_buffer_shifts = self._get_ring_buffer_shifts(
            application_vertex, application_graph, machine_time_step,
            weight_scale)
        weight_scales = self._write_synapse_parameters(
            spec, ring_buffer_shifts, post_vertex_slice, weight_scale)

        gen_data = self._write_synaptic_matrix_and_master_population_table(
            spec, post_slices, post_slice_idx, machine_vertex,
            post_vertex_slice, all_syn_block_sz, weight_scales,
            POPULATION_BASED_REGIONS.POPULATION_TABLE.value,
            POPULATION_BASED_REGIONS.SYNAPTIC_MATRIX.value,
            POPULATION_BASED_REGIONS.DIRECT_MATRIX.value,
            routing_info, graph_mapper, machine_graph, machine_time_step)

        if isinstance(self.__synapse_dynamics,
                      AbstractSynapseDynamicsStructural):
            self.__synapse_dynamics.write_parameters(
                spec,
                POPULATION_BASED_REGIONS.SYNAPSE_DYNAMICS.value,
                machine_time_step, weight_scales,
                application_graph=application_graph,
                machine_graph=machine_graph,
                app_vertex=application_vertex, post_slice=post_vertex_slice,
                machine_vertex=machine_vertex,
                graph_mapper=graph_mapper, routing_info=routing_info)
        else:
            self.__synapse_dynamics.write_parameters(
                spec,
                POPULATION_BASED_REGIONS.SYNAPSE_DYNAMICS.value,
                machine_time_step, weight_scales)

        self.__weight_scales[placement] = weight_scales

        self._write_on_machine_data_spec(
            spec, post_vertex_slice, weight_scales, gen_data)

    def clear_connection_cache(self):
        self.__retrieved_blocks = dict()

    def get_connections_from_machine(
            self, transceiver, placement, machine_edge, graph_mapper,
            routing_infos, synapse_info, machine_time_step,
            using_extra_monitor_cores, placements=None, monitor_api=None,
            monitor_placement=None, monitor_cores=None,
            handle_time_out_configuration=True, fixed_routes=None):
        app_edge = graph_mapper.get_application_edge(machine_edge)
        if not isinstance(app_edge, ProjectionApplicationEdge):
            return None

        # Get details for extraction
        pre_vertex_slice = graph_mapper.get_slice(machine_edge.pre_vertex)
        post_vertex_slice = graph_mapper.get_slice(machine_edge.post_vertex)

        # Get the key for the pre_vertex
        key = routing_infos.get_first_key_for_edge(machine_edge)

        # Get the key for the delayed pre_vertex
        delayed_key = None
        if app_edge.delay_edge is not None:
            delayed_key = self.__delay_key_index[
                app_edge.pre_vertex, pre_vertex_slice.lo_atom,
                pre_vertex_slice.hi_atom].first_key

        # Get the block for the connections from the pre_vertex
        synapse_key = (synapse_info, pre_vertex_slice.lo_atom,
                       post_vertex_slice.lo_atom)
        index = self.__synapse_indices[synapse_key]
        master_pop_table, direct_synapses, indirect_synapses = \
            self.__compute_addresses(transceiver, placement)
        data, max_row_length = self._retrieve_synaptic_block(
            transceiver, placement, master_pop_table, indirect_synapses,
            direct_synapses, key, pre_vertex_slice.n_atoms, index,
            using_extra_monitor_cores, placements, monitor_api,
            monitor_placement, monitor_cores, fixed_routes)

        # Get the block for the connections from the delayed pre_vertex
        delayed_data = None
        delayed_max_row_len = 0
        if delayed_key is not None:
            delayed_data, delayed_max_row_len = self._retrieve_synaptic_block(
                transceiver, placement, master_pop_table, indirect_synapses,
                direct_synapses, delayed_key,
                pre_vertex_slice.n_atoms * app_edge.n_delay_stages,
                index, using_extra_monitor_cores, placements,
                monitor_api, monitor_placement, monitor_cores,
                handle_time_out_configuration, fixed_routes)

        # Convert the blocks into connections
        return self._read_synapses(
            synapse_info, pre_vertex_slice, post_vertex_slice,
            max_row_length, delayed_max_row_len, self.__n_synapse_types,
            self.__weight_scales[placement], data, delayed_data,
            app_edge.n_delay_stages, machine_time_step)

    def __compute_addresses(self, transceiver, placement):
        """ Helper for computing the addresses of the master pop table and\
            synaptic-matrix-related bits.
        """
        master_pop_table = locate_memory_region_for_placement(
            placement, POPULATION_BASED_REGIONS.POPULATION_TABLE.value,
            transceiver)
        synaptic_matrix = locate_memory_region_for_placement(
            placement, POPULATION_BASED_REGIONS.SYNAPTIC_MATRIX.value,
            transceiver)
        direct_synapses = locate_memory_region_for_placement(
            placement, POPULATION_BASED_REGIONS.DIRECT_MATRIX.value,
            transceiver) + 4
        return master_pop_table, direct_synapses, synaptic_matrix

    def _extract_synaptic_matrix_data_location(
            self, key, master_pop_table_address, transceiver, placement):
        return self.__poptable_type.extract_synaptic_matrix_data_location(
            key, master_pop_table_address, transceiver,
            placement.x, placement.y)

    def _read_synapses(self, info, pre_slice, post_slice, len1, len2, len3,
                       weight_scales, data1, data2, n_delays, timestep):
        return self.__synapse_io.read_synapses(
            info, pre_slice, post_slice, len1, len2, len3, weight_scales,
            data1, data2, n_delays, timestep)

    def _retrieve_synaptic_block(
            self, txrx, placement, master_pop_table_address,
            indirect_synapses_address, direct_synapses_address,
            key, n_rows, index, using_monitors, placements=None,
            monitor_api=None, monitor_placement=None, monitor_cores=None,
            handle_time_out_configuration=True, fixed_routes=None):
        """ Read in a synaptic block from a given processor and vertex on\
            the machine
        """
        # See if we have already got this block
        if (placement, key, index) in self.__retrieved_blocks:
            return self.__retrieved_blocks[placement, key, index]

        items = self._extract_synaptic_matrix_data_location(
            key, master_pop_table_address, txrx, placement)
        if index >= len(items):
            return None, None

        max_row_length, synaptic_block_offset, is_single = items[index]
        if max_row_length == 0:
            return None, None

        block = None
        if max_row_length > 0 and synaptic_block_offset is not None:
            # if exploiting the extra monitor cores, need to set the machine
            # for data extraction mode
            if using_monitors and handle_time_out_configuration:
                monitor_api.set_cores_for_data_streaming(
                    txrx, monitor_cores, placements)

            # read in the synaptic block
            if not is_single:
                block = self.__read_multiple_synaptic_blocks(
                    txrx, monitor_api, placement, n_rows, max_row_length,
                    indirect_synapses_address + synaptic_block_offset,
                    using_monitors, monitor_placement, fixed_routes)
            else:
                block, max_row_length = self.__read_single_synaptic_block(
                    txrx, monitor_api, placement, n_rows,
                    direct_synapses_address + synaptic_block_offset,
                    using_monitors, monitor_placement, fixed_routes)

            if using_monitors and handle_time_out_configuration:
                monitor_api.unset_cores_for_data_streaming(
                    txrx, monitor_cores, placements)

        self.__retrieved_blocks[placement, key, index] = \
            (block, max_row_length)
        return block, max_row_length

    def __read_multiple_synaptic_blocks(
            self, transceiver, monitor_api, placement, n_rows, max_row_length,
            address, using_monitors, monitor_placement, fixed_routes):
        """ Read in an array of synaptic blocks.
        """
        # calculate the synaptic block size in bytes
        synaptic_block_size = self.__synapse_io.get_block_n_bytes(
            max_row_length, n_rows)

        # read in the synaptic block
        if using_monitors:
            return monitor_api.get_data(
                monitor_placement, address, synaptic_block_size, fixed_routes)
        return transceiver.read_memory(
            placement.x, placement.y, address, synaptic_block_size)

    def __read_single_synaptic_block(
            self, transceiver, data_receiver, placement, n_rows, address,
            using_monitors, monitor_placement, fixed_routes):
        """ Read in a single synaptic block.
        """
        # The data is one per row
        synaptic_block_size = n_rows * 4

        # read in the synaptic row data
        if using_monitors:
            single_block = data_receiver.get_data(
                monitor_placement, address, synaptic_block_size, fixed_routes)
        else:
            single_block = transceiver.read_memory(
                placement.x, placement.y, address, synaptic_block_size)

        # Convert the block into a set of rows
        numpy_block = numpy.zeros((n_rows, 4), dtype="uint32")
        numpy_block[:, 3] = numpy.asarray(
            single_block, dtype="uint8").view("uint32")
        numpy_block[:, 1] = 1
        return bytearray(numpy_block.tobytes()), 1

    # inherited from AbstractProvidesIncomingPartitionConstraints
    def get_incoming_partition_constraints(self):
        return self.__poptable_type.get_edge_constraints()

    def _write_on_machine_data_spec(
            self, spec, post_vertex_slice, weight_scales, generator_data):
        """ Write the data spec for the synapse expander

        :param spec: The specification to write to
        :param post_vertex_slice: The slice of the vertex being written
        :param weight_scales: scaling of weights on each synapse
        """
        if not generator_data:
            return

        n_bytes = (
            _SYNAPSES_BASE_GENERATOR_SDRAM_USAGE_IN_BYTES +
            (self.__n_synapse_types * 4))
        for data in generator_data:
            n_bytes += data.size

        spec.reserve_memory_region(
            region=POPULATION_BASED_REGIONS.CONNECTOR_BUILDER.value,
            size=n_bytes, label="ConnectorBuilderRegion")
        spec.switch_write_focus(
            region=POPULATION_BASED_REGIONS.CONNECTOR_BUILDER.value)

        spec.write_value(len(generator_data))
        spec.write_value(post_vertex_slice.lo_atom)
        spec.write_value(post_vertex_slice.n_atoms)
        spec.write_value(self.__n_synapse_types)
        spec.write_value(get_n_bits(self.__n_synapse_types))
        n_neuron_id_bits = get_n_bits(post_vertex_slice.n_atoms)
        spec.write_value(n_neuron_id_bits)
        for w in weight_scales:
            spec.write_value(int(w), data_type=DataType.INT32)

        for data in generator_data:
            spec.write_array(data.gen_data)

    def gen_on_machine(self, vertex_slice):
        """ True if the synapses should be generated on the machine
        """
        key = (vertex_slice.lo_atom, vertex_slice.hi_atom)
        return self.__gen_on_machine.get(key, False)<|MERGE_RESOLUTION|>--- conflicted
+++ resolved
@@ -8,13 +8,10 @@
 import scipy.stats  # @UnresolvedImport
 from scipy import special  # @UnresolvedImport
 from spinn_utilities.helpful_functions import get_valid_components
-<<<<<<< HEAD
-from pacman.utilities.utility_calls import get_max_atoms_per_core
-=======
->>>>>>> 529d5e3f
 from data_specification.enums import DataType
 from spinn_front_end_common.utilities.helpful_functions import (
     locate_memory_region_for_placement)
+from spinn_front_end_common.utilities.globals_variables import get_simulator
 from spynnaker.pyNN.models.neuron.generator_data import GeneratorData
 from spynnaker.pyNN.exceptions import SynapticConfigurationException
 from spynnaker.pyNN.models.neural_projections.connectors import (
@@ -30,7 +27,8 @@
 from spynnaker.pyNN.models.utility_models import DelayExtensionVertex
 from spynnaker.pyNN.utilities.constants import (
     POPULATION_BASED_REGIONS, POSSION_SIGMA_SUMMATION_LIMIT)
-from spynnaker.pyNN.utilities.utility_calls import (get_n_bits)
+from spynnaker.pyNN.utilities.utility_calls import (
+    get_maximum_probable_value, get_n_bits)
 from spynnaker.pyNN.utilities.running_stats import RunningStats
 
 TIME_STAMP_BYTES = 4
@@ -218,38 +216,13 @@
         """ Get the size of the synaptic blocks in bytes
         """
         memory_size = self._get_static_synaptic_matrix_sdram_requirements()
-<<<<<<< HEAD
-        direct_size = 4
-
-=======
->>>>>>> 529d5e3f
         for in_edge in in_edges:
             if isinstance(in_edge, ProjectionApplicationEdge):
                 for synapse_info in in_edge.synapse_information:
                     memory_size = self.__add_synapse_size(
                         memory_size, synapse_info, post_vertex_slice, in_edge,
                         machine_time_step)
-<<<<<<< HEAD
-                    n_atoms = in_edge.pre_vertex.n_atoms
-                    memory_size = self._poptable_type.get_next_allowed_address(
-                        memory_size)
-                    memory_size += max_row_info.undelayed_max_bytes * n_atoms
-                    memory_size = self._poptable_type.get_next_allowed_address(
-                        memory_size)
-                    memory_size += (
-                        max_row_info.delayed_max_bytes * n_atoms *
-                        in_edge.n_delay_stages)
-                    if max_row_info.undelayed_max_n_synapses == 1:
-                        direct_size += n_atoms * 4
-                    if max_row_info.delayed_max_n_synapses == 1:
-                        direct_size += n_atoms * 4 * in_edge.n_delay_stages
-
-        if direct_size > self._one_to_one_connection_dtcm_max_bytes:
-            direct_size = self._one_to_one_connection_dtcm_max_bytes
-        return int(memory_size * _SYNAPSE_SDRAM_OVERSCALE), direct_size
-=======
         return int(memory_size * _SYNAPSE_SDRAM_OVERSCALE)
->>>>>>> 529d5e3f
 
     def __add_synapse_size(self, memory_size, synapse_info, post_vertex_slice,
                            in_edge, machine_time_step):
@@ -275,14 +248,9 @@
                 for synapse_info in in_edge.synapse_information:
 
                     # Get the number of likely vertices
-<<<<<<< HEAD
-                    edge_pre_vertex = in_edge.pre_vertex
-                    max_atoms = get_max_atoms_per_core(edge_pre_vertex)
-=======
                     max_atoms = in_edge.pre_vertex.get_max_atoms_per_core()
                     if in_edge.pre_vertex.n_atoms < max_atoms:
                         max_atoms = in_edge.pre_vertex.n_atoms
->>>>>>> 529d5e3f
                     n_edge_vertices = int(math.ceil(
                         float(in_edge.pre_vertex.n_atoms) / float(max_atoms)))
 
@@ -333,15 +301,9 @@
             self._get_synapse_params_size() +
             self._get_synapse_dynamics_parameter_size(vertex_slice,
                                                       in_edges=in_edges) +
-<<<<<<< HEAD
-            sum(self._get_synaptic_blocks_size(
-                vertex_slice, in_edges, machine_time_step)) +
-            self._poptable_type.get_master_population_table_size(
-=======
             self._get_synaptic_blocks_size(
                 vertex_slice, in_edges, machine_time_step) +
             self.__poptable_type.get_master_population_table_size(
->>>>>>> 529d5e3f
                 vertex_slice, in_edges) +
             self._get_size_of_generator_information(in_edges))
 
@@ -493,9 +455,6 @@
                     spikes_per_second = self.__spikes_per_second
                     if isinstance(app_edge.pre_vertex,
                                   SpikeSourcePoissonVertex):
-<<<<<<< HEAD
-                        spikes_per_second = app_edge.pre_vertex.max_rate
-=======
                         rate = app_edge.pre_vertex.max_rate
                         # If non-zero rate then use it; otherwise keep default
                         if (rate != 0):
@@ -506,7 +465,6 @@
                                 spikes_per_second):
                             spikes_per_second = get_maximum_probable_value(
                                 spikes_per_second, app_edge.pre_vertex.n_atoms)
->>>>>>> 529d5e3f
                         prob = 1.0 - (
                             (1.0 / 100.0) / app_edge.pre_vertex.n_atoms)
                         spikes_per_tick = spikes_per_second / steps_per_second
@@ -972,7 +930,7 @@
         in_edges = application_graph.get_edges_ending_at_vertex(
             application_vertex)
         all_syn_block_sz = self._get_synaptic_blocks_size(
-            post_vertex_slice, in_edges, machine_time_step)[0]
+            post_vertex_slice, in_edges, machine_time_step)
         self._reserve_memory_regions(
             spec, machine_vertex, post_vertex_slice, machine_graph,
             all_syn_block_sz, graph_mapper)
