from spynnaker.pyNN.utilities import conf
from spynnaker.pyNN.utilities import constants
from spynnaker.pyNN.utilities import utility_calls
from spynnaker.pyNN import exceptions
from spynnaker.pyNN.models.neuron import master_pop_table_generators
from spynnaker.pyNN.utilities.running_stats import RunningStats
from spynnaker.pyNN.models.utility_models.delay_extension_vertex \
    import DelayExtensionVertex
from spynnaker.pyNN.models.neuron.synapse_io.synapse_io_row_based \
    import SynapseIORowBased
from spynnaker.pyNN.models.neural_projections.projection_partitionable_edge \
    import ProjectionPartitionableEdge
from spynnaker.pyNN.models.neuron.synapse_dynamics.synapse_dynamics_static \
    import SynapseDynamicsStatic

from pacman.model.partitionable_graph.abstract_partitionable_vertex \
    import AbstractPartitionableVertex
from pacman.model.graph_mapper.slice import Slice

from data_specification.enums.data_type import DataType

from spinn_front_end_common.utilities import helpful_functions

from scipy import special
from collections import defaultdict
import math
import sys
import numpy

# TODO: Make sure these values are correct (particularly CPU cycles)
_SYNAPSES_BASE_DTCM_USAGE_IN_BYTES = 28
_SYNAPSES_BASE_SDRAM_USAGE_IN_BYTES = 0
_SYNAPSES_BASE_N_CPU_CYCLES_PER_NEURON = 10
_SYNAPSES_BASE_N_CPU_CYCLES = 8


class SynapticManager(object):
    """ Deals with synapses
    """

    def __init__(self, synapse_type, machine_time_step, ring_buffer_sigma,
<<<<<<< HEAD
                 spikes_per_second, population_table_type=None,
                 synapse_io=None):
=======
                 spikes_per_second, population_table_type=None):

>>>>>>> 5f182241
        self._synapse_type = synapse_type
        self._ring_buffer_sigma = ring_buffer_sigma
        self._spikes_per_second = spikes_per_second
        self._machine_time_step = machine_time_step

        # Get the type of population table
        self._population_table_type = population_table_type
        if population_table_type is None:
            population_table_type = ("MasterPopTableAs" + conf.config.get(
                "MasterPopTable", "generator"))
            algorithms = helpful_functions.get_valid_components(
                master_pop_table_generators, "master_pop_table_as")
            self._population_table_type = algorithms[population_table_type]()

        # Get the synapse IO
        self._synapse_io = synapse_io
        if synapse_io is None:
            self._synapse_io = SynapseIORowBased(machine_time_step)

        if self._ring_buffer_sigma is None:
            self._ring_buffer_sigma = conf.config.getfloat(
                "Simulation", "ring_buffer_sigma")

        if self._spikes_per_second is None:
            self._spikes_per_second = conf.config.getfloat(
                "Simulation", "spikes_per_second")

        # Prepare for dealing with STDP - there can only be one (non-static)
        # synapse dynamics per vertex at present
        self._synapse_dynamics = SynapseDynamicsStatic()

        # Keep the details once computed to allow reading back
        self._weight_scales = dict()
        self._delay_key_index = dict()
        self._retrieved_blocks = dict()

        # A list of connection holders to be filled in pre-run, indexed by
        # the edge the connection is for
        self._pre_run_connection_holders = defaultdict(list)

    @property
    def synapse_dynamics(self):
        return self._synapse_dynamics

    @synapse_dynamics.setter
    def synapse_dynamics(self, synapse_dynamics):

        # We can always override static dynamics or None
        if isinstance(self._synapse_dynamics, SynapseDynamicsStatic):
            self._synapse_dynamics = synapse_dynamics

        # We can ignore a static dynamics trying to overwrite a plastic one
        elif isinstance(synapse_dynamics, SynapseDynamicsStatic):
            pass

        # Otherwise, the dynamics must be equal
        elif not synapse_dynamics.is_same_as(self._synapse_dynamics):
            raise exceptions.SynapticConfigurationException(
                "Synapse dynamics must match exactly when using multiple edges"
                "to the same population")

    @property
    def synapse_type(self):
        return self._synapse_type

    @property
    def ring_buffer_sigma(self):
        return self._ring_buffer_sigma

    @ring_buffer_sigma.setter
    def ring_buffer_sigma(self, ring_buffer_sigma):
        self._ring_buffer_sigma = ring_buffer_sigma

    @property
    def spikes_per_second(self):
        return self._spikes_per_second

    @spikes_per_second.setter
    def spikes_per_second(self, spikes_per_second):
        self._spikes_per_second = spikes_per_second

    @property
    def maximum_delay_supported_in_ms(self):
        return self._synapse_io.get_maximum_delay_supported_in_ms()

    @property
    def vertex_executable_suffix(self):
        return self._synapse_dynamics.get_vertex_executable_suffix()

    def add_pre_run_connection_holder(
            self, connection_holder, edge, synapse_info):
        self._pre_run_connection_holders[edge].append((
            synapse_info, connection_holder))

    def get_n_cpu_cycles(self, vertex_slice, graph):

        # TODO: Calculate this correctly
        return 0

    def get_dtcm_usage_in_bytes(self, vertex_slice, graph):

        # TODO: Calculate this correctly
        return 0

    def _get_synapse_params_size(self, vertex_slice):
        per_neuron_usage = (
            self._synapse_type.get_sdram_usage_per_neuron_in_bytes())
        return (_SYNAPSES_BASE_SDRAM_USAGE_IN_BYTES +
                (per_neuron_usage * vertex_slice.n_atoms) +
                (4 * self._synapse_type.get_n_synapse_types()))

    def _get_exact_synaptic_blocks_size(
            self, post_slices, post_slice_index, post_vertex_slice,
            graph_mapper, subvertex, subvertex_in_edges):
        """ Get the exact size all of the synaptic blocks
        """
        memory_size = 0

        # Go through the subedges and add up the memory
        for subedge in subvertex_in_edges:

            edge = graph_mapper.get_partitionable_edge_from_partitioned_edge(
                subedge)
            if isinstance(edge, ProjectionPartitionableEdge):

                # Add on the size of the tables to be generated
                pre_vertex_slice = graph_mapper.get_subvertex_slice(
                    subedge.pre_subvertex)
                pre_slices = [
                    graph_mapper.get_subvertex_slice(subvertex)
                    for subvertex in graph_mapper.get_subvertices_from_vertex(
                        edge.pre_vertex)]
                pre_slice_index = pre_slices.index(pre_vertex_slice)

                undelayed_size, delayed_size = \
                    self._synapse_io.get_sdram_usage_in_bytes(
                        edge, pre_slices,
                        pre_slice_index, post_slices, post_slice_index,
                        pre_vertex_slice, post_vertex_slice,
                        edge.n_delay_stages, self._population_table_type)

                # Add population table required padding between blocks and
                # add the block sizes
                memory_size = self._population_table_type\
                    .get_next_allowed_address(memory_size)
                memory_size += undelayed_size
                memory_size = self._population_table_type\
                    .get_next_allowed_address(memory_size)
                memory_size += delayed_size

        return memory_size

    def _get_estimate_synaptic_blocks_size(self, post_vertex_slice, in_edges):
        """ Get an estimate of the synaptic blocks memory size
        """
        memory_size = 0

        for in_edge in in_edges:
            if isinstance(in_edge, ProjectionPartitionableEdge):

                # Get an estimate of the number of post sub-vertices by
                # assuming that all of them are the same size as this one
                post_slices = [Slice(
                    lo_atom, min(
                        in_edge.post_vertex.n_atoms,
                        lo_atom + post_vertex_slice.n_atoms - 1))
                    for lo_atom in range(
                        0, in_edge.post_vertex.n_atoms,
                        post_vertex_slice.n_atoms)]
                post_slice_index = int(math.floor(
                    float(post_vertex_slice.lo_atom) /
                    float(post_vertex_slice.n_atoms)))

                # Get an estimate of the number of pre-sub-vertices - clearly
                # this will not be correct if the SDRAM usage is high!
                # TODO: Can be removed once we move to population-based keys
                n_atoms_per_subvertex = sys.maxint
                if isinstance(in_edge.pre_vertex, AbstractPartitionableVertex):
                    n_atoms_per_subvertex = \
                        in_edge.pre_vertex.get_max_atoms_per_core()
                if in_edge.pre_vertex.n_atoms < n_atoms_per_subvertex:
                    n_atoms_per_subvertex = in_edge.pre_vertex.n_atoms
                pre_slices = [Slice(
                    lo_atom, min(
                        in_edge.pre_vertex.n_atoms,
                        lo_atom + n_atoms_per_subvertex - 1))
                    for lo_atom in range(
                        0, in_edge.pre_vertex.n_atoms, n_atoms_per_subvertex)]

                pre_slice_index = 0
                for pre_vertex_slice in pre_slices:
                    undelayed_size, delayed_size = \
                        self._synapse_io.get_sdram_usage_in_bytes(
                            in_edge, pre_slices,
                            pre_slice_index, post_slices, post_slice_index,
                            pre_vertex_slice, post_vertex_slice,
                            in_edge.n_delay_stages,
                            self._population_table_type)

                    memory_size = self._population_table_type\
                        .get_next_allowed_address(memory_size)
                    memory_size += undelayed_size
                    memory_size = self._population_table_type\
                        .get_next_allowed_address(memory_size)
                    memory_size += delayed_size
                    pre_slice_index += 1

        return memory_size

    def _get_synapse_dynamics_parameter_size(self, vertex_slice, in_edges):
        """ Get the size of the synapse dynamics region
        """
        return self._synapse_dynamics.get_parameters_sdram_usage_in_bytes(
            vertex_slice.n_atoms, self._synapse_type.get_n_synapse_types())

    def get_sdram_usage_in_bytes(self, vertex_slice, in_edges):
        return (
            self._get_synapse_params_size(vertex_slice) +
            self._get_synapse_dynamics_parameter_size(vertex_slice, in_edges) +
            self._get_estimate_synaptic_blocks_size(vertex_slice, in_edges) +
            self._population_table_type.get_master_population_table_size(
                vertex_slice, in_edges))

    def _reserve_memory_regions(
            self, spec, vertex, vertex_slice, graph, all_syn_block_sz):

        spec.reserve_memory_region(
            region=constants.POPULATION_BASED_REGIONS.SYNAPSE_PARAMS.value,
            size=self._get_synapse_params_size(vertex_slice),
            label='SynapseParams')

        in_edges = graph.incoming_edges_to_vertex(vertex)
        master_pop_table_sz = \
            self._population_table_type.get_master_population_table_size(
                vertex_slice, in_edges)
        if master_pop_table_sz > 0:
            spec.reserve_memory_region(
                region=constants.POPULATION_BASED_REGIONS.POPULATION_TABLE
                                                         .value,
                size=master_pop_table_sz, label='PopTable')
        if all_syn_block_sz > 0:
            spec.reserve_memory_region(
                region=constants.POPULATION_BASED_REGIONS.SYNAPTIC_MATRIX
                                                         .value,
                size=all_syn_block_sz, label='SynBlocks', shrink_to_fit=True)

        synapse_dynamics_sz = self._get_synapse_dynamics_parameter_size(
            vertex_slice, in_edges)
        if synapse_dynamics_sz != 0:
            spec.reserve_memory_region(
                region=constants.POPULATION_BASED_REGIONS.SYNAPSE_DYNAMICS
                                                         .value,
                size=synapse_dynamics_sz, label='synapseDynamicsParams')

    def get_number_of_mallocs_used_by_dsg(self):
        return 4

    @staticmethod
    def _ring_buffer_expected_upper_bound(
            weight_mean, weight_std_dev, spikes_per_second,
            machine_timestep, n_synapses_in, sigma):
        """
        Provides expected upper bound on accumulated values in a ring buffer
        element.

        Requires an assessment of maximum Poisson input rate.

        Assumes knowledge of mean and SD of weight distribution, fan-in
        & timestep.

        All arguments should be assumed real values except n_synapses_in
        which will be an integer.

        weight_mean - Mean of weight distribution (in either nA or
                      microSiemens as required)
        weight_std_dev - SD of weight distribution
        spikes_per_second - Maximum expected Poisson rate in Hz
        machine_timestep - in us
        n_synapses_in - No of connected synapses
        sigma - How many SD above the mean to go for upper bound;
                a good starting choice is 5.0.  Given length of simulation we
                can set this for approximate number of saturation events

        """

        # E[ number of spikes ] in a timestep
        # x /1000000.0 = conversion between microsecond to second
        average_spikes_per_timestep = (
            float(n_synapses_in * spikes_per_second) *
            (float(machine_timestep) / 1000000.0))

        # Exact variance contribution from inherent Poisson variation
        poisson_variance = average_spikes_per_timestep * (weight_mean ** 2)

        # Upper end of range for Poisson summation required below
        # upper_bound needs to be an integer
        upper_bound = int(round(average_spikes_per_timestep +
                                constants.POSSION_SIGMA_SUMMATION_LIMIT *
                                math.sqrt(average_spikes_per_timestep)))

        # Closed-form exact solution for summation that gives the variance
        # contributed by weight distribution variation when modulated by
        # Poisson PDF.  Requires scipy.special for gamma and incomplete gamma
        # functions. Beware: incomplete gamma doesn't work the same as
        # Mathematica because (1) it's regularised and needs a further
        # multiplication and (2) it's actually the complement that is needed
        # i.e. 'gammaincc']

        weight_variance = 0.0

        if weight_std_dev > 0:

            lngamma = special.gammaln(1 + upper_bound)

            gammai = special.gammaincc(1 + upper_bound,
                                       average_spikes_per_timestep)

            big_ratio = (math.log(average_spikes_per_timestep) * upper_bound -
                         lngamma)

            if -701.0 < big_ratio < 701.0 and big_ratio != 0.0:

                log_weight_variance = (
                    -average_spikes_per_timestep +
                    math.log(average_spikes_per_timestep) +
                    2.0 * math.log(weight_std_dev) +
                    math.log(math.exp(average_spikes_per_timestep) * gammai -
                             math.exp(big_ratio)))

                weight_variance = math.exp(log_weight_variance)

        # upper bound calculation -> mean + n * SD
        return ((average_spikes_per_timestep * weight_mean) +
                (sigma * math.sqrt(poisson_variance + weight_variance)))

    def _get_ring_buffer_to_input_left_shifts(
            self, subvertex, sub_graph, graph_mapper, post_slices,
            post_slice_index, post_vertex_slice, machine_timestep,
            weight_scale):
        """ Get the scaling of the ring buffer to provide as much accuracy as\
            possible without too much overflow
        """
        weight_scale_squared = weight_scale * weight_scale
        n_synapse_types = self._synapse_type.get_n_synapse_types()
        running_totals = [RunningStats() for _ in range(n_synapse_types)]
        total_weights = numpy.zeros(n_synapse_types)
        biggest_weight = numpy.zeros(n_synapse_types)
        weights_signed = False

        for subedge in sub_graph.incoming_subedges_from_subvertex(subvertex):
            pre_vertex_slice = graph_mapper.get_subvertex_slice(
                subedge.pre_subvertex)
            edge = graph_mapper.get_partitionable_edge_from_partitioned_edge(
                subedge)
            pre_slices = [
                graph_mapper.get_subvertex_slice(subvertex)
                for subvertex in graph_mapper.get_subvertices_from_vertex(
                    edge.pre_vertex)]
            pre_slice_index = pre_slices.index(pre_vertex_slice)
            if isinstance(edge, ProjectionPartitionableEdge):
                for synapse_info in edge.synapse_information:
                    synapse_type = synapse_info.synapse_type
                    synapse_dynamics = synapse_info.synapse_dynamics
                    connector = synapse_info.connector
                    weight_mean = abs(synapse_dynamics.get_weight_mean(
                        connector, pre_slices, pre_slice_index,
                        post_slices, post_slice_index, pre_vertex_slice,
                        post_vertex_slice) * weight_scale)
                    n_connections = \
                        connector.get_n_connections_to_post_vertex_maximum(
                            pre_slices, pre_slice_index, post_slices,
                            post_slice_index, pre_vertex_slice,
                            post_vertex_slice)
                    weight_variance = abs(synapse_dynamics.get_weight_variance(
                        connector, pre_slices, pre_slice_index,
                        post_slices, post_slice_index, pre_vertex_slice,
                        post_vertex_slice) * weight_scale_squared)
                    running_totals[synapse_type].add_items(
                        weight_mean, weight_variance, n_connections)

                    weight_max = (synapse_dynamics.get_weight_maximum(
                        connector, pre_slices, pre_slice_index,
                        post_slices, post_slice_index, pre_vertex_slice,
                        post_vertex_slice) * weight_scale)
                    biggest_weight[synapse_type] = max(
                        biggest_weight[synapse_type], weight_max)
                    total_weights[synapse_type] += (
                        weight_max * n_connections)

                    if synapse_dynamics.are_weights_signed():
                        weights_signed = True

        max_weights = numpy.zeros(n_synapse_types)
        for synapse_type in range(n_synapse_types):
            stats = running_totals[synapse_type]
            max_weights[synapse_type] = min(
                self._ring_buffer_expected_upper_bound(
                    stats.mean, stats.standard_deviation,
                    self._spikes_per_second, machine_timestep, stats.n_items,
                    self._ring_buffer_sigma),
                total_weights[synapse_type])
            max_weights[synapse_type] = max(
                max_weights[synapse_type], biggest_weight[synapse_type])

        # Convert these to powers
        max_weight_powers = [0 if w <= 0
                             else int(math.ceil(max(0, math.log(w, 2))))
                             for w in max_weights]

        # If 2^max_weight_power equals the max weight, we have to add another
        # power, as range is 0 - (just under 2^max_weight_power)!
        max_weight_powers = [w + 1 if (2 ** w) >= a else w
                             for w, a in zip(max_weight_powers, max_weights)]

        # If we have synapse dynamics that uses signed weights,
        # Add another bit of shift to prevent overflows
        if weights_signed:
            max_weight_powers = [m + 1 for m in max_weight_powers]

        return max_weight_powers

    @staticmethod
    def _get_weight_scale(ring_buffer_to_input_left_shift):
        """ Return the amount to scale the weights by to convert them from \
            floating point values to 16-bit fixed point numbers which can be \
            shifted left by ring_buffer_to_input_left_shift to produce an\
            s1615 fixed point number
        """
        return float(math.pow(2, 16 - (ring_buffer_to_input_left_shift + 1)))

    def _write_synapse_parameters(
            self, spec, subvertex, subgraph, graph_mapper, post_slices,
            post_slice_index, post_vertex_slice,
            input_type):

        # Get the ring buffer shifts and scaling factors
        weight_scale = input_type.get_global_weight_scale()
        ring_buffer_shifts = self._get_ring_buffer_to_input_left_shifts(
            subvertex, subgraph, graph_mapper, post_slices, post_slice_index,
            post_vertex_slice, self._machine_time_step, weight_scale)

        spec.switch_write_focus(
            region=constants.POPULATION_BASED_REGIONS.SYNAPSE_PARAMS.value)
        utility_calls.write_parameters_per_neuron(
            spec, post_vertex_slice,
            self._synapse_type.get_synapse_type_parameters())

        spec.write_array(ring_buffer_shifts)

        weight_scales = numpy.array([
            self._get_weight_scale(r) * weight_scale
            for r in ring_buffer_shifts])
        return weight_scales

    def _write_padding(
            self, spec, synaptic_matrix_region, next_block_start_addr):
        next_block_allowed_addr = self._population_table_type\
            .get_next_allowed_address(next_block_start_addr)
        if next_block_allowed_addr != next_block_start_addr:

            # Pad out data file with the added alignment bytes:
            spec.comment("\nWriting population table required"
                         " padding\n")
            spec.switch_write_focus(synaptic_matrix_region)
            spec.set_register_value(
                register_id=15,
                data=next_block_allowed_addr - next_block_start_addr)
            spec.write_value(
                data=0xDD, repeats_register=15, data_type=DataType.UINT8)
            return next_block_allowed_addr
        return next_block_start_addr

    def _write_synaptic_matrix_and_master_population_table(
            self, spec, post_slices, post_slice_index, subvertex,
            post_vertex_slice, all_syn_block_sz, weight_scales,
            master_pop_table_region, synaptic_matrix_region, routing_info,
            graph_mapper, subgraph):
        """ Simultaneously generates both the master population table and
            the synaptic matrix.
        """
        spec.comment(
            "\nWriting Synaptic Matrix and Master Population Table:\n")

        # Track writes inside the synaptic matrix region:
        next_block_start_addr = 0
        n_synapse_types = self._synapse_type.get_n_synapse_types()

        # Get the edges
        in_subedges = subgraph.incoming_subedges_from_subvertex(subvertex)

        # Set up the master population table
        self._population_table_type.initialise_table(
            spec, master_pop_table_region)

        # For each subedge into the subvertex, create a synaptic list
        for subedge in in_subedges:

            edge = graph_mapper.get_partitionable_edge_from_partitioned_edge(
                subedge)
            if isinstance(edge, ProjectionPartitionableEdge):

                spec.comment("\nWriting matrix for subedge:{}\n".format(
                    subedge.label))

                pre_vertex_slice = graph_mapper.get_subvertex_slice(
                    subedge.pre_subvertex)
                pre_slices = [
                    graph_mapper.get_subvertex_slice(subvertex)
                    for subvertex in graph_mapper.get_subvertices_from_vertex(
                        edge.pre_vertex)]
                pre_slice_index = pre_slices.index(pre_vertex_slice)

                (row_data, row_length, delayed_row_data, delayed_row_length,
                 delayed_source_ids, delay_stages) = \
                    self._synapse_io.get_synapses(
                        edge, pre_slices,
                        pre_slice_index, post_slices, post_slice_index,
                        pre_vertex_slice, post_vertex_slice,
                        edge.n_delay_stages, self._population_table_type,
                        n_synapse_types, weight_scales)

                if edge.delay_edge is not None:
                    edge.delay_edge.pre_vertex.add_delays(
                        pre_vertex_slice, delayed_source_ids, delay_stages)
                elif delayed_source_ids.size != 0:
                    raise Exception("Found delayed source ids but no delay"
                                    " edge for edge {}".format(edge.label))

                if edge in self._pre_run_connection_holders:
                    holders = self._pre_run_connection_holders[edge]
                    for (synapse_info, connection_holder) in holders:
                        connections = self._synapse_io.read_synapses(
                            edge, synapse_info, pre_vertex_slice,
                            post_vertex_slice, row_length, delayed_row_length,
                            n_synapse_types, weight_scales, row_data,
                            delayed_row_data, edge.n_delay_stages)
                        connection_holder.add_connections(connections)

                if len(row_data) > 0:
                    next_block_start_addr = self._write_padding(
                        spec, synaptic_matrix_region, next_block_start_addr)
                    spec.switch_write_focus(synaptic_matrix_region)
                    spec.write_array(row_data)
                    keys_and_masks = \
                        routing_info.get_keys_and_masks_from_subedge(subedge)
                    self._population_table_type.update_master_population_table(
                        spec, next_block_start_addr, row_length,
                        keys_and_masks, master_pop_table_region)
                    next_block_start_addr += len(row_data) * 4
                del row_data

                if next_block_start_addr > all_syn_block_sz:
                    raise Exception(
                        "Too much synaptic memory has been written: {} of {} "
                        .format(next_block_start_addr, all_syn_block_sz))

                if len(delayed_row_data) > 0:
                    next_block_start_addr = self._write_padding(
                        spec, synaptic_matrix_region, next_block_start_addr)
                    spec.switch_write_focus(synaptic_matrix_region)
                    spec.write_array(delayed_row_data)
                    keys_and_masks = self._delay_key_index[
                        (edge.pre_vertex, pre_vertex_slice.lo_atom,
                         pre_vertex_slice.hi_atom)]
                    self._population_table_type.update_master_population_table(
                        spec, next_block_start_addr, delayed_row_length,
                        keys_and_masks, master_pop_table_region)
                    next_block_start_addr += len(delayed_row_data) * 4
                del delayed_row_data

                if next_block_start_addr > all_syn_block_sz:
                    raise Exception(
                        "Too much synaptic memory has been written: {} of {} "
                        .format(next_block_start_addr, all_syn_block_sz))

        self._population_table_type.finish_master_pop_table(
            spec, master_pop_table_region)

    def write_data_spec(
            self, spec, vertex, post_vertex_slice, subvertex, placement,
            subgraph, graph, routing_info, hostname, graph_mapper, input_type):

        # Create an index of delay keys into this subvertex
        for subedge in subgraph.incoming_subedges_from_subvertex(subvertex):
            edge = graph_mapper.get_partitionable_edge_from_partitioned_edge(
                subedge)
            if isinstance(edge.pre_vertex, DelayExtensionVertex):
                pre_vertex_slice = graph_mapper.get_subvertex_slice(
                    subedge.pre_subvertex)
                self._delay_key_index[
                    (edge.pre_vertex.source_vertex, pre_vertex_slice.lo_atom,
                     pre_vertex_slice.hi_atom)] = \
                    routing_info.get_keys_and_masks_from_subedge(subedge)

        post_slices = [
            graph_mapper.get_subvertex_slice(subvertex)
            for subvertex in graph_mapper.get_subvertices_from_vertex(vertex)]
        post_slice_index = post_slices.index(post_vertex_slice)

        # Reserve the memory
        subvert_in_edges = subgraph.incoming_subedges_from_subvertex(subvertex)
        all_syn_block_sz = self._get_exact_synaptic_blocks_size(
            post_slices, post_slice_index, post_vertex_slice, graph_mapper,
            subvertex, subvert_in_edges)
        self._reserve_memory_regions(
            spec, vertex, post_vertex_slice, graph, all_syn_block_sz)

        weight_scales = self._write_synapse_parameters(
            spec, subvertex, subgraph, graph_mapper, post_slices,
            post_slice_index, post_vertex_slice, input_type)

        self._write_synaptic_matrix_and_master_population_table(
            spec, post_slices, post_slice_index, subvertex, post_vertex_slice,
            all_syn_block_sz, weight_scales,
            constants.POPULATION_BASED_REGIONS.POPULATION_TABLE.value,
            constants.POPULATION_BASED_REGIONS.SYNAPTIC_MATRIX.value,
            routing_info, graph_mapper, subgraph)

        self._synapse_dynamics.write_parameters(
            spec, constants.POPULATION_BASED_REGIONS.SYNAPSE_DYNAMICS.value,
            self._machine_time_step, weight_scales)

        self._weight_scales[placement] = weight_scales

    def get_connections_from_machine(
            self, transceiver, placement, subedge, graph_mapper,
            routing_infos, synapse_info):

        edge = graph_mapper.get_partitionable_edge_from_partitioned_edge(
            subedge)
        if not isinstance(edge, ProjectionPartitionableEdge):
            return None

        # Get details for extraction
        pre_vertex_slice = graph_mapper.get_subvertex_slice(
            subedge.pre_subvertex)
        post_vertex_slice = graph_mapper.get_subvertex_slice(
            subedge.post_subvertex)
        n_synapse_types = self._synapse_type.get_n_synapse_types()

        # Get the key for the pre_subvertex
        key = routing_infos.get_subedge_information_from_subedge(
            subedge).keys_and_masks[0].key

        # Get the key for the delayed pre_subvertex
        delayed_key = None
        if edge.delay_edge is not None:
            delayed_key = self._delay_key_index[
                (edge.pre_vertex, pre_vertex_slice.lo_atom,
                 pre_vertex_slice.hi_atom)][0].key

        # Get the block for the connections from the pre_subvertex
        master_pop_table_address = \
            helpful_functions.locate_memory_region_on_core(
                placement.x, placement.y, placement.p,
                constants.POPULATION_BASED_REGIONS.POPULATION_TABLE.value,
                transceiver)
        synaptic_matrix_address = \
            helpful_functions.locate_memory_region_on_core(
                placement.x, placement.y, placement.p,
                constants.POPULATION_BASED_REGIONS.SYNAPTIC_MATRIX.value,
                transceiver)
        data, max_row_length = self._retrieve_synaptic_block(
            transceiver, placement, master_pop_table_address,
            synaptic_matrix_address, key, pre_vertex_slice.n_atoms)

        # Get the block for the connections from the delayed pre_subvertex
        delayed_data = None
        delayed_max_row_length = 0
        if delayed_key is not None:
            delayed_data, delayed_max_row_length = \
                self._retrieve_synaptic_block(
                    transceiver, placement, master_pop_table_address,
                    synaptic_matrix_address, delayed_key,
                    pre_vertex_slice.n_atoms * edge.n_delay_stages)

        # Convert the blocks into connections
        return self._synapse_io.read_synapses(
            edge, synapse_info, pre_vertex_slice, post_vertex_slice,
            max_row_length, delayed_max_row_length, n_synapse_types,
            self._weight_scales[placement], data, delayed_data,
            edge.n_delay_stages)

<<<<<<< HEAD
    def _retrieve_synaptic_block(
            self, transceiver, placement, master_pop_table_address,
            synaptic_matrix_address, key, n_rows):
        """ Read in a synaptic block from a given processor and subvertex on\
            the machine
=======
        # translate the synaptic block into a sublist of synapse_row_infos
        synapse_list = None
        if max_row_length > 0:
            synapse_list = self._translate_synaptic_block_from_memory(
                synaptic_block, pre_n_atoms, max_row_length, synapse_io,
                weight_scales)
        else:
            synapse_list = SynapticList([])
        return synapse_list

    def _translate_synaptic_block_from_memory(
            self, synaptic_block, n_atoms, max_row_length, synapse_io,
            weight_scales):
        """ Translates a collection of memory into synaptic rows
        """
        synaptic_list = list()
        numpy_block = numpy.frombuffer(dtype='uint8',
                                       buffer=synaptic_block).view(dtype='<u4')
        position_in_block = 0
        for atom in range(n_atoms):

            # extract the 3 elements of a row (PP, FF, FP)
            p_p_entries, f_f_entries, f_p_entries = \
                self._extract_row_data_from_memory_block(numpy_block,
                                                         position_in_block)

            # new position in synpaptic block
            position_in_block = ((atom + 1) *
                                 (max_row_length +
                                  constants.SYNAPTIC_ROW_HEADER_WORDS))

            bits_reserved_for_type = \
                self._synapse_type.get_n_synapse_type_bits()
            synaptic_row = synapse_io.create_row_info_from_elements(
                p_p_entries, f_f_entries, f_p_entries, bits_reserved_for_type,
                weight_scales)

            synaptic_list.append(synaptic_row)
        return SynapticList(synaptic_list)

    @staticmethod
    def _extract_row_data_from_memory_block(synaptic_block, position_in_block):

        """
        extracts the 6 elements from a data block which is ordered
        no PP, pp, No ff, NO fp, FF fp
>>>>>>> 5f182241
        """

        # See if we have already got this block
        if (placement, key) in self._retrieved_blocks:
            return self._retrieved_blocks[(placement, key)]

        max_row_length, synaptic_block_offset = \
            self._population_table_type.extract_synaptic_matrix_data_location(
                key, master_pop_table_address, transceiver,
                placement.x, placement.y)

        block = None
        if max_row_length > 0:

            # calculate the synaptic block size in bytes
            synaptic_block_size = self._synapse_io.get_block_n_bytes(
                max_row_length, n_rows)

            # read in and return the synaptic block
            block = transceiver.read_memory(
                placement.x, placement.y,
                synaptic_matrix_address + synaptic_block_offset,
                synaptic_block_size)

        self._retrieved_blocks[(placement, key)] = (block, max_row_length)
        return block, max_row_length

    # inherited from AbstractProvidesIncomingEdgeConstraints
    def get_incoming_edge_constraints(self):
        return self._population_table_type.get_edge_constraints()<|MERGE_RESOLUTION|>--- conflicted
+++ resolved
@@ -39,13 +39,9 @@
     """
 
     def __init__(self, synapse_type, machine_time_step, ring_buffer_sigma,
-<<<<<<< HEAD
                  spikes_per_second, population_table_type=None,
                  synapse_io=None):
-=======
-                 spikes_per_second, population_table_type=None):
-
->>>>>>> 5f182241
+
         self._synapse_type = synapse_type
         self._ring_buffer_sigma = ring_buffer_sigma
         self._spikes_per_second = spikes_per_second
@@ -729,60 +725,11 @@
             self._weight_scales[placement], data, delayed_data,
             edge.n_delay_stages)
 
-<<<<<<< HEAD
     def _retrieve_synaptic_block(
             self, transceiver, placement, master_pop_table_address,
             synaptic_matrix_address, key, n_rows):
         """ Read in a synaptic block from a given processor and subvertex on\
             the machine
-=======
-        # translate the synaptic block into a sublist of synapse_row_infos
-        synapse_list = None
-        if max_row_length > 0:
-            synapse_list = self._translate_synaptic_block_from_memory(
-                synaptic_block, pre_n_atoms, max_row_length, synapse_io,
-                weight_scales)
-        else:
-            synapse_list = SynapticList([])
-        return synapse_list
-
-    def _translate_synaptic_block_from_memory(
-            self, synaptic_block, n_atoms, max_row_length, synapse_io,
-            weight_scales):
-        """ Translates a collection of memory into synaptic rows
-        """
-        synaptic_list = list()
-        numpy_block = numpy.frombuffer(dtype='uint8',
-                                       buffer=synaptic_block).view(dtype='<u4')
-        position_in_block = 0
-        for atom in range(n_atoms):
-
-            # extract the 3 elements of a row (PP, FF, FP)
-            p_p_entries, f_f_entries, f_p_entries = \
-                self._extract_row_data_from_memory_block(numpy_block,
-                                                         position_in_block)
-
-            # new position in synpaptic block
-            position_in_block = ((atom + 1) *
-                                 (max_row_length +
-                                  constants.SYNAPTIC_ROW_HEADER_WORDS))
-
-            bits_reserved_for_type = \
-                self._synapse_type.get_n_synapse_type_bits()
-            synaptic_row = synapse_io.create_row_info_from_elements(
-                p_p_entries, f_f_entries, f_p_entries, bits_reserved_for_type,
-                weight_scales)
-
-            synaptic_list.append(synaptic_row)
-        return SynapticList(synaptic_list)
-
-    @staticmethod
-    def _extract_row_data_from_memory_block(synaptic_block, position_in_block):
-
-        """
-        extracts the 6 elements from a data block which is ordered
-        no PP, pp, No ff, NO fp, FF fp
->>>>>>> 5f182241
         """
 
         # See if we have already got this block
