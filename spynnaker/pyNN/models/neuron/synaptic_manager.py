--- conflicted
+++ resolved
@@ -106,15 +106,8 @@
     FUDGE = 0
 
     def __init__(self, n_synapse_types, ring_buffer_sigma, spikes_per_second,
-<<<<<<< HEAD
                  config, drop_late_spikes, population_table_type=None,
                  synapse_io=None):
-        self.__n_synapse_types = n_synapse_types
-        self.__ring_buffer_sigma = ring_buffer_sigma
-        self.__spikes_per_second = spikes_per_second
-        self.__drop_late_spikes = drop_late_spikes
-=======
-                 config, population_table_type=None, synapse_io=None):
         """
         :param int n_synapse_types:
             number of synapse types on a neuron (e.g., 2 for excitatory and
@@ -132,10 +125,12 @@
         :type population_table_type: MasterPopTableAsBinarySearch or None
         :param synapse_io: How IO for synapses is performed
         :type synapse_io: SynapseIORowBased or None
+        :param bool drop_late_spikes: control flag for dropping late packets.
         """
         self.__n_synapse_types = n_synapse_types
         self.__ring_buffer_sigma = ring_buffer_sigma
         self.__spikes_per_second = spikes_per_second
+        self.__drop_late_spikes = drop_late_spikes
         self._synapse_params_region = \
             POPULATION_BASED_REGIONS.SYNAPSE_PARAMS.value
         self._pop_table_region = \
@@ -150,7 +145,6 @@
             POPULATION_BASED_REGIONS.CONNECTOR_BUILDER.value
         self._direct_matrix_region = \
             POPULATION_BASED_REGIONS.DIRECT_MATRIX.value
->>>>>>> 6cd54837
 
         # Get the type of population table
         self.__poptable_type = population_table_type
@@ -223,13 +217,10 @@
         """
         return self.__synapse_dynamics
 
-<<<<<<< HEAD
     @property
     def drop_late_spikes(self):
         return self.__drop_late_spikes
 
-    def __combine_structural_stdp_dynamics(self, structural, stdp):
-=======
     @staticmethod
     def __combine_structural_stdp_dynamics(structural, stdp):
         """
@@ -237,7 +228,6 @@
         :param SynapseDynamicsSTDP stdp:
         :rtype: SynapseDynamicsStructuralSTDP
         """
->>>>>>> 6cd54837
         return SynapseDynamicsStructuralSTDP(
             structural.partner_selection, structural.formation,
             structural.elimination,
@@ -335,15 +325,11 @@
         return (_SYNAPSES_BASE_SDRAM_USAGE_IN_BYTES +
                 (BYTES_PER_WORD * self.__n_synapse_types))
 
-<<<<<<< HEAD
     @staticmethod
     def _get_static_synaptic_matrix_sdram_requirements():
-=======
-    def _get_static_synaptic_matrix_sdram_requirements(self):
         """
         :rtype: int
         """
->>>>>>> 6cd54837
         # 4 for address of direct addresses, and
         # 4 for the size of the direct addresses matrix in bytes
         return 2 * BYTES_PER_WORD
@@ -751,15 +737,6 @@
             self, spec, ring_buffer_shifts, weight_scale):
         """ Get the ring buffer shifts and scaling factors.
 
-<<<<<<< HEAD
-        # switch to synapse params
-        spec.switch_write_focus(POPULATION_BASED_REGIONS.SYNAPSE_PARAMS.value)
-
-        # write the bool for deleting packets that were too late for a timer
-        spec.write_value(int(self.__drop_late_spikes))
-
-        # Write the ring buffer shifts
-=======
         :param ~.DataSpecificationGenerator spec:
         :param ~numpy.ndarray ring_buffer_shifts:
         :param float weight_scale:
@@ -767,7 +744,11 @@
         """
         # Write the ring buffer shifts
         spec.switch_write_focus(self._synapse_params_region)
->>>>>>> 6cd54837
+
+        # write the bool for deleting packets that were too late for a timer
+        spec.write_value(int(self.__drop_late_spikes))
+
+        # Write the ring buffer shifts
         spec.write_array(ring_buffer_shifts)
 
         # Return the weight scaling factors
