--- conflicted
+++ resolved
@@ -750,12 +750,7 @@
     def write_data_spec(
             self, spec, application_vertex, post_vertex_slice, machine_vertex,
             placement, machine_graph, application_graph, routing_info,
-<<<<<<< HEAD
             graph_mapper, weight_scale, machine_time_step):
-
-=======
-            graph_mapper, input_type, machine_time_step):
->>>>>>> 1420d328
         # Create an index of delay keys into this vertex
         for m_edge in machine_graph.get_edges_ending_at_vertex(machine_vertex):
             app_edge = graph_mapper.get_application_edge(m_edge)
