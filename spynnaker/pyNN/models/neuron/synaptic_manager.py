--- conflicted
+++ resolved
@@ -970,43 +970,4 @@
 
     # inherited from AbstractProvidesIncomingPartitionConstraints
     def get_incoming_partition_constraints(self):
-<<<<<<< HEAD
-        return self._poptable_type.get_edge_constraints()
-=======
-        return self._poptable_type.get_edge_constraints()
-
-    def read_parameters_from_machine(
-            self, transceiver, placement, vertex_slice):
-        # locate SDRAM address to where the synapse parameters are stored
-        synapse_region_sdram_address = locate_memory_region_for_placement(
-            placement, POPULATION_BASED_REGIONS.SYNAPSE_PARAMS.value,
-            transceiver)
-
-        # get size of synapse params
-        size_of_region = (
-            self._synapse_type.get_sdram_usage_per_neuron_in_bytes() *
-            vertex_slice.n_atoms)
-
-        # get data from the machine
-        byte_array = transceiver.read_memory(
-            placement.x, placement.y, synapse_region_sdram_address,
-            size_of_region)
-
-        synapse_params, _ = translate_parameters(
-            self._synapse_type.get_synapse_type_parameter_types(),
-            byte_array, 0, vertex_slice)
-        self._synapse_type.set_synapse_type_parameters(
-            synapse_params, vertex_slice)
-
-    def regenerate_data_specification(
-            self, spec, placement, machine_time_step, time_scale_factor,
-            vertex_slice):
-        spec.reserve_memory_region(
-            region=POPULATION_BASED_REGIONS.SYNAPSE_PARAMS.value,
-            size=self._get_synapse_params_size(vertex_slice),
-            label='SynapseParams')
-        spec.switch_write_focus(POPULATION_BASED_REGIONS.SYNAPSE_PARAMS.value)
-        write_parameters_per_neuron(
-            spec, vertex_slice,
-            self._synapse_type.get_synapse_type_parameters())
->>>>>>> e0aa35fa
+        return self._poptable_type.get_edge_constraints()