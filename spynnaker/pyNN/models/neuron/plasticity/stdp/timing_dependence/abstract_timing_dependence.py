--- conflicted
+++ resolved
@@ -88,11 +88,7 @@
         :param str pre_population_label: label of pre.
         :param str post_population_label: label of post.
         :rtype:
-<<<<<<< HEAD
             iterable(~spinn_front_end_common.utilities.utility_objs.ProvenanceDataItem)
-=======
-            list(~spinn_front_end_common.utilities.utility_objs.ProvenanceDataItem)
->>>>>>> 2e1842c2
         """
         # pylint: disable=unused-argument
         return []