--- conflicted
+++ resolved
@@ -96,7 +96,7 @@
                 parameters[I_OFFSET], state_variables[COUNT_REFRAC],
                 parameters[V_RESET],
                 parameters[TAU_REFRAC].apply_operation(
-                    operation=lambda x: numpy.ceil(x / (ts / 1000.0)))]
+                    operation=lambda x: int(numpy.ceil(x / (ts / 1000.0))))]
 
     @overrides(AbstractNeuronModel.update_values)
     def update_values(self, values, parameters, state_variables):
@@ -163,62 +163,4 @@
 
     @tau_refrac.setter
     def tau_refrac(self, tau_refrac):
-<<<<<<< HEAD
-        self._tau_refrac = tau_refrac
-=======
-        self._data.set_value(key=TAU_REFRAC, value=tau_refrac)
-
-    @overrides(NeuronModelLeakyIntegrate.get_n_neural_parameters)
-    def get_n_neural_parameters(self):
-        return super(NeuronModelLeakyIntegrateAndFire,
-                     self).get_n_neural_parameters() + 3
-
-    def _tau_refrac_timesteps(self, machine_time_step):
-        return self._data[TAU_REFRAC].apply_operation(
-            operation=lambda x: int(
-                numpy.ceil(x / (machine_time_step / 1000.0))))
-
-    @inject_items({"machine_time_step": "MachineTimeStep"})
-    def get_neural_parameters(self, machine_time_step):
-        params = super(NeuronModelLeakyIntegrateAndFire,
-                       self).get_neural_parameters()
-        params.extend([
-
-            # count down to end of next refractory period [timesteps]
-            # int32_t  refract_timer;
-            NeuronParameter(
-                self._data[COUNTDOWN_TO_REFRACTORY_PERIOD],
-                _LIF_TYPES.REFRACT_COUNT.data_type),
-
-            # post-spike reset membrane voltage [mV]
-            # REAL     V_reset;
-            NeuronParameter(self._data[V_RESET],
-                            _LIF_TYPES.V_RESET.data_type),
-
-            # refractory time of neuron [timesteps]
-            # int32_t  T_refract;
-            NeuronParameter(
-                self._tau_refrac_timesteps(machine_time_step),
-                _LIF_TYPES.TAU_REFRACT.data_type)
-        ])
-        return params
-
-    @overrides(NeuronModelLeakyIntegrate.get_neural_parameter_types)
-    def get_neural_parameter_types(self):
-        if_types = super(NeuronModelLeakyIntegrateAndFire,
-                         self).get_neural_parameter_types()
-        if_types.extend([item.data_type for item in _LIF_TYPES])
-        return if_types
-
-    def get_n_cpu_cycles_per_neuron(self):
-        # A guess - 20 for the reset procedure
-        return super(NeuronModelLeakyIntegrateAndFire,
-                     self).get_n_cpu_cycles_per_neuron() + _CPU_RESET_CYCLES
-
-    @overrides(NeuronModelLeakyIntegrate.get_units)
-    def get_units(self, variable):
-        if variable in self._my_units:
-            return self._my_units[variable]
-        return super(NeuronModelLeakyIntegrateAndFire,
-                     self).get_units(variable)
->>>>>>> 9f5e2f95
+       self._tau_refrac = tau_refrac