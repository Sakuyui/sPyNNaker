--- conflicted
+++ resolved
@@ -5,57 +5,13 @@
     import AbstractStandardNeuronComponent
 
 
-<<<<<<< HEAD
 class AbstractNeuronModel(AbstractStandardNeuronComponent):
-    """ Represents a neuron model
+    """ Represents a neuron model.
     """
 
     __slots__ = ("_global_struct")
 
     def __init__(self, data_types, global_data_types=None):
-=======
-_BYTES_PER_PARAMETER = 4
-
-
-@add_metaclass(AbstractBase)
-class AbstractNeuronModel(object):
-    """ Represents a neuron model.
-
-    ..note::
-        Override :py:meth:`set_neural_parameters` if there are changing\
-        variables in the neural parameters.
-
-    .. note::
-        Override :py:meth:`set_global_parameters` if there are changing\
-        variables in the global parameters.
-    """
-
-    __slots__ = ()
-
-    @abstractmethod
-    def get_n_neural_parameters(self):
-        """ Get the number of neural parameters
-
-        :return: The number of parameters
-        :rtype: int
-        """
-
-    @abstractmethod
-    def get_neural_parameters(self):
-        """ Get the neural parameters
-
-        :return: an array of parameters
-        :rtype: \
-            list(:py:class:`spynnaker.pyNN.models.neural_properties.NeuronParameter`)
-        """
-
-    @abstractmethod
-    def get_neural_parameter_types(self):
-        """ Get the types of the neural parameters
-
-        :return: A list of DataType objects, in the order of the parameters
-        :rtype: list(:py:class:`data_specification.enums.DataType`)
->>>>>>> e0aa35fa
         """
 
         :param data_types:\
@@ -66,7 +22,6 @@
             that they appear
 
         """
-<<<<<<< HEAD
         super(AbstractNeuronModel, self).__init__(data_types)
         if global_data_types is None:
             global_data_types = []
@@ -75,28 +30,9 @@
     @property
     def global_struct(self):
         """ Get the global parameters structure
-=======
-
-    @abstractmethod
-    def get_global_parameter_types(self):
-        """ Get the types of the global parameters
-
-        :return: A list of DataType objects, in the order of the parameters
-        :rtype: list(:py:class:`data_specification.enums.DataType`)
-        """
-
-    @abstractmethod
-    def get_global_parameters(self):
-        """ Get the global parameters
-
-        :return: an array of parameters
-        :rtype: \
-            list(:py:class:`spynnaker.pyNN.models.neural_properties.NeuronParameter`)
->>>>>>> e0aa35fa
         """
         return self._global_struct
 
-<<<<<<< HEAD
     @overrides(AbstractStandardNeuronComponent.get_dtcm_usage_in_bytes)
     def get_dtcm_usage_in_bytes(self, n_neurons):
         usage = super(AbstractNeuronModel, self).get_dtcm_usage_in_bytes(
@@ -132,56 +68,4 @@
         # Assume that the global data doesn't change
         offset += (self.global_struct.get_size_in_whole_words() * 4)
         return super(AbstractNeuronModel, self).read_data(
-            self, data, offset, vertex_slice, parameters, state_variables)
-=======
-    @abstractmethod
-    def get_n_cpu_cycles_per_neuron(self):
-        """ Get the total number of CPU cycles executed by \
-            ``neuron_model_state_update`` and ``neuron_model_has_spiked``,\
-            per neuron
-
-        :return: The number of CPU cycles executed
-        :rtype: int
-        """
-
-    def get_sdram_usage_per_neuron_in_bytes(self):
-        """ Get the total SDRAM usage in bytes
-
-        :return: The SDRAM usage
-        :rtype: int
-        """
-        return self.get_n_neural_parameters() * _BYTES_PER_PARAMETER
-
-    def get_dtcm_usage_per_neuron_in_bytes(self):
-        """ Get the DTCM usage of this neuron model
-
-        :return: The DTCM usage, in bytes
-        :rtype: int
-        """
-        return self.get_n_neural_parameters() * _BYTES_PER_PARAMETER
-
-    def get_sdram_usage_for_global_parameters_in_bytes(self):
-        """ Get the SDRAM usage of the global parameters
-
-        :return: The SDRAM usage, in bytes
-        :rtype: int
-        """
-        return self.get_n_global_parameters() * _BYTES_PER_PARAMETER
-
-    def set_global_parameters(self, parameters):
-        """ Sets any global parameters.
-
-        :param parameters:\
-            the parameter values as a list, ordered the same as\
-            :py:meth:`get_global_parameters`.
-        """
-
-    def set_neural_parameters(self, neural_parameters, vertex_slice):
-        """ Sets any neural parameters.
-
-        :param neural_parameters:\
-            the parameter values in a list of numpy arrays, ordered the same\
-            as :py:meth:`get_neural_parameters`.
-        :param vertex_slice: The neurons to which the parameters apply
-        """
->>>>>>> e0aa35fa
+            self, data, offset, vertex_slice, parameters, state_variables)