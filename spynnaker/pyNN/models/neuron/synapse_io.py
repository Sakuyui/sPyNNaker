--- conflicted
+++ resolved
@@ -342,7 +342,8 @@
     def _rescale_connections(
             connections, machine_time_step, weight_scales, synapse_info):
         # Return the delays values to milliseconds
-        connections["delay"] /= 1000.0 / machine_time_step
+        connections["delay"] /= (
+                MICRO_TO_MILLISECOND_CONVERSION / machine_time_step)
         # Undo the weight scaling
         connections["weight"] /= weight_scales[synapse_info.synapse_type]
         return connections
@@ -380,7 +381,6 @@
         return self._rescale_connections(
             connections, machine_time_step, weight_scales, synapse_info)
 
-<<<<<<< HEAD
     def read_delayed_synapses(
             self, synapse_info, pre_vertex_slice, post_vertex_slice,
             delayed_max_row_length, n_synapse_types, weight_scales,
@@ -394,11 +394,6 @@
             delayed_row_data = numpy.frombuffer(
                 delayed_data, dtype="<u4").reshape(
                 -1, (delayed_max_row_length + _N_HEADER_WORDS))
-=======
-        # Return the delays values to milliseconds
-        connections["delay"] /= (
-                MICRO_TO_MILLISECOND_CONVERSION / machine_time_step)
->>>>>>> 77338c59
 
         dynamics = synapse_info.synapse_dynamics
         if isinstance(dynamics, AbstractStaticSynapseDynamics):
@@ -450,11 +445,6 @@
             ff_size,
             [row_data[row, ff_start:ff_end[row]] for row in range(n_rows)])
 
-<<<<<<< HEAD
-    @staticmethod
-    def _read_static_data(dynamics, pre_vertex_slice, post_vertex_slice,
-                          n_synapse_types, row_data):
-=======
     def __convert_delayed_data(
             self, n_synapses, pre_vertex_slice, delayed_connections):
         """ Take the delayed_connections and convert the source ids and delay\
@@ -479,45 +469,23 @@
         return delayed_connections
 
     def _read_static_data(self, dynamics, pre_vertex_slice, post_vertex_slice,
-                          n_synapse_types, row_data, delayed_row_data):
->>>>>>> 77338c59
+                          n_synapse_types, row_data):
         """ Read static data.
         """
         if row_data is None or not row_data.size:
             return numpy.zeros(
                 0, dtype=AbstractSynapseDynamics.NUMPY_CONNECTORS_DTYPE)
 
-<<<<<<< HEAD
         ff_size, ff_data = SynapseIORowBased._parse_static_data(
             row_data, dynamics)
         undelayed_connections = dynamics.read_static_synaptic_data(
             post_vertex_slice, n_synapse_types, ff_size, ff_data)
         undelayed_connections["source"] += pre_vertex_slice.lo_atom
         return undelayed_connections
-=======
-        if row_data is not None and row_data.size:
-            ff_size, ff_data = self._parse_static_data(row_data, dynamics)
-            undelayed_connections = dynamics.read_static_synaptic_data(
-                post_vertex_slice, n_synapse_types, ff_size, ff_data)
-            undelayed_connections["source"] += pre_vertex_slice.lo_atom
-            connections.append(undelayed_connections)
-
-        if delayed_row_data is not None and delayed_row_data.size:
-            ff_size, ff_data = self._parse_static_data(
-                delayed_row_data, dynamics)
-            delayed_connections = dynamics.read_static_synaptic_data(
-                post_vertex_slice, n_synapse_types, ff_size, ff_data)
-
-            # Use the row index to work out the actual delay and source
-            n_synapses = dynamics.get_n_synapses_in_rows(ff_size)
-            delayed_connections = self.__convert_delayed_data(
-                n_synapses, pre_vertex_slice, delayed_connections)
-            connections.append(delayed_connections)
->>>>>>> 77338c59
-
-    @staticmethod
+
+
     def _read_delayed_static_data(
-            dynamics, pre_vertex_slice, post_vertex_slice,
+            self, dynamics, pre_vertex_slice, post_vertex_slice,
             n_synapse_types, delayed_row_data):
         if delayed_row_data is None or not delayed_row_data.size:
             return numpy.zeros(
@@ -530,22 +498,9 @@
 
         # Use the row index to work out the actual delay and source
         n_synapses = dynamics.get_n_synapses_in_rows(ff_size)
-        synapse_ids = range(len(n_synapses))
-        row_stage = numpy.array([
-            i // pre_vertex_slice.n_atoms
-            for i in synapse_ids], dtype="uint32")
-        row_min_delay = (row_stage + 1) * 16
-        connection_min_delay = numpy.concatenate([
-            numpy.repeat(row_min_delay[i], n_synapses[i])
-            for i in synapse_ids])
-        connection_source_extra = numpy.concatenate([
-            numpy.repeat(
-                row_stage[i] * numpy.uint32(pre_vertex_slice.n_atoms),
-                n_synapses[i])
-            for i in synapse_ids])
-        delayed_connections["source"] -= connection_source_extra
-        delayed_connections["source"] += pre_vertex_slice.lo_atom
-        delayed_connections["delay"] += connection_min_delay
+        delayed_connections = self.__convert_delayed_data(
+            n_synapses, pre_vertex_slice, delayed_connections)
+
         return delayed_connections
 
     @staticmethod
@@ -581,37 +536,12 @@
         undelayed_connections["source"] += pre_vertex_slice.lo_atom
         return undelayed_connections
 
-<<<<<<< HEAD
-    @staticmethod
     def _read_delayed_plastic_data(
-            dynamics, pre_vertex_slice, post_vertex_slice, n_synapse_types,
-            delayed_row_data):
+            self, dynamics, pre_vertex_slice, post_vertex_slice,
+            n_synapse_types, delayed_row_data):
         if delayed_row_data is None or not delayed_row_data.size:
             return numpy.zeros(
                 0, dtype=AbstractSynapseDynamics.NUMPY_CONNECTORS_DTYPE)
-=======
-        if row_data is not None:
-            pp_size, pp_data, fp_size, fp_data = self._parse_plastic_data(
-                row_data, dynamics)
-            undelayed_connections = dynamics.read_plastic_synaptic_data(
-                post_vertex_slice, n_synapse_types, pp_size, pp_data,
-                fp_size, fp_data)
-            undelayed_connections["source"] += pre_vertex_slice.lo_atom
-            connections.append(undelayed_connections)
-
-        if delayed_row_data is not None:
-            pp_size, pp_data, fp_size, fp_data = self._parse_plastic_data(
-                delayed_row_data, dynamics)
-            delayed_connections = dynamics.read_plastic_synaptic_data(
-                post_vertex_slice, n_synapse_types, pp_size, pp_data,
-                fp_size, fp_data)
-
-            # Use the row index to work out the actual delay and source
-            n_synapses = dynamics.get_n_synapses_in_rows(pp_size, fp_size)
-            delayed_connections = self.__convert_delayed_data(
-                n_synapses, pre_vertex_slice, delayed_connections)
-            connections.append(delayed_connections)
->>>>>>> 77338c59
 
         pp_size, pp_data, fp_size, fp_data = \
             SynapseIORowBased._parse_plastic_data(delayed_row_data, dynamics)
@@ -621,23 +551,9 @@
 
         # Use the row index to work out the actual delay and source
         n_synapses = dynamics.get_n_synapses_in_rows(pp_size, fp_size)
-        synapse_ids = range(len(n_synapses))
-        row_stage = numpy.array([
-            (i // pre_vertex_slice.n_atoms)
-            for i in synapse_ids], dtype="uint32")
-        row_min_delay = (row_stage + 1) * 16
-        connection_min_delay = numpy.concatenate([
-            numpy.repeat(row_min_delay[i], n_synapses[i])
-            for i in synapse_ids])
-        connection_source_extra = numpy.concatenate([
-            numpy.repeat(
-                row_stage[i] * numpy.uint32(pre_vertex_slice.n_atoms),
-                n_synapses[i])
-            for i in synapse_ids])
-
-        delayed_connections["source"] -= connection_source_extra
-        delayed_connections["source"] += pre_vertex_slice.lo_atom
-        delayed_connections["delay"] += connection_min_delay
+        delayed_connections = self.__convert_delayed_data(
+            n_synapses, pre_vertex_slice, delayed_connections)
+
         return delayed_connections
 
     def get_block_n_bytes(self, max_row_length, n_rows):
