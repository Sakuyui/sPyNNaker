--- conflicted
+++ resolved
@@ -12,11 +12,6 @@
 #
 # You should have received a copy of the GNU General Public License
 # along with this program.  If not, see <http://www.gnu.org/licenses/>.
-<<<<<<< HEAD
-import logging
-=======
-from __future__ import division
->>>>>>> ad3a5111
 import math
 import numpy
 import ctypes
