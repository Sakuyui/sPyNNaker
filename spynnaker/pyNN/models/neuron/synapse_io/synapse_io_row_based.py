import numpy
import math

<<<<<<< HEAD
from spynnaker.pyNN.models.neuron.synapse_dynamics \
    import AbstractSynapseDynamics, AbstractStaticSynapseDynamics
from spynnaker.pyNN.models.neural_projections.connectors \
    import AbstractConnector
from .abstract_synapse_io import AbstractSynapseIO
=======
from spynnaker.pyNN.models.neuron.synapse_dynamics.synapse_dynamics_stdp import SynapseDynamicsSTDP
from spynnaker.pyNN.models.neuron.synapse_dynamics.synapse_dynamics_structural import SynapseDynamicsStructural

from spynnaker.pyNN.models.neuron.synapse_dynamics.abstract_plastic_synapse_dynamics import \
    AbstractPlasticSynapseDynamics
from spynnaker.pyNN.models.neuron.synapse_dynamics.abstract_synapse_dynamics \
    import AbstractSynapseDynamics
from spynnaker.pyNN.models.neural_projections.connectors.abstract_connector \
    import AbstractConnector
from spynnaker.pyNN.models.neuron.synapse_dynamics\
    .abstract_static_synapse_dynamics import AbstractStaticSynapseDynamics
from spynnaker.pyNN.models.neuron.synapse_dynamics.abstract_synapse_dynamics_structural import \
    AbstractSynapseDynamicsStructural
from spynnaker.pyNN.models.neuron.synapse_dynamics.synapse_dynamics_static import SynapseDynamicsStatic
from spynnaker.pyNN.models.neuron.synapse_io.abstract_synapse_io \
    import AbstractSynapseIO
>>>>>>> 9a643fbd

_N_HEADER_WORDS = 3


class SynapseIORowBased(AbstractSynapseIO):
    """ A SynapseRowIO implementation that uses a row for each source neuron,
        where each row consists of a fixed region, a plastic region, and a\
        fixed-plastic region (this is the bits of the plastic row that don't\
        actually change).  The plastic region structure is determined by the\
        synapse dynamics of the connector.
    """

    def __init__(self):
        AbstractSynapseIO.__init__(self)

    def get_maximum_delay_supported_in_ms(self, machine_time_step):

        # There are 16 slots, one per time step
        return 16 * (machine_time_step / 1000.0)

    def _n_words(self, n_bytes):
        return math.ceil(float(n_bytes) / 4.0)

    def get_sdram_usage_in_bytes(
            self, synapse_info, n_pre_slices, pre_slice_index,
            n_post_slices, post_slice_index, pre_vertex_slice,
            post_vertex_slice, n_delay_stages, population_table,
            machine_time_step):

        # Find the maximum row length - i.e. the maximum number of bytes
        # that will be needed by any row for both rows with delay extensions
        # and rows without
        max_delay_supported = self.get_maximum_delay_supported_in_ms(
            machine_time_step)
        max_delay = max_delay_supported * (n_delay_stages + 1)

        # delay point where delay extensions start
        min_delay_for_delay_extension = (
            max_delay_supported + numpy.finfo(numpy.double).tiny)

        # row length for the non-delayed synaptic matrix
        max_undelayed_row_length = synapse_info.connector\
            .get_n_connections_from_pre_vertex_maximum(
                n_pre_slices, pre_slice_index, n_post_slices,
                post_slice_index, pre_vertex_slice, post_vertex_slice,
                0, max_delay_supported)

        # determine the max row length in the delay extension
        max_delayed_row_length = 0
        if n_delay_stages > 0:
            max_delayed_row_length = synapse_info.connector\
                .get_n_connections_from_pre_vertex_maximum(
                    n_pre_slices, pre_slice_index, n_post_slices,
                    post_slice_index, pre_vertex_slice, post_vertex_slice,
                    min_delay_for_delay_extension, max_delay)

        # Get the row sizes
        dynamics = synapse_info.synapse_dynamics
        undelayed_size = 0
        delayed_size = 0
        if isinstance(dynamics, AbstractStaticSynapseDynamics) or (
            isinstance(dynamics, AbstractSynapseDynamicsStructural) and
                    isinstance(dynamics.super, AbstractStaticSynapseDynamics)):
            undelayed_size = dynamics.get_n_words_for_static_connections(
                max_undelayed_row_length)
            delayed_size = dynamics.get_n_words_for_static_connections(
                max_delayed_row_length)
        else:
            undelayed_size = dynamics.get_n_words_for_plastic_connections(
                max_undelayed_row_length)
            delayed_size = dynamics.get_n_words_for_plastic_connections(
                max_delayed_row_length)

        # Adjust for the allowed row lengths from the population table
        undelayed_max_bytes = population_table.get_allowed_row_length(
            undelayed_size) * 4
        delayed_max_bytes = population_table.get_allowed_row_length(
            delayed_size) * 4

        # Add on the header words and multiply by the number of rows in the
        # block
        n_bytes_undelayed = 0
        if undelayed_max_bytes > 0:
            n_bytes_undelayed = (
                ((_N_HEADER_WORDS * 4) + undelayed_max_bytes) *
                pre_vertex_slice.n_atoms)
        n_bytes_delayed = 0
        if delayed_max_bytes > 0:
            n_bytes_delayed = (
                ((_N_HEADER_WORDS * 4) + delayed_max_bytes) *
                pre_vertex_slice.n_atoms * n_delay_stages)
        return n_bytes_undelayed, n_bytes_delayed

    @staticmethod
    def _get_max_row_length_and_row_data(
            connections, row_indices, n_rows, post_vertex_slice,
            n_synapse_types, population_table, synapse_dynamics):

        ff_data, ff_size = None, None
        fp_data, pp_data, fp_size, pp_size = None, None, None, None
        if isinstance(synapse_dynamics, SynapseDynamicsStatic) or \
            (isinstance(synapse_dynamics, SynapseDynamicsStructural) and
             isinstance(synapse_dynamics.super, SynapseDynamicsStatic)):

            # Get the static data
            ff_data, ff_size = synapse_dynamics.get_static_synaptic_data(
                connections, row_indices, n_rows, post_vertex_slice,
                n_synapse_types)

            # Blank the plastic data
            fp_data = [numpy.zeros(0, dtype="uint32") for _ in range(n_rows)]
            pp_data = [numpy.zeros(0, dtype="uint32") for _ in range(n_rows)]
            fp_size = [numpy.zeros(1, dtype="uint32") for _ in range(n_rows)]
            pp_size = [numpy.zeros(1, dtype="uint32") for _ in range(n_rows)]
        elif isinstance(synapse_dynamics, SynapseDynamicsSTDP)or \
            (isinstance(synapse_dynamics, SynapseDynamicsStructural) and
             isinstance(synapse_dynamics.super, SynapseDynamicsSTDP)):

            # Blank the static data
            ff_data = [numpy.zeros(0, dtype="uint32") for _ in range(n_rows)]
            ff_size = [numpy.zeros(1, dtype="uint32") for _ in range(n_rows)]

            # Get the plastic data
            fp_data, pp_data, fp_size, pp_size = \
                synapse_dynamics.get_plastic_synaptic_data(
                    connections, row_indices, n_rows, post_vertex_slice,
                    n_synapse_types)

        # Add some padding
        row_lengths = [
            3 + pp_data[i].size + fp_data[i].size + ff_data[i].size
            for i in range(n_rows)]
        max_length = max(row_lengths) - _N_HEADER_WORDS
        max_row_length = population_table.get_allowed_row_length(max_length)
        padding = [
            numpy.zeros(
                max_row_length - (row_length - _N_HEADER_WORDS),
                dtype="uint32")
            for row_length in row_lengths]

        # Join the bits into rows
        items_to_join = [
            pp_size, pp_data, ff_size, fp_size, ff_data, fp_data, padding]
        rows = [numpy.concatenate(items) for items in zip(*items_to_join)]
        row_data = numpy.concatenate(rows)

        # Return the data
        return max_row_length, row_data

    def get_synapses(
            self, synapse_info, pre_slices, pre_slice_index,
            post_slices, post_slice_index, pre_vertex_slice,
            post_vertex_slice, n_delay_stages, population_table,
            n_synapse_types, weight_scales, machine_time_step):

        # Get delays in timesteps
        max_delay = self.get_maximum_delay_supported_in_ms(machine_time_step)
        if max_delay is not None:
            max_delay *= (1000.0 / machine_time_step)

        # Get the actual connections
        connections = synapse_info.connector.create_synaptic_block(
            pre_slices, pre_slice_index, post_slices,
            post_slice_index, pre_vertex_slice, post_vertex_slice,
            synapse_info.synapse_type)

        # Convert delays to timesteps
        connections["delay"] = numpy.rint(
            connections["delay"] * (1000.0 / machine_time_step))

        # Scale weights
        connections["weight"] = (
            connections["weight"] *
            weight_scales[synapse_info.synapse_type])

        # Split the connections up based on the delays
        undelayed_connections = connections
        delayed_connections = None
        if max_delay is not None:
            plastic_delay_mask = (connections["delay"] <= max_delay)
            undelayed_connections = connections[
                numpy.where(plastic_delay_mask)]
            delayed_connections = connections[
                numpy.where(~plastic_delay_mask)]
        else:
            delayed_connections = numpy.zeros(
                0, dtype=AbstractConnector.NUMPY_SYNAPSES_DTYPE)
        del connections

        # Get the data for the connections
        row_data = numpy.zeros(0, dtype="uint32")
        max_row_length = 0
        if len(undelayed_connections) > 0 or \
                isinstance(synapse_info.synapse_dynamics, AbstractSynapseDynamicsStructural):

            # Get which row each connection will go into
            undelayed_row_indices = (
                undelayed_connections["source"] - pre_vertex_slice.lo_atom)
            max_row_length, row_data = self._get_max_row_length_and_row_data(
                undelayed_connections, undelayed_row_indices,
                pre_vertex_slice.n_atoms, post_vertex_slice, n_synapse_types,
                population_table, synapse_info.synapse_dynamics)

            del undelayed_row_indices
        del undelayed_connections

        # Get the data for the delayed connections
        delayed_row_data = numpy.zeros(0, dtype="uint32")
        max_delayed_row_length = 0
        stages = numpy.zeros(0, dtype="uint32")
        delayed_source_ids = numpy.zeros(0, dtype="uint32")
        if len(delayed_connections) > 0:

            # Get the delay stages and which row each delayed connection will
            # go into
            stages = numpy.floor((numpy.round(
                delayed_connections["delay"] - 1.0)) / max_delay).astype(
                    "uint32")
            delayed_row_indices = (
                (delayed_connections["source"] - pre_vertex_slice.lo_atom) +
                ((stages - 1) * pre_vertex_slice.n_atoms))
            delayed_connections["delay"] -= max_delay * stages
            delayed_source_ids = (
                delayed_connections["source"] - pre_vertex_slice.lo_atom)

            # Get the data
            max_delayed_row_length, delayed_row_data = \
                self._get_max_row_length_and_row_data(
                    delayed_connections, delayed_row_indices,
                    pre_vertex_slice.n_atoms * n_delay_stages,
                    post_vertex_slice, n_synapse_types, population_table,
                    synapse_info.synapse_dynamics)
            del delayed_row_indices
        del delayed_connections

        return (row_data, max_row_length, delayed_row_data,
                max_delayed_row_length, delayed_source_ids, stages)

    @staticmethod
    def _get_static_data(row_data, dynamics):
        n_rows = row_data.shape[0]
        ff_size = row_data[:, 1]
        ff_words = dynamics.get_n_static_words_per_row(ff_size)
        ff_start = _N_HEADER_WORDS
        ff_end = ff_start + ff_words
        return (
            ff_size,
            [row_data[row, ff_start:ff_end[row]] for row in range(n_rows)])

    @staticmethod
    def _get_plastic_data(row_data, dynamics):
        n_rows = row_data.shape[0]
        pp_size = row_data[:, 0]
        pp_words = dynamics.get_n_plastic_plastic_words_per_row(pp_size)
        fp_size = row_data[numpy.arange(n_rows), pp_words + 2]
        fp_words = dynamics.get_n_fixed_plastic_words_per_row(fp_size)
        fp_start = pp_size + _N_HEADER_WORDS
        fp_end = fp_start + fp_words
        return (
            pp_size,
            [row_data[row, 1:pp_words[row] + 1] for row in range(n_rows)],
            fp_size,
            [row_data[row, fp_start[row]:fp_end[row]] for row in range(n_rows)]
        )

    def read_synapses(
            self, synapse_info, pre_vertex_slice, post_vertex_slice,
            max_row_length, delayed_max_row_length, n_synapse_types,
            weight_scales, data, delayed_data, n_delay_stages,
            machine_time_step):

        # Translate the data into rows
        row_data = None
        delayed_row_data = None
        row_stage = None
        connection_min_delay = None
        connection_source_extra = None
        if data is not None and len(data) > 0:
            row_data = numpy.frombuffer(data, dtype="<u4").reshape(
                -1, (max_row_length + _N_HEADER_WORDS))
        if delayed_data is not None and len(delayed_data) > 0:
            delayed_row_data = numpy.frombuffer(
                delayed_data, dtype="<u4").reshape(
                    -1, (delayed_max_row_length + _N_HEADER_WORDS))

        dynamics = synapse_info.synapse_dynamics
        connections = list()
        if isinstance(dynamics, SynapseDynamicsStatic) \
                or (isinstance(dynamics, AbstractSynapseDynamicsStructural)
                    and isinstance(dynamics.super, AbstractStaticSynapseDynamics)):
            # Read static data
            if row_data is not None and len(row_data) > 0:
                ff_size, ff_data = self._get_static_data(row_data, dynamics)
                undelayed_connections = dynamics.read_static_synaptic_data(
                    post_vertex_slice, n_synapse_types, ff_size, ff_data)
                undelayed_connections["source"] += pre_vertex_slice.lo_atom
                connections.append(undelayed_connections)
            if delayed_row_data is not None and len(delayed_row_data) > 0:
                ff_size, ff_data = self._get_static_data(
                    delayed_row_data, dynamics)
                delayed_connections = dynamics.read_static_synaptic_data(
                    post_vertex_slice, n_synapse_types, ff_size, ff_data)

                # Use the row index to work out the actual delay and source
                n_synapses = dynamics.get_n_synapses_in_rows(ff_size)
                row_stage = numpy.array([
                    (i / pre_vertex_slice.n_atoms)
                    for i in range(len(n_synapses))], dtype="uint32")
                row_min_delay = (row_stage + 1) * 16
                connection_min_delay = numpy.concatenate([
                    numpy.repeat(row_min_delay[i], n_synapses[i])
                    for i in range(len(n_synapses))])
                connection_source_extra = numpy.concatenate([
                    numpy.repeat(
                        row_stage[i] * pre_vertex_slice.n_atoms, n_synapses[i])
                    for i in range(len(n_synapses))])

                delayed_connections["source"] -= connection_source_extra
                delayed_connections["source"] += pre_vertex_slice.lo_atom
                delayed_connections["delay"] += connection_min_delay
                connections.append(delayed_connections)
        else:
            # Read plastic data
            if row_data is not None:
                pp_size, pp_data, fp_size, fp_data = self._get_plastic_data(
                    row_data, dynamics)
                undelayed_connections = dynamics.read_plastic_synaptic_data(
                    post_vertex_slice, n_synapse_types, pp_size, pp_data,
                    fp_size, fp_data)
                undelayed_connections["source"] += pre_vertex_slice.lo_atom
                connections.append(undelayed_connections)

            if delayed_row_data is not None:
                pp_size, pp_data, fp_size, fp_data = self._get_plastic_data(
                    delayed_row_data, dynamics)
                delayed_connections = dynamics.read_plastic_synaptic_data(
                    post_vertex_slice, n_synapse_types, pp_size, pp_data,
                    fp_size, fp_data)

                # Use the row index to work out the actual delay and source
                n_synapses = dynamics.get_n_synapses_in_rows(pp_size, fp_size)
                row_stage = numpy.array([
                    (i / pre_vertex_slice.n_atoms)
                    for i in range(len(n_synapses))], dtype="uint32")
                row_min_delay = (row_stage + 1) * 16
                connection_min_delay = numpy.concatenate([
                    numpy.repeat(row_min_delay[i], n_synapses[i])
                    for i in range(len(n_synapses))])
                connection_source_extra = numpy.concatenate([
                    numpy.repeat(
                        row_stage[i] * pre_vertex_slice.n_atoms, n_synapses[i])
                    for i in range(len(n_synapses))])

                delayed_connections["source"] -= connection_source_extra
                delayed_connections["source"] += pre_vertex_slice.lo_atom
                delayed_connections["delay"] += connection_min_delay
                connections.append(delayed_connections)

        # Join the connections into a single list
        if len(connections) > 0:
            connections = numpy.concatenate(connections)

            # Return the delays values to milliseconds
            connections["delay"] = (
                connections["delay"] / (1000.0 / machine_time_step))

            # Undo the weight scaling
            connections["weight"] = (
                connections["weight"] /
                weight_scales[synapse_info.synapse_type])
        else:
            connections = numpy.zeros(
                0, dtype=AbstractSynapseDynamics.NUMPY_CONNECTORS_DTYPE)

        # Return the connections
        return connections

    def get_block_n_bytes(self, max_row_length, n_rows):
        return ((_N_HEADER_WORDS + max_row_length) * 4) * n_rows<|MERGE_RESOLUTION|>--- conflicted
+++ resolved
@@ -1,31 +1,17 @@
 import numpy
 import math
 
-<<<<<<< HEAD
 from spynnaker.pyNN.models.neuron.synapse_dynamics \
     import AbstractSynapseDynamics, AbstractStaticSynapseDynamics
 from spynnaker.pyNN.models.neural_projections.connectors \
     import AbstractConnector
 from .abstract_synapse_io import AbstractSynapseIO
-=======
 from spynnaker.pyNN.models.neuron.synapse_dynamics.synapse_dynamics_stdp import SynapseDynamicsSTDP
 from spynnaker.pyNN.models.neuron.synapse_dynamics.synapse_dynamics_structural import SynapseDynamicsStructural
-
 from spynnaker.pyNN.models.neuron.synapse_dynamics.abstract_plastic_synapse_dynamics import \
     AbstractPlasticSynapseDynamics
 from spynnaker.pyNN.models.neuron.synapse_dynamics.abstract_synapse_dynamics \
     import AbstractSynapseDynamics
-from spynnaker.pyNN.models.neural_projections.connectors.abstract_connector \
-    import AbstractConnector
-from spynnaker.pyNN.models.neuron.synapse_dynamics\
-    .abstract_static_synapse_dynamics import AbstractStaticSynapseDynamics
-from spynnaker.pyNN.models.neuron.synapse_dynamics.abstract_synapse_dynamics_structural import \
-    AbstractSynapseDynamicsStructural
-from spynnaker.pyNN.models.neuron.synapse_dynamics.synapse_dynamics_static import SynapseDynamicsStatic
-from spynnaker.pyNN.models.neuron.synapse_io.abstract_synapse_io \
-    import AbstractSynapseIO
->>>>>>> 9a643fbd
-
 _N_HEADER_WORDS = 3
 
 
@@ -346,7 +332,9 @@
                 delayed_connections["source"] += pre_vertex_slice.lo_atom
                 delayed_connections["delay"] += connection_min_delay
                 connections.append(delayed_connections)
+
         else:
+
             # Read plastic data
             if row_data is not None:
                 pp_size, pp_data, fp_size, fp_data = self._get_plastic_data(
