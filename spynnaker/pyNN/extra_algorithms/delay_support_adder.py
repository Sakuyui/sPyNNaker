# Copyright (c) 2020-2021 The University of Manchester
#
# This program is free software: you can redistribute it and/or modify
# it under the terms of the GNU General Public License as published by
# the Free Software Foundation, either version 3 of the License, or
# (at your option) any later version.
#
# This program is distributed in the hope that it will be useful,
# but WITHOUT ANY WARRANTY; without even the implied warranty of
# MERCHANTABILITY or FITNESS FOR A PARTICULAR PURPOSE.  See the
# GNU General Public License for more details.
#
# You should have received a copy of the GNU General Public License
# along with this program.  If not, see <http://www.gnu.org/licenses/>.
import logging
import math

from spinn_utilities.log import FormatAdapter
from spinn_utilities.progress_bar import ProgressBar
from spynnaker.pyNN.data import SpynnakerDataView
from spynnaker.pyNN.exceptions import DelayExtensionException
from spynnaker.pyNN.extra_algorithms.splitter_components import (
    AbstractSpynnakerSplitterDelay, SplitterDelayVertexSlice)
from spynnaker.pyNN.models.neural_projections import (
    ProjectionApplicationEdge, DelayedApplicationEdge,
    DelayAfferentApplicationEdge)
from spynnaker.pyNN.models.utility_models.delays import DelayExtensionVertex
from spynnaker.pyNN.utilities import constants

logger = FormatAdapter(logging.getLogger(__name__))


def delay_support_adder():
    """ adds the delay extensions to the app graph, now that all the\
        splitter objects have been set.

    """
    adder = _DelaySupportAdder()
    # pylint: disable=protected-access
    adder._run()


class _DelaySupportAdder(object):
    """ adds delay extension vertices into the APP graph as needed

    :param ApplicationGraph app_graph: the app graph
    :rtype: None
    """

    __slots__ = [
        "_app_to_delay_map",
        "_delay_post_edge_map",
        "_delay_pre_edges"]

    def __init__(self):
        self._app_to_delay_map = dict()
        self._delay_post_edge_map = dict()
        self._delay_pre_edges = list()

    def _run(self):
        """ adds the delay extensions to the app graph, now that all the\
            splitter objects have been set.

        """
<<<<<<< HEAD
        for vertex in app_graph.vertices:
            if isinstance(vertex, DelayExtensionVertex):
                self._app_to_delay_map[vertex.partition] = vertex
                for edge in vertex.outgoing_edges:
                    self._delay_post_edge_map[(vertex, edge.post_vertex)] = \
                        edge

=======
        app_graph = SpynnakerDataView.get_runtime_graph()
>>>>>>> 392f22e1
        # progress abr and data holders
        progress = ProgressBar(
            len(list(app_graph.outgoing_edge_partitions)),
            "Adding delay extensions as required")

        # go through all partitions.
        for app_outgoing_edge_partition in progress.over(
                app_graph.outgoing_edge_partitions):
            for app_edge in app_outgoing_edge_partition.edges:
                if isinstance(app_edge, ProjectionApplicationEdge):

                    # figure the max delay and if we need a delay extension
                    synapse_infos = app_edge.synapse_information
                    (n_delay_stages, delay_steps_per_stage,
                     need_delay_extension) = self._check_delay_values(
                        app_edge, synapse_infos)

                    # if we need a delay, add it to the app graph.
                    if need_delay_extension:
                        delay_app_vertex = (
                            self._create_delay_app_vertex_and_pre_edge(
                                app_outgoing_edge_partition, app_edge,
                                delay_steps_per_stage, app_graph,
                                n_delay_stages))

                        # add the edge from the delay extension to the
                        # dest vertex
                        self._create_post_delay_edge(
                            delay_app_vertex, app_edge)

        # avoids mutating the list of outgoing partitions. add them afterwards
        self._add_new_app_edges(app_graph)

    def _add_new_app_edges(self, app_graph):
        """ adds new edges to the app graph. avoids mutating the arrays being\
            iterated over previously.

        :param ApplicationGraph app_graph: app graph
        :rtype: None
        """
        for key in self._delay_post_edge_map:
            delay_edge = self._delay_post_edge_map[key]
            app_graph.add_edge(delay_edge, constants.SPIKE_PARTITION_ID)
        for edge in self._delay_pre_edges:
            app_graph.add_edge(edge, constants.SPIKE_PARTITION_ID)

    def _create_post_delay_edge(self, delay_app_vertex, app_edge):
        """ creates the edge between delay extension and post vertex. stores\
            for future loading to the app graph when safe to do so.

        :param ApplicationVertex delay_app_vertex: delay extension vertex
        :param app_edge: the undelayed app edge this is associated with.
        :rtype: None
        """
        # check for post edge
        delayed_edge = self._delay_post_edge_map.get(
            (delay_app_vertex, app_edge.post_vertex), None)
        if delayed_edge is None:
            delay_edge = DelayedApplicationEdge(
                delay_app_vertex, app_edge.post_vertex,
                app_edge.synapse_information,
                label="{}_delayed_to_{}".format(
                    app_edge.pre_vertex.label, app_edge.post_vertex.label),
                undelayed_edge=app_edge)
            self._delay_post_edge_map[
                (delay_app_vertex, app_edge.post_vertex)] = delay_edge
            app_edge.delay_edge = delay_edge
            delay_app_vertex.add_outgoing_edge(delay_edge)

    def _create_delay_app_vertex_and_pre_edge(
            self, app_outgoing_edge_partition, app_edge, delay_per_stage,
            app_graph, n_delay_stages):
        """ creates the delay extension app vertex and the edge from the src\
            vertex to this delay extension. Adds to the graph, as safe to do\
            so.

        :param OutgoingEdgePartition app_outgoing_edge_partition:
            the original outgoing edge partition.
        :param AppEdge app_edge: the undelayed app edge.
        :param int delay_per_stage: delay for each delay stage
        :param int n_delay_stages: the number of delay stages needed
        :param ApplicationGraph app_graph: the app graph.
        :return: the DelayExtensionAppVertex
        """

        # get delay extension vertex if it already exists.
        delay_app_vertex = self._app_to_delay_map.get(
            app_outgoing_edge_partition, None)
        if delay_app_vertex is None:
            # build delay app vertex
            delay_name = "{}_delayed".format(app_edge.pre_vertex.label)
            delay_app_vertex = DelayExtensionVertex(
                app_outgoing_edge_partition, delay_per_stage, n_delay_stages,
                label=delay_name)

            # set trackers
            delay_app_vertex.splitter = SplitterDelayVertexSlice()
            app_graph.add_vertex(delay_app_vertex)
            self._app_to_delay_map[app_outgoing_edge_partition] = (
                delay_app_vertex)

            # build afferent app edge
            delay_pre_edge = DelayAfferentApplicationEdge(
                app_edge.pre_vertex, delay_app_vertex,
                label="{}_to_DelayExtension".format(
                    app_edge.pre_vertex.label))
            self._delay_pre_edges.append(delay_pre_edge)
        else:
            delay_app_vertex.set_new_n_delay_stages_and_delay_per_stage(
                n_delay_stages, delay_per_stage)
        return delay_app_vertex

    def _check_delay_values(self, app_edge, synapse_infos):
        """ checks the delay required from the user defined max, the max delay\
            supported by the post vertex splitter and the delay Extensions.

        :param ApplicationEdge app_edge: the undelayed app edge
        :param iterable[SynapseInfo] synapse_infos: iterable of synapse infos
        :return: tuple(n_delay_stages, delay_steps_per_stage, extension_needed)
        """

        # get max delay required
        max_delay_needed_ms = max(
            synapse_info.synapse_dynamics.get_delay_maximum(
                synapse_info.connector, synapse_info)
            for synapse_info in synapse_infos)

        # get if the post vertex needs a delay extension
        post_splitter = app_edge.post_vertex.splitter
        if not isinstance(
                post_splitter, AbstractSpynnakerSplitterDelay):
            raise DelayExtensionException(
                f"The app vertex {app_edge.post_vertex} "
                f"with splitter {post_splitter} does not support delays "
                f"and yet requires a delay support for edge {app_edge}. "
                f"Please use a Splitter which utilises the "
                f"AbstractSpynnakerSplitterDelay interface.")
        max_delay_steps = app_edge.post_vertex.splitter.max_support_delay()
        time_step_ms = SpynnakerDataView.get_simulation_time_step_ms()
        max_delay_ms = max_delay_steps * time_step_ms

        # if does not need a delay extension, run away
        if max_delay_ms >= max_delay_needed_ms:
            return 0, max_delay_steps, False

        # Check post vertex is ok with getting a delay
        if not post_splitter.accepts_edges_from_delay_vertex():
            raise DelayExtensionException(
                f"The app vertex {app_edge.post_vertex} "
                f"with splitter {post_splitter} does not support delays "
                f"and yet requires a delay support for edge {app_edge}. "
                f"Please use a Splitter which does not have "
                f"accepts_edges_from_delay_vertex turned off.")

        # needs a delay extension, check can be supported with 1 delay
        # extension. coz we dont do more than 1 at the moment
        ext_provided_ms = (DelayExtensionVertex.get_max_delay_ticks_supported(
                max_delay_steps) * time_step_ms)
        total_delay_ms = ext_provided_ms + max_delay_ms
        if total_delay_ms < max_delay_needed_ms:
            raise DelayExtensionException(
                f"Edge:{app_edge.label} "
                f"has a max delay of {max_delay_needed_ms}. "
                f"But at a timestep of "
                f"{time_step_ms} "
                f"the max delay supported is {total_delay_ms}")

        # return data for building delay extensions
        n_stages = int(math.ceil(max_delay_needed_ms / max_delay_ms)) - 1
        return n_stages, max_delay_steps, True<|MERGE_RESOLUTION|>--- conflicted
+++ resolved
@@ -62,7 +62,7 @@
             splitter objects have been set.
 
         """
-<<<<<<< HEAD
+        app_graph = SpynnakerDataView.get_runtime_graph()
         for vertex in app_graph.vertices:
             if isinstance(vertex, DelayExtensionVertex):
                 self._app_to_delay_map[vertex.partition] = vertex
@@ -70,10 +70,6 @@
                     self._delay_post_edge_map[(vertex, edge.post_vertex)] = \
                         edge
 
-=======
-        app_graph = SpynnakerDataView.get_runtime_graph()
->>>>>>> 392f22e1
-        # progress abr and data holders
         progress = ProgressBar(
             len(list(app_graph.outgoing_edge_partitions)),
             "Adding delay extensions as required")
