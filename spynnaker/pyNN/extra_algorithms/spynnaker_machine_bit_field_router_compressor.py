# Copyright (c) 2019-2020 The University of Manchester
#
# This program is free software: you can redistribute it and/or modify
# it under the terms of the GNU General Public License as published by
# the Free Software Foundation, either version 3 of the License, or
# (at your option) any later version.
#
# This program is distributed in the hope that it will be useful,
# but WITHOUT ANY WARRANTY; without even the implied warranty of
# MERCHANTABILITY or FITNESS FOR A PARTICULAR PURPOSE.  See the
# GNU General Public License for more details.
#
# You should have received a copy of the GNU General Public License
# along with this program.  If not, see <http://www.gnu.org/licenses/>.

import logging
from spinn_utilities.abstract_base import AbstractBase, abstractmethod
from spinn_utilities.log import FormatAdapter
from spinn_utilities.overrides import overrides
from spinnman.model import ExecutableTargets
from spinnman.model.enums import CPUState
from spinn_front_end_common.abstract_models import (
    AbstractSupportsBitFieldGeneration)
from spinn_front_end_common.interface.interface_functions.\
    machine_bit_field_router_compressor import (
        MachineBitFieldPairRouterCompressor,
        MachineBitFieldOrderedCoveringCompressor)
from spinn_front_end_common.utilities.system_control_logic import (
    run_system_application)
from spinn_front_end_common.utilities.utility_objs import ExecutableType
from spynnaker.pyNN.models.abstract_models import (
    AbstractSynapseExpandable, SYNAPSE_EXPANDER_APLX)

logger = FormatAdapter(logging.getLogger(__name__))


class AbstractMachineBitFieldRouterCompressor(object, metaclass=AbstractBase):
    """ Algorithm that adds in regeneration of synaptic matrices to bitfield\
    compression to\
    :py:class:`spinn_front_end_common.interface.interface_functions.\
    MachineBitFieldRouterCompressor`
    """

    _RERUN_IOBUF_NAME_PATTERN = "rerun_of_synaptic_expander_on_{}_{}_{}.txt"

    def __call__(
            self, routing_tables, transceiver, machine, app_id,
            provenance_file_path, machine_graph,
<<<<<<< HEAD
            placements, executable_finder,
            default_report_folder, target_length,
=======
            placements, executable_finder, write_compressor_iobuf,
            produce_report, default_report_folder,
>>>>>>> 59930161
            routing_infos, time_to_try_for_each_iteration, use_timer_cut_off,
            machine_time_step, time_scale_factor,
            executable_targets, read_expander_iobuf,
            provenance_data_objects=None):
        """ entrance for routing table compression with bit field

        :param routing_tables: routing tables
        :type routing_tables:
            ~pacman.model.routing_tables.MulticastRoutingTables
        :param ~spinnman.transceiver.Transceiver transceiver: spinnman instance
        :param ~spinn_machine.Machine machine: spinnMachine instance
        :param int app_id: app id of the application
        :param str provenance_file_path: file path for prov data
        :param ~pacman.model.graphs.machine.MachineGraph machine_graph:
            machine graph
        :param ~pacman.model.placements.Placements placements:
            placements on machine
        :param executable_finder: where are binaries are located
        :type executable_finder:
            ~spinn_front_end_common.utilities.utility_objs.ExecutableFinder
        :param str default_report_folder:
        :param ~pacman.model.routing_info.RoutingInfo routing_infos:
        :type retry_count: int or None
        :param bool read_algorithm_iobuf: flag saying if read iobuf
        :param bool read_expander_iobuf: reads the synaptic expander iobuf.
        :rtype:
            list(~spinn_front_end_common.utilities.utility_objs.ProvenanceDataItem)
        """

        # build machine compressor
        machine_bit_field_router_compressor = self._compressor_factory()
        (compressor_executable_targets, prov_items) = \
            machine_bit_field_router_compressor(
                routing_tables=routing_tables, transceiver=transceiver,
                machine=machine, app_id=app_id,
                provenance_file_path=provenance_file_path,
                machine_graph=machine_graph,
                placements=placements, executable_finder=executable_finder,
                default_report_folder=default_report_folder,
                routing_infos=routing_infos,
                time_to_try_for_each_iteration=time_to_try_for_each_iteration,
                use_timer_cut_off=use_timer_cut_off,
                machine_time_step=machine_time_step,
                time_scale_factor=time_scale_factor,
                executable_targets=executable_targets,
                provenance_data_objects=provenance_data_objects)

        # adjust cores to exclude the ones which did not give sdram.
        expander_chip_cores = self._locate_expander_rerun_targets(
            compressor_executable_targets, executable_finder, placements)

        # just rerun the synaptic expander for safety purposes
        self._rerun_synaptic_cores(
            expander_chip_cores, transceiver, provenance_file_path,
            executable_finder, True, read_expander_iobuf)

        return prov_items

    @abstractmethod
    def _compressor_factory(self):
        "Method to call the specific compressor to use"

    def _locate_expander_rerun_targets(
            self, bitfield_targets, executable_finder, placements):
        """ removes host based cores for synaptic matrix regeneration

        :param ~.ExecutableTargets bitfield_targets: the cores that were used
        :param ~.ExecutableFinder executable_finder: way to get binary path
        :return: new targets for synaptic expander
        :rtype: ~.ExecutableTargets
        """

        # locate expander executable path
        expander_executable_path = executable_finder.get_executable_path(
            SYNAPSE_EXPANDER_APLX)

        # if any ones are going to be ran on host, ignore them from the new
        # core setup
        new_cores = ExecutableTargets()
        for placement in self.__machine_expandables(
                bitfield_targets.all_core_subsets, placements):
            new_cores.add_processor(
                expander_executable_path,
                placement.x, placement.y, placement.p,
                executable_type=ExecutableType.SYSTEM)
        return new_cores

    @staticmethod
    def __machine_expandables(cores, placements):
        """
        :param ~.CoreSubsets cores:
        :param ~.Placements placements:
        :rtype: iterable(~.Placement)
        """
        for place in placements.placements:
            vertex = place.vertex
            if (cores.is_core(place.x, place.y, place.p)
                    # Have we overwritten it?
                    and isinstance(vertex, AbstractSupportsBitFieldGeneration)
                    # Can we fix it by rerunning?
                    and isinstance(vertex, AbstractSynapseExpandable)
                    and vertex.gen_on_machine()):
                yield place

    @classmethod
    def _rerun_synaptic_cores(
            cls, synaptic_expander_rerun_cores, transceiver,
            provenance_file_path, executable_finder, needs_sync_barrier,
            read_expander_iobuf):
        """ reruns the synaptic expander

        :param ~.ExecutableTargets synaptic_expander_rerun_cores:
            the cores to rerun the synaptic matrix generator for
        :param ~.Transceiver transceiver: spinnman instance
        :param str provenance_file_path: prov file path
        :param ~.ExecutableFinder executable_finder:
            finder of binary file paths
        :param bool needs_sync_barrier:
        :param bool read_expander_iobuf: whether to read off iobuf if needed
        """
        if synaptic_expander_rerun_cores.total_processors:
            logger.info("rerunning synaptic expander")
            expander_app_id = transceiver.app_id_tracker.get_new_id()
            run_system_application(
                synaptic_expander_rerun_cores, expander_app_id, transceiver,
                provenance_file_path, executable_finder, read_expander_iobuf,
                None, [CPUState.FINISHED], needs_sync_barrier,
                cls._RERUN_IOBUF_NAME_PATTERN)


class SpynnakerMachineBitFieldOrderedCoveringCompressor(
        AbstractMachineBitFieldRouterCompressor):
    @overrides(AbstractMachineBitFieldRouterCompressor._compressor_factory)
    def _compressor_factory(self):
        return MachineBitFieldOrderedCoveringCompressor()


class SpynnakerMachineBitFieldUnorderedRouterCompressor(
        SpynnakerMachineBitFieldOrderedCoveringCompressor):
    """ DEPRACATED use SpynnakerMachineBitFieldOrderedCoveringCompressor """

    def __new__(cls, *args, **kwargs):
        logger.warning(
            "SpynnakerMachineBitFieldUnorderedRouterCompressor "
            "algorithm name is deprecated. "
            "Please use SpynnakerMachineBitFieldOrderedCoveringCompressor "
            "instead. "
            "Remove algorithms from your cfg to use defaults")
        return super().__new__(cls, *args, **kwargs)

    @overrides(AbstractMachineBitFieldRouterCompressor._compressor_factory)
    def _compressor_factory(self):
        return MachineBitFieldOrderedCoveringCompressor()


class SpynnakerMachineBitFieldPairRouterCompressor(
        AbstractMachineBitFieldRouterCompressor):
    @overrides(AbstractMachineBitFieldRouterCompressor._compressor_factory)
    def _compressor_factory(self):
        return MachineBitFieldPairRouterCompressor()<|MERGE_RESOLUTION|>--- conflicted
+++ resolved
@@ -46,13 +46,7 @@
     def __call__(
             self, routing_tables, transceiver, machine, app_id,
             provenance_file_path, machine_graph,
-<<<<<<< HEAD
-            placements, executable_finder,
-            default_report_folder, target_length,
-=======
-            placements, executable_finder, write_compressor_iobuf,
-            produce_report, default_report_folder,
->>>>>>> 59930161
+            placements, executable_finder, default_report_folder,
             routing_infos, time_to_try_for_each_iteration, use_timer_cut_off,
             machine_time_step, time_scale_factor,
             executable_targets, read_expander_iobuf,
