--- conflicted
+++ resolved
@@ -39,12 +39,9 @@
 from spinn_front_end_common.utilities.constants import BYTES_PER_WORD
 from spynnaker.pyNN.data import SpynnakerDataView
 from spynnaker.pyNN.models.utility_models.delays import DelayExtensionVertex
-<<<<<<< HEAD
+from spinn_utilities.ordered_set import OrderedSet
 from spynnaker.pyNN.models.neuron.synaptic_matrices import SynapticMatrices
 from spynnaker.pyNN.models.neuron.neuron_data import NeuronData
-=======
-from spinn_utilities.ordered_set import OrderedSet
->>>>>>> 804cc0dd
 from spynnaker.pyNN.models.neuron.population_synapses_machine_vertex_common \
     import (SDRAM_PARAMS_SIZE as SYNAPSES_SDRAM_PARAMS_SIZE, KEY_CONFIG_SIZE,
             SynapseRegions)
@@ -256,11 +253,7 @@
             # Create the neuron vertex for the slice
             neuron_vertex = self.__add_neuron_core(
                 vertex_slice, total_sdram, label, index, rb_shifts,
-<<<<<<< HEAD
-                weight_scales, constraints, neuron_data, atoms_per_core)
-=======
-                weight_scales, app_vertex.constraints)
->>>>>>> 804cc0dd
+                weight_scales, app_vertex.constraints, neuron_data, atoms_per_core)
             chip_counter.add_core(total_sdram)
 
             # Keep track of synapse vertices for each neuron vertex and
@@ -271,18 +264,11 @@
             # Add the first vertex
             synapse_references, syn_label, feedback_partition = \
                 self.__add_lead_synapse_core(
-<<<<<<< HEAD
                     vertex_slice, structural_sz, lead_synapse_core_sdram,
                     label, rb_shifts, weight_scales, synapse_vertices,
-                    neuron_vertex, constraints, atoms_per_core,
+                    neuron_vertex, app_vertex.constraints, atoms_per_core,
                     synaptic_matrices)
             chip_counter.add_core(lead_synapse_core_sdram)
-=======
-                    vertex_slice, all_syn_block_sz, structural_sz,
-                    sdram, label, rb_shifts, weight_scales,
-                    synapse_vertices, neuron_vertex, app_vertex.constraints)
-            chip_counter.add_core(sdram)
->>>>>>> 804cc0dd
 
             # Do the remaining synapse cores
             for i in range(1, self.__n_synapse_vertices):
@@ -595,16 +581,8 @@
         # vertices
         sources = source_vertex.splitter.get_out_going_vertices(partition_id)
         n_sources = len(sources)
-<<<<<<< HEAD
-        sources_per_vertex = max(1, int(2 ** math.ceil(math.log(
+        sources_per_vertex = max(1, int(2 ** math.ceil(math.log2(
             n_sources / self.__n_synapse_vertices))))
-=======
-        if n_sources < self.__n_synapse_vertices:
-            sources_per_vertex = 1
-        else:
-            sources_per_vertex = int(2 ** math.ceil(math.log2(
-                n_sources / self.__n_synapse_vertices)))
->>>>>>> 804cc0dd
 
         # Start on a different index each time to "even things out"
         index = self.__next_synapse_index
@@ -673,7 +651,6 @@
         :param ~pacman.model.graphs.common.Slice vertex_slice: the slice
         :rtype: ~pacman.model.resources.MultiRegionSDRAM
         """
-
         app_vertex = self._governed_app_vertex
         n_record = len(app_vertex.neuron_recordables)
         variable_sdram = app_vertex.get_max_neuron_variable_sdram(n_atoms)
@@ -705,24 +682,9 @@
         sdram = MultiRegionSDRAM()
         sdram.merge(independent_synapse_sdram)
         sdram.merge(proj_dependent_sdram)
-<<<<<<< HEAD
         sdram.add_cost(regions.synaptic_matrix, all_syn_block_sz)
         sdram.add_cost(regions.structural_dynamics, structural_sz)
         sdram.add_cost(regions.synapse_dynamics, dynamics_sz)
-=======
-        sdram.add_cost(
-            PopulationSynapsesMachineVertexLead.SYNAPSE_REGIONS
-            .synaptic_matrix, all_syn_block_sz)
-        sdram.add_cost(
-            PopulationSynapsesMachineVertexLead.SYNAPSE_REGIONS.direct_matrix,
-            self._governed_app_vertex.direct_matrix_size)
-        sdram.add_cost(
-            PopulationSynapsesMachineVertexLead.SYNAPSE_REGIONS
-            .structural_dynamics, structural_sz)
-        sdram.add_cost(
-            PopulationSynapsesMachineVertexLead.SYNAPSE_REGIONS
-            .synapse_dynamics, dynamics_sz)
->>>>>>> 804cc0dd
         return sdram
 
     def __get_shared_synapse_sdram(
@@ -800,14 +762,8 @@
             max(MasterPopTableAsBinarySearch.get_master_population_table_size(
                     incoming_projections), BYTES_PER_WORD))
         sdram.add_cost(
-<<<<<<< HEAD
             regions.connection_builder,
-            max(app_vertex.get_synapse_expander_size(incoming_projections),
-=======
-            PopulationSynapsesMachineVertexLead.SYNAPSE_REGIONS
-            .connection_builder,
             max(app_vertex.get_synapse_expander_size(),
->>>>>>> 804cc0dd
                 BYTES_PER_WORD))
         sdram.add_cost(
             regions.bitfield_filter,
