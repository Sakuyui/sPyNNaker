--- conflicted
+++ resolved
@@ -256,15 +256,9 @@
                     max_crs -= 1
 
             if remaining_poisson_vertices:
-<<<<<<< HEAD
-                logger.warning(
-                    f"Vertex {label} is using multicast for"
-                    f" {len(remaining_poisson_vertices)} one-to-one Poisson"
-=======
                 # pylint: disable=logging-too-many-args
                 logger.warning(
                     "Vertex {} is using multicast for {} one-to-one Poisson"
->>>>>>> 4a349d8e
                     " sources as not enough cores exist to put them on the"
                     " same chip", label, len(remaining_poisson_vertices))
 
