--- conflicted
+++ resolved
@@ -29,12 +29,6 @@
 from spinn_front_end_common.utilities.constants import (
     SYSTEM_BYTES_REQUIREMENT, BYTES_PER_WORD)
 from spinn_utilities.overrides import overrides
-<<<<<<< HEAD
-from spynnaker.pyNN.exceptions import SpynnakerSplitterConfigurationException
-from spynnaker.pyNN.data import SpynnakerDataView
-from spynnaker.pyNN.models.neural_projections import DelayedApplicationEdge
-=======
->>>>>>> b0774f22
 from spynnaker.pyNN.models.neural_projections.connectors import (
     AbstractGenerateConnectorOnMachine)
 from spynnaker.pyNN.models.neuron.synapse_dynamics import (
@@ -88,14 +82,6 @@
     def get_in_coming_vertices(self, partition_id):
         return list(self._governed_app_vertex.machine_vertices)
 
-<<<<<<< HEAD
-    @overrides(AbstractDependentSplitter.create_machine_vertices)
-    def create_machine_vertices(self, resource_tracker, machine_graph):
-
-        app_graph = SpynnakerDataView.get_runtime_graph()
-        # pylint: disable=arguments-differ
-        pre_slices, is_exact = self._other_splitter.get_out_going_slices()
-=======
     @overrides(AbstractSplitterCommon.get_source_specific_in_coming_vertices)
     def get_source_specific_in_coming_vertices(
             self, source_vertex, partition_id):
@@ -104,7 +90,6 @@
             (self._machine_vertex_by_slice[m_vertex.vertex_slice], [m_vertex])
             for m_vertex in source_vertex.splitter.get_out_going_vertices(
                 partition_id)]
->>>>>>> b0774f22
 
     def create_machine_vertices(self, chip_counter):
         # pylint: disable=arguments-differ
