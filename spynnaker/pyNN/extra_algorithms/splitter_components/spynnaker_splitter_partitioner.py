# Copyright (c) 2020-2021 The University of Manchester
#
# This program is free software: you can redistribute it and/or modify
# it under the terms of the GNU General Public License as published by
# the Free Software Foundation, either version 3 of the License, or
# (at your option) any later version.
#
# This program is distributed in the hope that it will be useful,
# but WITHOUT ANY WARRANTY; without even the implied warranty of
# MERCHANTABILITY or FITNESS FOR A PARTICULAR PURPOSE.  See the
# GNU General Public License for more details.
#
# You should have received a copy of the GNU General Public License
# along with this program.  If not, see <http://www.gnu.org/licenses/>.
<<<<<<< HEAD
import logging
=======
from __future__ import division
from spinn_utilities.overrides import overrides
>>>>>>> ad3a5111
from pacman.model.partitioner_interfaces import AbstractSlicesConnect
from pacman.operations.partition_algorithms import SplitterPartitioner


class SpynnakerSplitterPartitioner(SplitterPartitioner):
    """ a splitter partitioner that's bespoke for spynnaker vertices.
    """

    __slots__ = []

    def __call__(
            self, app_graph, machine, plan_n_time_steps,
            pre_allocated_resources=None):
        """
        :param ApplicationGraph app_graph: app graph
        :param ~spinn_machine.Machine machine: machine
        :param int plan_n_time_steps: the number of time steps to run for
        :param pre_allocated_resources: any pre allocated res to account for\
            before doing any splitting.
        :type pre_allocated_resources: PreAllocatedResourceContainer or None
        :rtype: tuple(~pacman.model.graphs.machine.MachineGraph, int)
        :raise PacmanPartitionException: when it cant partition
        """

        # do partitioning in same way
        machine_graph, chips_used = super().__call__(
            app_graph, machine, plan_n_time_steps, pre_allocated_resources)

        # return the accepted things
        return machine_graph, chips_used

    @overrides(SplitterPartitioner.create_machine_edge)
    def create_machine_edge(
            self, src_machine_vertex, dest_machine_vertex,
            common_edge_type, app_edge, machine_graph,
            app_outgoing_edge_partition, resource_tracker):
        # filter off connectivity
        if (isinstance(app_edge, AbstractSlicesConnect) and not
                app_edge.could_connect(
                    src_machine_vertex.vertex_slice,
                    dest_machine_vertex.vertex_slice)):
            return

        # TODO: this only works when the synaptic manager is reengineered to
        #       not assume the un-delayed edge still exists.
        """
        filter off delay values
        post_splitter = dest_machine_vertex.app_vertex.splitter
        if ((not isinstance(
                src_machine_vertex, DelayExtensionMachineVertex)) and
                isinstance(post_splitter, AbstractSpynnakerSplitterDelay)):
            min_delay = self._app_edge_min_delay[app_edge]
            if post_splitter.max_support_delay() < min_delay:
                return
        """

        # build edge and add to machine graph
        machine_edge = common_edge_type(
            src_machine_vertex, dest_machine_vertex, app_edge=app_edge,
            label=self.MACHINE_EDGE_LABEL.format(app_edge.label))
        machine_graph.add_edge(
            machine_edge, app_outgoing_edge_partition.identifier)<|MERGE_RESOLUTION|>--- conflicted
+++ resolved
@@ -12,12 +12,7 @@
 #
 # You should have received a copy of the GNU General Public License
 # along with this program.  If not, see <http://www.gnu.org/licenses/>.
-<<<<<<< HEAD
-import logging
-=======
-from __future__ import division
 from spinn_utilities.overrides import overrides
->>>>>>> ad3a5111
 from pacman.model.partitioner_interfaces import AbstractSlicesConnect
 from pacman.operations.partition_algorithms import SplitterPartitioner
 
