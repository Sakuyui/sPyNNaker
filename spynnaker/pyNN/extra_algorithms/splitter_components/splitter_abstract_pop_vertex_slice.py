--- conflicted
+++ resolved
@@ -109,14 +109,8 @@
     def __get_constant_sdram(self, vertex_slice):
         """ returns the constant sdram used by the vertex slice.
 
-<<<<<<< HEAD
-        :param Slice vertex_slice: the atoms to get constant sdram of
-=======
         :param ~pacman.model.graphs.common.Slice vertex_slice:
             the atoms to get constant sdram of
-        :param ~pacman.model.graphs.application.ApplicationGraph graph:
-            app graph
->>>>>>> 09a796f1
         :rtype: ConstantSDRAM
         """
         n_record = (
