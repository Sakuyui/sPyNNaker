# Copyright (c) 2019-2020 The University of Manchester
#
# This program is free software: you can redistribute it and/or modify
# it under the terms of the GNU General Public License as published by
# the Free Software Foundation, either version 3 of the License, or
# (at your option) any later version.
#
# This program is distributed in the hope that it will be useful,
# but WITHOUT ANY WARRANTY; without even the implied warranty of
# MERCHANTABILITY or FITNESS FOR A PARTICULAR PURPOSE.  See the
# GNU General Public License for more details.
#
# You should have received a copy of the GNU General Public License
# along with this program.  If not, see <http://www.gnu.org/licenses/>.

from collections import defaultdict
import os
import struct
from spinn_utilities.config_holder import get_config_bool
from spinn_utilities.progress_bar import ProgressBar
from spinnman.model import ExecutableTargets
from spinnman.model.enums import CPUState
from spinn_front_end_common.abstract_models import (
    AbstractSupportsBitFieldGeneration)
from spinn_front_end_common.utilities import system_control_logic
from spinn_front_end_common.utilities.constants import BYTES_PER_WORD
from spinn_front_end_common.utilities.utility_objs import ExecutableType
from spinn_front_end_common.utilities.helpful_functions import n_word_struct
from spinn_front_end_common.utilities.globals_variables import (
    report_default_directory)
from spynnaker.pyNN.utilities.bit_field_utilities import (
    get_estimated_sdram_for_bit_field_region)

_THREE_WORDS = struct.Struct("<III")
# bits in a word
_BITS_IN_A_WORD = 32
# bit to mask a bit
_BIT_MASK = 1


def _bit_for_neuron_id(bitfield, neuron_id):
    """ Get the bit for a neuron in the bitfield.

    :param list(int) bitfield:
        the block of words which represent the bitfield
    :param int neuron_id: the neuron id to find the bit in the bitfield
    :return: the bit (``0`` or ``1``)
    :rtype: int
    """
    word_id, bit_in_word = divmod(neuron_id, _BITS_IN_A_WORD)
    return (bitfield[word_id] >> bit_in_word) & _BIT_MASK


def _percent(amount, total):
    if total == 0:
        return 0.0
    return (100.0 * amount) / float(total)


def on_chip_bitfield_generator(
        placements, app_graph, executable_finder, transceiver):
    """ Loads and runs the bit field generator on chip.

    :param ~pacman.model.placements.Placements placements: placements
    :param ~pacman.model.graphs.application.ApplicationGraph app_graph:
        the app graph
    :param executable_finder: the executable finder
    :type executable_finder:
        ~spinn_front_end_common.utilities.utility_objs.ExecutableFinder
    :param ~spinnman.transceiver.Transceiver transceiver:
        the SpiNNMan instance
    """
    generator = _OnChipBitFieldGenerator(
        placements, executable_finder, transceiver)
    generator._run(app_graph, executable_finder)


class _OnChipBitFieldGenerator(object):
    """ Executes bitfield and routing table entries for atom based routing.
    """

    __slots__ = ("__aplx", "__placements", "__txrx")

    # flag which states that the binary finished cleanly.
    _SUCCESS = 0

    # bit field report file names
    _BIT_FIELD_REPORT_FILENAME = "generated_bit_fields.rpt"
    _BIT_FIELD_SUMMARY_REPORT_FILENAME = "bit_field_summary.rpt"

    # Bottom 30 bits
    _N_WORDS_MASK = 0x3FFFFFFF

    # binary name
    _BIT_FIELD_EXPANDER_APLX = "bit_field_expander.aplx"

    # Messages used to build the summary report
    _PER_CORE_SUMMARY = (
        "Vertex on {}:{}:{} ({}) has total incoming packet count of {} and "
        "a redundant packet count of {}, making a redundant packet rate of "
        "{}%\n")
    _PER_CHIP_SUMMARY = (
        "Chip {}:{} has a total incoming packet count of {} and a redundant "
        "packet count of {} given a redundancy rate of {}%\n")
    _OVERALL_SUMMARY = (
        "Overall, the application has estimated {} packets flying around of "
        "which {} are redundant at reception. This is {}% of the packets\n")

    # Messages used to build the detailed report
    _CORE_DETAIL = "For core {}:{}:{} ({}), bitfields as follows:\n\n"
    _FIELD_DETAIL = "    For key {}, neuron id {} has bit == {}\n"

    def __init__(self, placements, executable_finder, transceiver):
        """ Loads and runs the bit field generator on chip.

        :param ~pacman.model.placements.Placements placements: placements
        :param executable_finder: the executable finder
        :type executable_finder:
            ~spinn_front_end_common.utilities.utility_objs.ExecutableFinder
        :param ~spinnman.transceiver.Transceiver transceiver:
            the SpiNNMan instance
        """
        self.__txrx = transceiver
        self.__placements = placements
        self.__aplx = executable_finder.get_executable_path(
            self._BIT_FIELD_EXPANDER_APLX)

    def _run(self, app_graph, executable_finder):
        """ Loads and runs the bit field generator on chip.

        :param ~pacman.model.graphs.application.ApplicationGraph app_graph:
            the app graph
        :param executable_finder: the executable finder
        :type executable_finder:
            ~spinn_front_end_common.utilities.utility_objs.ExecutableFinder
        """
        # progress bar
        progress = ProgressBar(
            app_graph.n_vertices,
            "Finding cores where bitfields are to be generated")

        # get data
        expander_cores, max_bit_data_size = self._calculate_core_data(
            app_graph, progress)

        # Allow 1s per 8000 bits (=1000 bytes), minimum of 2 seconds
        timeout = max(2.0, max_bit_data_size / 1000.0)

        # load data
        bit_field_app_id = self.__txrx.app_id_tracker.get_new_id()

        # run app
        progress = ProgressBar(
            expander_cores.total_processors,
            "Expanding bitfields on the machine")
        system_control_logic.run_system_application(
            expander_cores, bit_field_app_id, self.__txrx,
            executable_finder,
            get_config_bool("Reports", "write_bit_field_iobuf"),
            self.__check_for_success, [CPUState.FINISHED], False,
<<<<<<< HEAD
            "bit_field_expander_on_{}_{}_{}.txt", progress_bar=progress)
=======
            "bit_field_expander_on_{}_{}_{}.txt", progress_bar=progress,
            timeout=timeout)
        # update progress bar
        progress.end()
>>>>>>> 77b94eaf

        # read in bit fields for debugging purposes
        if get_config_bool("Reports", "generate_bit_field_report"):
            self._full_report_bit_fields(app_graph, os.path.join(
                report_default_directory(), self._BIT_FIELD_REPORT_FILENAME))
            self._summary_report_bit_fields(app_graph, os.path.join(
                report_default_directory(),
                self._BIT_FIELD_SUMMARY_REPORT_FILENAME))

    def _summary_report_bit_fields(self, app_graph, file_path):
        """ summary report of the bitfields that were generated

        :param ~.ApplicationGraph app_graph: app graph
        :param str file_path: Where to write to
        """
        chip_packet_count = defaultdict(int)
        chip_redundant_count = defaultdict(int)
        progress = ProgressBar(
            app_graph.n_vertices,
            "reading back bitfields from chip for summary report")
        with open(file_path, "w") as output:
            # read in for each app vertex that would have a bitfield
            for app_vertex in progress.over(app_graph.vertices):
                # get machine verts
                for placement in self.__bitfield_placements(app_vertex):
                    local_total = 0
                    local_redundant = 0
                    xy = (placement.x, placement.y)
                    for _, n_neurons, bitfield in self.__bitfields(placement):
                        for neuron_id in range(n_neurons):
                            if not _bit_for_neuron_id(bitfield, neuron_id):
                                chip_redundant_count[xy] += 1
                                local_redundant += 1
                        local_total += n_neurons
                    chip_packet_count[xy] = local_total
                    output.write(self._PER_CORE_SUMMARY.format(
                        placement.x, placement.y, placement.p,
                        placement.vertex.label,
                        local_total, local_redundant,
                        _percent(local_redundant, local_total)))

            output.write("\n\n\n")

            # overall summary
            total_packets = 0
            total_redundant_packets = 0
            for xy in chip_packet_count:
                x, y = xy
                output.write(self._PER_CHIP_SUMMARY.format(
                    x, y, chip_packet_count[xy], chip_redundant_count[xy],
                    _percent(chip_redundant_count[xy], chip_packet_count[xy])))
                total_packets += chip_packet_count[xy]
                total_redundant_packets += chip_redundant_count[xy]

            output.write(self._OVERALL_SUMMARY.format(
                total_packets, total_redundant_packets,
                _percent(total_redundant_packets, total_packets)))

    def _full_report_bit_fields(self, app_graph, file_path):
        """ report of the bitfields that were generated

        :param ~.ApplicationGraph app_graph: app graph
        :param str file_path: Where to write to
        """
        progress = ProgressBar(
            app_graph.n_vertices, "reading back bitfields from chip")
        with open(file_path, "w") as output:
            # read in for each app vertex that would have a bitfield
            for app_vertex in progress.over(app_graph.vertices):
                # get machine verts
                for placement in self.__bitfield_placements(app_vertex):
                    self.__read_back_single_core_data(placement, output)

    def __read_back_single_core_data(self, placement, f):
        """
        :param ~.Placement placement:
        :param f:
        """
        f.write(self._CORE_DETAIL.format(
            placement.x, placement.y, placement.p, placement.vertex.label))

        for master_pop_key, n_bits, bitfield in self.__bitfields(placement):
            # put into report
            for neuron_id in range(n_bits):
                f.write(self._FIELD_DETAIL.format(
                    master_pop_key, neuron_id,
                    _bit_for_neuron_id(bitfield, neuron_id)))

    def __bitfield_placements(self, app_vertex):
        """ The placements of the machine vertices of the given app vertex \
            that support the AbstractSupportsBitFieldGeneration protocol.

        :param ~.ApplicationVertex app_vertex:
        :rtype: iterable(~.Placement)
        """
        for vertex in app_vertex.machine_vertices:
            if isinstance(vertex, AbstractSupportsBitFieldGeneration):
                yield self.__placements.get_placement_of_vertex(vertex)

    def __bitfields(self, placement):
        """ Reads back the bitfields that have been placed on a vertex.

        :param ~.Placement placement:
            The vertex must support AbstractSupportsBitFieldGeneration
        :returns: sequence of (master population key, num bits, bitfield data)
        :rtype: iterable(tuple(int,int,list(int)))
        """
        # get bitfield address
        address = placement.vertex.bit_field_base_address(
            self.__txrx, placement)

        # read how many bitfields there are; header of filter_region_t
        _merged, _redundant, total = _THREE_WORDS.unpack(
            self.__txrx.read_memory(
                placement.x, placement.y, address, _THREE_WORDS.size))
        address += _THREE_WORDS.size

        # read in each bitfield
        for _bit_field_index in range(total):
            # master pop key, n words and read pointer; filter_info_t
            master_pop_key, n_words, read_pointer = _THREE_WORDS.unpack(
                self.__txrx.read_memory(
                    placement.x, placement.y, address, _THREE_WORDS.size))
            address += _THREE_WORDS.size
            # Mask off merged and all_ones flag bits
            n_words &= self._N_WORDS_MASK

            # get bitfield words
            if n_words:
                bitfield = n_word_struct(n_words).unpack(
                    self.__txrx.read_memory(
                        placement.x, placement.y, read_pointer,
                        n_words * BYTES_PER_WORD))
            else:
                bitfield = []
            yield master_pop_key, n_words * _BITS_IN_A_WORD, bitfield

    def _calculate_core_data(self, app_graph, progress):
        """ gets the data needed for the bit field expander for the machine

        :param ~.ApplicationGraph app_graph: app graph
        :param ~.ProgressBar progress: progress bar
        :return: data and expander cores
        :rtype: ~.ExecutableTargets
        """
        # cores to place bitfield expander
        expander_cores = ExecutableTargets()

        # bit field expander executable file path
        # locate verts which can have a synaptic matrix to begin with
<<<<<<< HEAD
        for app_vertex in progress.over(app_graph.vertices):
=======
        max_bit_data_size = 0
        for app_vertex in progress.over(app_graph.vertices, False):
            is_bit_fields = False
>>>>>>> 77b94eaf
            for placement in self.__bitfield_placements(app_vertex):
                self.__write_single_core_data(placement, expander_cores)
                is_bit_fields = True
            if is_bit_fields:
                max_bit_data_size = max(
                    max_bit_data_size,
                    get_estimated_sdram_for_bit_field_region(
                        app_vertex.incoming_projections))

        return expander_cores, max_bit_data_size

    def __write_single_core_data(self, placement, expander_cores):
        """
        :param ~.Placement placement:
        :param ~.ExecutableTargets expander_cores:
        """
        # check if the chip being considered already.
        expander_cores.add_processor(
            self.__aplx, placement.x, placement.y, placement.p,
            executable_type=ExecutableType.SYSTEM)

        bit_field_builder_region = placement.vertex.bit_field_builder_region(
            self.__txrx, placement)
        # update user 1 with location
        user_1_base_address = \
            self.__txrx.get_user_1_register_address_from_core(placement.p)
        self.__txrx.write_memory(
            placement.x, placement.y, user_1_base_address,
            bit_field_builder_region)

    def __check_for_success(self, executable_targets, transceiver):
        """ Goes through the cores checking for cores that have failed to\
            expand the bitfield to the core

        :param ~.ExecutableTargets executable_targets:
            cores to load bitfield on
        :param ~.Transceiver transceiver: SpiNNMan instance
        :rtype: bool
        """
        for core_subset in executable_targets.all_core_subsets:
            x = core_subset.x
            y = core_subset.y
            for p in core_subset.processor_ids:
                # Read the result from USER0 register
                result = transceiver.read_word(
                    x, y, transceiver.get_user_2_register_address_from_core(p))

                # The result is 0 if success, otherwise failure
                if result != self._SUCCESS:
                    return False
        return True<|MERGE_RESOLUTION|>--- conflicted
+++ resolved
@@ -158,14 +158,8 @@
             executable_finder,
             get_config_bool("Reports", "write_bit_field_iobuf"),
             self.__check_for_success, [CPUState.FINISHED], False,
-<<<<<<< HEAD
-            "bit_field_expander_on_{}_{}_{}.txt", progress_bar=progress)
-=======
             "bit_field_expander_on_{}_{}_{}.txt", progress_bar=progress,
             timeout=timeout)
-        # update progress bar
-        progress.end()
->>>>>>> 77b94eaf
 
         # read in bit fields for debugging purposes
         if get_config_bool("Reports", "generate_bit_field_report"):
@@ -316,13 +310,9 @@
 
         # bit field expander executable file path
         # locate verts which can have a synaptic matrix to begin with
-<<<<<<< HEAD
+        max_bit_data_size = 0
         for app_vertex in progress.over(app_graph.vertices):
-=======
-        max_bit_data_size = 0
-        for app_vertex in progress.over(app_graph.vertices, False):
             is_bit_fields = False
->>>>>>> 77b94eaf
             for placement in self.__bitfield_placements(app_vertex):
                 self.__write_single_core_data(placement, expander_cores)
                 is_bit_fields = True
