--- conflicted
+++ resolved
@@ -58,12 +58,7 @@
 
 
 def on_chip_bitfield_generator(
-<<<<<<< HEAD
         placements, app_graph, executable_finder, transceiver):
-=======
-        placements, app_graph, executable_finder, transceiver,
-        machine_graph):
->>>>>>> 8a55f2cf
     """ Loads and runs the bit field generator on chip.
 
     :param ~pacman.model.placements.Placements placements: placements
@@ -74,20 +69,11 @@
         ~spinn_front_end_common.utilities.utility_objs.ExecutableFinder
     :param ~spinnman.transceiver.Transceiver transceiver:
         the SpiNNMan instance
-<<<<<<< HEAD
-    """
-    generator = _OnChipBitFieldGenerator(
-        placements, executable_finder, transceiver)
-    generator._run(app_graph, executable_finder)
-=======
-    :param ~pacman.model.graphs.machine.MachineGraph machine_graph:
-        the machine graph
     """
     generator = _OnChipBitFieldGenerator(
         placements, executable_finder, transceiver)
     # pylint: disable=protected-access
-    generator._run(app_graph, executable_finder, machine_graph)
->>>>>>> 8a55f2cf
+    generator._run(app_graph, executable_finder)
 
 
 class _OnChipBitFieldGenerator(object):
@@ -140,12 +126,7 @@
         self.__aplx = executable_finder.get_executable_path(
             self._BIT_FIELD_EXPANDER_APLX)
 
-<<<<<<< HEAD
     def _run(self, app_graph, executable_finder):
-=======
-    def _run(
-            self, app_graph, executable_finder, machine_graph):
->>>>>>> 8a55f2cf
         """ Loads and runs the bit field generator on chip.
 
         :param ~pacman.model.graphs.application.ApplicationGraph app_graph:
