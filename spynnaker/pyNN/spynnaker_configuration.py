from spynnaker.pyNN.utilities.conf import config
from spynnaker.pyNN.utilities import conf
from spynnaker.pyNN import exceptions
from spynnaker.pyNN.utilities.report_states import ReportState
from spynnaker.pyNN.utilities import constants
from spynnaker.pyNN import overridden_pacman_functions


from pacman.operations import partition_algorithms
from pacman.operations import placer_algorithms
from pacman.operations import router_algorithms
from pacman.operations import routing_info_allocator_algorithms
from pacman.operations import tag_allocator_algorithms
from pacman.model.partitionable_graph.partitionable_graph import \
    PartitionableGraph


import os
import datetime
import shutil
import logging
import math

logger = logging.getLogger(__name__)


class SpynnakerConfiguration(object):

    def __init__(self, host_name, graph_label):

        # machine specific bits
        self._hostname = host_name
        self._time_scale_factor = None
        self._machine_time_step = None
        self._runtime = None

        # specific utility vertexes
        self._multi_cast_vertex = None
        self._txrx = None

        # debug flag
        self._in_debug_mode = None

        # main objects
        self._partitionable_graph = PartitionableGraph(label=graph_label)
        self._partitioned_graph = None
        self._graph_mapper = None
        self._no_machine_time_steps = None
        self._placements = None
        self._router_tables = None
        self._routing_infos = None
        self._pruner_infos = None
        self._has_ran = False
        self._reports_states = None
        self._app_id = None
        self._tags = None

        # pacman mapping objects
        self._partitioner_algorithm = None
        self._placer_algorithm = None
        self._tag_allocator_algorithm = None
        self._key_allocator_algorithm = None
        self._router_algorithm = None
        self._report_default_directory = None
        self._app_data_runtime_folder = None
        self._this_run_time_string = None

<<<<<<< HEAD
        # exeuctable params
=======
        # executable params
>>>>>>> c381407c
        self._do_load = None
        self._do_run = None
        self._writeTextSpecs = None
        self._retrieve_provance_data = True

        # helper data stores
        self._current_max_tag_value = 0

        # database objects
        self._create_database = False
        self._database_interface = None

    def _set_up_output_application_data_specifics(self):
        where_to_write_application_data_files = \
            config.get("Reports", "defaultApplicationDataFilePath")
        created_folder = False
        this_run_time_folder = None
        if where_to_write_application_data_files == "DEFAULT":
            directory = os.getcwd()
            application_generated_data_file_folder = \
                os.path.join(directory, 'application_generated_data_files')
            if not os.path.exists(application_generated_data_file_folder):
                os.makedirs(application_generated_data_file_folder)
                created_folder = True

            if not created_folder:
                self._move_report_and_binary_files(
                    config.getint("Reports", "max_application_binaries_kept"),
                    application_generated_data_file_folder)

            # add time stamped folder for this run
            this_run_time_folder = \
                os.path.join(application_generated_data_file_folder, "latest")
            if not os.path.exists(this_run_time_folder):
                os.makedirs(this_run_time_folder)

            # store timestamp in latest/time_stamp
            time_of_run_file_name = os.path.join(this_run_time_folder,
                                                 "time_stamp")
            writer = open(time_of_run_file_name, "w")
            writer.writelines("app_{}_{}".format(self._app_id,
                                                 self._this_run_time_string))
            writer.flush()
            writer.close()

        elif where_to_write_application_data_files == "TEMP":
            pass  # just dont set the config param, code downstairs
            #  from here will create temp folders if needed
        else:
            this_run_time_folder = \
                os.path.join(where_to_write_application_data_files, "latest")
            if not os.path.exists(this_run_time_folder):
                os.makedirs(this_run_time_folder)
            else:
                self._move_report_and_binary_files(
                    config.getint("Reports", "max_application_binaries_kept"),
                    where_to_write_application_data_files)

            # store timestamp in latest/time_stamp
            time_of_run_file_name = os.path.join(this_run_time_folder,
                                                 "time_stamp")
            writer = open(time_of_run_file_name, "w")
            writer.writelines("app_{}_{}"
                              .format(self._app_id,
                                      self._this_run_time_string))

            if not os.path.exists(this_run_time_folder):
                os.makedirs(this_run_time_folder)
        if not config.has_section("SpecGeneration"):
            config.add_section("SpecGeneration")
            config.set("SpecGeneration", "Binary_folder", this_run_time_folder)
            self._app_data_runtime_folder = this_run_time_folder

    def _set_up_report_specifics(self):
        self._writeTextSpecs = False
        if config.getboolean("Reports", "reportsEnabled"):
            self._writeTextSpecs = config.getboolean("Reports",
                                                     "writeTextSpecs")
        # determine common report folder
        config_param = config.get("Reports", "defaultReportFilePath")
        created_folder = False
        if config_param == "DEFAULT":
            directory = os.getcwd()

            # global reports folder
            self._report_default_directory = os.path.join(directory, 'reports')
            if not os.path.exists(self._report_default_directory):
                os.makedirs(self._report_default_directory)
                created_folder = True
        elif config_param == "REPORTS":
            self._report_default_directory = 'reports'
            if not os.path.exists(self._report_default_directory):
                os.makedirs(self._report_default_directory)
        else:
            self._report_default_directory = \
                os.path.join(config_param, 'reports')
            if not os.path.exists(self._report_default_directory):
                os.makedirs(self._report_default_directory)

        # clear and clean out folders considered not useful anymore
        if not created_folder \
                and len(os.listdir(self._report_default_directory)) > 0:
            self._move_report_and_binary_files(
                config.getint("Reports", "max_reports_kept"),
                self._report_default_directory)

        # handle timing app folder and cleaning of report folder from last run
        app_folder_name = os.path.join(self._report_default_directory,
                                       "latest")
        if not os.path.exists(app_folder_name):
                os.makedirs(app_folder_name)
<<<<<<< HEAD
=======

>>>>>>> c381407c
        # store timestamp in latest/time_stamp
        time_of_run_file_name = os.path.join(app_folder_name, "time_stamp")
        writer = open(time_of_run_file_name, "w")

        # determine the time slot for later
        this_run_time = datetime.datetime.now()
        self._this_run_time_string = (
            "{:04}-{:02}-{:02}-{:02}-{:02}-{:02}".format(
                this_run_time.year, this_run_time.month, this_run_time.day,
                this_run_time.hour, this_run_time.minute,
                this_run_time.second))
        writer.writelines("app_{}_{}".format(self._app_id,
                                             self._this_run_time_string))
        writer.flush()
        writer.close()
        self._report_default_directory = app_folder_name
        self._retrieve_provance_data = config.getboolean("Reports",
                                                         "writeProvanceData")

    def _set_up_main_objects(self):
        self._in_debug_mode = conf.config.get("Mode", "mode") == "Debug"

        # report object
        if config.getboolean("Reports", "reportsEnabled"):
            self._reports_states = ReportState()
        self._create_database = \
            config.getboolean("Database", "create_database")

        # communication objects
        self._iptags = list()
        self._app_id = config.getint("Machine", "appID")

    def _set_up_executable_specifics(self):

        # loading and running config params
        self._do_load = True
        if config.has_option("Execute", "load"):
            self._do_load = config.getboolean("Execute", "load")

        self._do_run = True
        if config.has_option("Execute", "run"):
            self._do_run = config.getboolean("Execute", "run")

    def _set_up_pacman_algorthms_listings(self):

        # algorithm lists
        partitioner_algorithms_list = \
            conf.get_valid_components(partition_algorithms, "Partitioner")
        self._partitioner_algorithm = \
            partitioner_algorithms_list[config.get("Partitioner", "algorithm")]

        placer_algorithms_list = \
            conf.get_valid_components(placer_algorithms, "Placer")
        self._placer_algorithm = \
            placer_algorithms_list[config.get("Placer", "algorithm")]

<<<<<<< HEAD
=======
        tag_allocator_list = \
            conf.get_valid_components(tag_allocator_algorithms, "TagAllocator")
        self._tag_allocator_algorithm = \
            tag_allocator_list[config.get("TagAllocator", "algorithm")]

>>>>>>> c381407c
        # get common key allocator algorithms
        key_allocator_algorithms_list = \
            conf.get_valid_components(routing_info_allocator_algorithms,
                                      "RoutingInfoAllocator")
<<<<<<< HEAD

=======
>>>>>>> c381407c
        # get pynn specific key allocator
        pynn_overloaded_allocator = \
            conf.get_valid_components(overridden_pacman_functions,
                                      "RoutingInfoAllocator")
        key_allocator_algorithms_list.update(pynn_overloaded_allocator)

        self._key_allocator_algorithm = \
            key_allocator_algorithms_list[config.get("KeyAllocator",
                                                     "algorithm")]

        routing_algorithms_list = \
            conf.get_valid_components(router_algorithms, "Routing")
        self._router_algorithm = \
            routing_algorithms_list[config.get("Routing", "algorithm")]

    def _set_up_machine_specifics(self, timestep, min_delay, max_delay,
                                  hostname):
        self._machine_time_step = config.getint("Machine", "machineTimeStep")

        # deal with params allowed via the setup optimals
        if timestep is not None:
            timestep *= 1000  # convert into ms from microseconds
            config.set("Machine", "machineTimeStep", timestep)
            self._machine_time_step = timestep

        if min_delay is not None and float(min_delay * 1000) < 1.0 * timestep:
            raise exceptions.ConfigurationException(
                "Pacman does not support min delays below {} ms with the "
                "current machine time step".format(1.0 * timestep))

        natively_supported_delay_for_models = \
            constants.MAX_SUPPORTED_DELAY_TICS
        delay_extention_max_supported_delay = \
            constants.MAX_DELAY_BLOCKS \
            * constants.MAX_TIMER_TICS_SUPPORTED_PER_BLOCK

        max_delay_tics_supported = \
            natively_supported_delay_for_models + \
            delay_extention_max_supported_delay

        if max_delay is not None\
           and float(max_delay * 1000) > max_delay_tics_supported * timestep:
            raise exceptions.ConfigurationException(
                "Pacman does not support max delays above {} ms with the "
                "current machine time step".format(0.144 * timestep))
        if min_delay is not None:
            if not config.has_section("Model"):
                config.add_section("Model")
            config.set("Model", "min_delay", (min_delay * 1000) / timestep)

        if max_delay is not None:
            if not config.has_section("Model"):
                config.add_section("Model")
            config.set("Model", "max_delay", (max_delay * 1000) / timestep)

        if (config.has_option("Machine", "timeScaleFactor")
                and config.get("Machine", "timeScaleFactor") != "None"):
            self._time_scale_factor = \
                config.getint("Machine", "timeScaleFactor")
            if timestep * self._time_scale_factor < 1000:
                logger.warn("the combination of machine time step and the "
                            "machine time scale factor results in a real "
                            "timer tic that is currently not reliably "
                            "supported by the spinnaker machine.")
        else:
            self._time_scale_factor = max(1,
                                          math.ceil(1000.0 / float(timestep)))
            if self._time_scale_factor > 1:
                logger.warn("A timestep was entered that has forced pacman103 "
                            "to automatically slow the simulation down from "
                            "real time by a factor of {}. To remove this "
                            "automatic behaviour, please enter a "
                            "timescaleFactor value in your .pacman.cfg"
                            .format(self._time_scale_factor))
        if hostname is not None:
            self._hostname = hostname
            logger.warn("The machine name from PYNN setup is overriding the "
                        "machine name defined in the pacman.cfg file")
        elif config.has_option("Machine", "machineName"):
            self._hostname = config.get("Machine", "machineName")
        else:
            raise Exception("A SpiNNaker machine must be specified in "
                            "pacman.cfg.")
        use_virtual_board = config.getboolean("Machine", "virtual_board")
        if self._hostname == 'None' and not use_virtual_board:
            raise Exception("A SpiNNaker machine must be specified in "
                            "pacman.cfg.")

    @staticmethod
    def _move_report_and_binary_files(max_to_keep, starting_directory):
        app_folder_name = os.path.join(starting_directory, "latest")
        app_name_file = os.path.join(app_folder_name, "time_stamp")
        if os.path.isfile(app_name_file):
            time_stamp_in = open(app_name_file, "r")
            time_stamp_in_string = time_stamp_in.readline()
            time_stamp_in.close()
            os.remove(app_name_file)
            new_app_folder = os.path.join(starting_directory,
                                          time_stamp_in_string)
            extra = 2
            while os.path.exists(new_app_folder):
                new_app_folder = os.path.join(
                    starting_directory,
                    time_stamp_in_string + "_" + str(extra))
                extra += 1

            os.makedirs(new_app_folder)
            list_of_files = os.listdir(app_folder_name)
            for file_to_move in list_of_files:
                file_path = os.path.join(app_folder_name, file_to_move)
                shutil.move(file_path, new_app_folder)
            files_in_report_folder = os.listdir(starting_directory)

            # while theres more than the valid max, remove the oldest one
            while len(files_in_report_folder) > max_to_keep:
                files_in_report_folder.sort(
                    cmp, key=lambda temp_file:
                    os.path.getmtime(os.path.join(starting_directory,
                                                  temp_file)))
                oldest_file = files_in_report_folder[0]
                shutil.rmtree(os.path.join(starting_directory, oldest_file),
                              ignore_errors=True)
                files_in_report_folder.remove(oldest_file)<|MERGE_RESOLUTION|>--- conflicted
+++ resolved
@@ -65,11 +65,7 @@
         self._app_data_runtime_folder = None
         self._this_run_time_string = None
 
-<<<<<<< HEAD
-        # exeuctable params
-=======
         # executable params
->>>>>>> c381407c
         self._do_load = None
         self._do_run = None
         self._writeTextSpecs = None
@@ -181,10 +177,7 @@
                                        "latest")
         if not os.path.exists(app_folder_name):
                 os.makedirs(app_folder_name)
-<<<<<<< HEAD
-=======
-
->>>>>>> c381407c
+
         # store timestamp in latest/time_stamp
         time_of_run_file_name = os.path.join(app_folder_name, "time_stamp")
         writer = open(time_of_run_file_name, "w")
@@ -241,22 +234,16 @@
         self._placer_algorithm = \
             placer_algorithms_list[config.get("Placer", "algorithm")]
 
-<<<<<<< HEAD
-=======
         tag_allocator_list = \
             conf.get_valid_components(tag_allocator_algorithms, "TagAllocator")
         self._tag_allocator_algorithm = \
             tag_allocator_list[config.get("TagAllocator", "algorithm")]
 
->>>>>>> c381407c
         # get common key allocator algorithms
         key_allocator_algorithms_list = \
             conf.get_valid_components(routing_info_allocator_algorithms,
                                       "RoutingInfoAllocator")
-<<<<<<< HEAD
-
-=======
->>>>>>> c381407c
+
         # get pynn specific key allocator
         pynn_overloaded_allocator = \
             conf.get_valid_components(overridden_pacman_functions,
