--- conflicted
+++ resolved
@@ -76,18 +76,16 @@
 from spynnaker.pyNN.models.abstract_models\
     .abstract_vertex_with_dependent_vertices \
     import AbstractVertexWithEdgeToDependentVertices
+from spynnaker.pyNN.utilities.database.spynnaker_data_base_interface import \
+    SpynnakerDataBaseInterface
 
 # general imports
 import logging
 import math
 import os
 import sys
-<<<<<<< HEAD
-=======
 from multiprocessing.pool import ThreadPool
-from spynnaker.pyNN.utilities.database.spynnaker_data_base_interface import \
-    SpynnakerDataBaseInterface
->>>>>>> 77f3e296
+
 
 logger = logging.getLogger(__name__)
 
@@ -368,15 +366,9 @@
                 self._load_application_data(
                     self._placements, self._graph_mapper,
                     processor_to_app_data_base_address, self._hostname,
-<<<<<<< HEAD
-                    self._app_id,
-                    machine_version=config.getint("Machine", "version"),
-                    app_data_folder=self._app_data_runtime_folder,
+                    app_data_folder=self._app_data_runtime_folder, 
                     verify=config.getboolean("Mode", "verify_writes"))
-=======
-                    app_data_folder=self._app_data_runtime_folder)
                 self.load_routing_tables(self._router_tables, self._app_id)
->>>>>>> 77f3e296
                 logger.info("*** Loading executables ***")
                 self.load_executable_images(executable_targets, self._app_id)
                 logger.info("*** Loading buffers ***")
@@ -785,13 +777,9 @@
 
         # iterate though subvertexes and call generate_data_spec for each
         # vertex
-<<<<<<< HEAD
-        executable_targets = dict()
-=======
         executable_targets = ExecutableTargets()
         no_processors = config.getint("Threading", "dsg_threads")
         thread_pool = ThreadPool(processes=no_processors)
->>>>>>> 77f3e296
 
         # create a progress bar for end users
         progress_bar = ProgressBar(len(list(self._placements.placements)),
