# pacman imports
from pacman.model.constraints.\
    vertex_requires_virtual_chip_in_machine_constraint import \
    VertexRequiresVirtualChipInMachineConstraint
from spynnaker.pyNN import model_binaries
import exceptions
from pacman.operations.router_check_functionality.valid_routes_checker import \
    ValidRouteChecker
from pacman.utilities import reports as pacman_reports
from pacman.operations.partition_algorithms.basic_partitioner import \
    BasicPartitioner
from pacman.operations.router_algorithms.basic_dijkstra_routing \
    import BasicDijkstraRouting
from pacman.operations.placer_algorithms.basic_placer import BasicPlacer
from pacman.operations.routing_info_allocator_algorithms.\
    basic_routing_info_allocator import BasicRoutingInfoAllocator
from pacman.utilities.progress_bar import ProgressBar
from pacman.utilities import utility_calls as pacman_utility_calls

# spinnmachine imports
from spinn_machine.sdram import SDRAM
from spinn_machine.router import Router as MachineRouter
from spinn_machine.link import Link
from spinn_machine.processor import Processor
from spinn_machine.chip import Chip

# common front end imports
from spinn_front_end_common.utilities import exceptions as common_exceptions, \
    reports
from spinn_front_end_common.abstract_models.abstract_iptagable_vertex import \
    AbstractIPTagableVertex
from spinn_front_end_common.abstract_models.abstract_reverse_iptagable_vertex \
    import AbstractReverseIPTagableVertex
from spinn_front_end_common.utility_models.command_sender import CommandSender
from spinn_front_end_common.interface.front_end_common_interface_functions \
    import FrontEndCommonInterfaceFunctions
from spinn_front_end_common.interface.front_end_common_configuration_functions \
    import FrontEndCommonConfigurationFunctions
from spinn_front_end_common.utilities.timer import Timer
from spinn_front_end_common.abstract_models.abstract_data_specable_vertex \
    import AbstractDataSpecableVertex
from spinn_front_end_common.interface.data_generator_interface import \
    DataGeneratorInterface

# local front end imports
from spynnaker.pyNN.utilities.data_base_thread import DataBaseThread
from spynnaker.pyNN.models.pynn_population import Population
from spynnaker.pyNN.models.pynn_projection import Projection
from spynnaker.pyNN.overridden_pacman_functions.graph_edge_filter \
    import GraphEdgeFilter
from spynnaker.pyNN.spynnaker_configurations import \
    SpynnakerConfigurationFunctions
from spynnaker.pyNN.utilities.conf import config

# spinnman imports
from spinnman.model.core_subsets import CoreSubsets
from spinnman.model.core_subset import CoreSubset
from spinnman.model.iptag.reverse_iptag import ReverseIPTag

import logging
import math
import os
import sys
from multiprocessing.pool import ThreadPool

logger = logging.getLogger(__name__)


class Spinnaker(FrontEndCommonConfigurationFunctions,
                FrontEndCommonInterfaceFunctions,
                SpynnakerConfigurationFunctions):

    def __init__(self, host_name=None, timestep=None, min_delay=None,
                 max_delay=None, graph_label=None, binary_search_paths=[]):
        FrontEndCommonConfigurationFunctions.__init__(self, host_name,
                                                      graph_label)
        SpynnakerConfigurationFunctions.__init__(self)

        if self._app_id is None:
            self._set_up_main_objects(
                app_id=config.getint("Machine", "appID"),
                execute_data_spec_report=config.getboolean(
                    "Reports", "writeTextSpecs"),
                execute_partitioner_report=config.getboolean(
                    "Reports", "writePartitionerReports"),
                execute_placer_report=config.getboolean(
                    "Reports", "writePlacerReports"),
                execute_router_dat_based_report=config.getboolean(
                    "Reports", "writeRouterDatReport"),
                reports_are_enabled=config.getboolean(
                    "Reports", "reportsEnabled"),
                generate_performance_measurements=config.getboolean(
                    "Reports", "outputTimesForSections"),
                execute_router_report=config.getboolean(
                    "Reports", "writeRouterReports"),
                execute_write_reload_steps=config.getboolean(
                    "Reports", "writeReloadSteps"),
                generate_transciever_report=config.getboolean(
                    "Reports", "writeTransceiverReport"),
                execute_routing_info_report=config.getboolean(
                    "Reports", "writeRouterInfoReport"),
                in_debug_mode=config.get("Mode", "mode") == "Debug",
                create_database=config.get("Database", "create_database"))

            self._set_up_pacman_algorthms_listings(
                partitioner_algorithm=config.get("Partitioner", "algorithm"),
                placer_algorithm=config.get("Placer", "algorithm"),
                key_allocator_algorithm=None,
                routing_algorithm=config.get("Routing", "algorithm"))

            # get the pynn specific key allocator algorithm
            #  (overloaded from common call)
            self._key_allocator_algorithm = \
                self.get_pynn_specific_key_allocator()
            # set up exeuctable specifics
            self._set_up_executable_specifics()
            self._set_up_report_specifics(
                default_report_file_path=config.get(
                    "Reports", "defaultReportFilePath"),
                max_reports_kept=config.getint("Reports", "max_reports_kept"),
                reports_are_enabled=config.getboolean(
                    "Reports", "reportsEnabled"),
                write_provance_data=config.getboolean(
                    "Reports", "writeProvanceData"),
                write_text_specs=config.getboolean(
                    "Reports", "writeTextSpecs"))
            self._set_up_output_application_data_specifics(
                max_application_binaries_kept=config.getint(
                    "Reports", "max_application_binaries_kept"),
                where_to_write_application_data_files=config.get(
                    "Reports", "defaultApplicationDataFilePath")
            )
        self._set_up_machine_specifics(timestep, min_delay, max_delay,
                                       host_name)
        self._spikes_per_second = float(config.getfloat(
            "Simulation", "spikes_per_second"))
        self._ring_buffer_sigma = float(config.getfloat(
            "Simulation", "ring_buffer_sigma"))

        FrontEndCommonInterfaceFunctions.__init__(
            self, self._reports_states, self._report_default_directory)

        logger.info("Setting time scale factor to {}."
                    .format(self._time_scale_factor))

        logger.info("Setting appID to %d." % self._app_id)

        # get the machine time step
        logger.info("Setting machine time step to {} micro-seconds."
                    .format(self._machine_time_step))

        # Begin list of binary search paths
        # With those passed to constructor
        self._binary_search_paths = binary_search_paths

        # Determine default executable folder location
        # and add this default to end of list of search paths
        self._binary_search_paths.append(os.path.dirname(
            model_binaries.__file__))
        self._edge_count = 0

    def run(self, run_time):
        self._setup_interfaces(
            hostname=self._hostname,
            virtual_x_dimension=config.get("Machine",
                                           "virutal_board_x_dimension"),
            virtual_y_dimension=config.get("Machine",
                                           "virutal_board_y_dimension"),
            downed_chips=config.get("Machine", "down_chips"),
            downed_cores=config.get("Machine", "down_cores"),
            requires_virtual_board=config.getboolean("Machine",
                                                     "virtual_board"),
            requires_wrap_around=config.get("Machine",
                                            "requires_wrap_arounds"),
            machine_version=config.getint("Machine", "version"))

        # add database generation if requested
        if self._create_database:
            execute_mapping = config.getboolean(
                "Database", "create_routing_info_to_neuron_id_mapping")
            wait_on_confirmation = \
                config.getboolean("Database", "wait_on_confirmation")
            self._database_thread = DataBaseThread(
                self._app_data_runtime_folder, execute_mapping,
                wait_on_confirmation)
            self._database_thread.start()

        # create network report if needed
        if self._reports_states is not None:
            reports.network_specification_report(
                self._report_default_directory, self._partitionable_graph,
                self._hostname)

        # calcualte number of machien time steps
        if run_time is not None:
            self._no_machine_time_steps =\
                int((run_time * 1000.0) / self._machine_time_step)
            ceiled_machine_time_steps = \
                math.ceil((run_time * 1000.0) / self._machine_time_step)
            if self._no_machine_time_steps != ceiled_machine_time_steps:
                raise common_exceptions.ConfigurationException(
                    "The runtime and machine time step combination result in "
                    "a factional number of machine runable time steps and "
                    "therefore spinnaker cannot determine how many to run for")
            for vertex in self._partitionable_graph.vertices:
                vertex.set_no_machine_time_steps(self._no_machine_time_steps)
        else:
            self._no_machine_time_steps = None
            logger.warn("You have set a runtime that will never end, this may"
                        "cause the neural models to fail to partition "
                        "correctly")
            for vertex in self._partitionable_graph.vertices:
                if vertex.is_set_to_record_spikes():
                    raise common_exceptions.ConfigurationException(
                        "recording a population when set to infinite runtime "
                        "is not currently supportable in this tool chain."
                        "watch this space")

        do_timing = config.getboolean("Reports", "outputTimesForSections")
        if do_timing:
            timer = Timer()
        else:
            timer = None

        self.set_runtime(run_time)
        logger.info("*** Running Mapper *** ")
        if do_timing:
            timer.start_timing()
        self.map_model()
        if do_timing:
            timer.take_sample()

        # load database if needed
        if self._create_database:
            self._database_thread.add_system_params(
                self._time_scale_factor, self._machine_time_step,
                self._runtime)
            self._database_thread.add_machine_objects(self._machine)
            self._database_thread.add_partitionable_vertices(
                self._partitionable_graph)
            self._database_thread.add_partitioned_vertices(
                self._partitioned_graph, self._graph_mapper)
            self._database_thread.add_placements(self._placements)
            self._database_thread.add_routing_infos(self._routing_infos)
            self._database_thread.add_routing_tables(self._router_tables)

        # extract iptags required by the graph
        self._set_iptags()
        self._set_reverse_ip_tags()

        # execute data spec generation
        if do_timing:
            timer.start_timing()
        logger.info("*** Generating Output *** ")
        logger.debug("")
        executable_targets = self.generate_data_specifications()
        if do_timing:
            timer.take_sample()

        # execute data spec execution
        if do_timing:
            timer.start_timing()
        processor_to_app_data_base_address = \
            self.execute_data_specification_execution(
                config.getboolean("SpecExecution", "specExecOnHost"),
                self._hostname, self._placements, self._graph_mapper,
                write_text_specs=config.getboolean(
                    "Reports", "writeTextSpecs"),
                runtime_application_data_folder=self._app_data_runtime_folder)

        if self._reports_states is not None:
            reports.write_memory_map_report(self._report_default_directory,
                                            processor_to_app_data_base_address)

        if do_timing:
            timer.take_sample()

        if config.getboolean("Execute", "run_simulation"):
            if do_timing:
                timer.start_timing()

            logger.info("*** Loading Iptags ***")
            self._load_iptags()
            logger.info("*** Loading Reverse Iptags***")
            self._load_reverse_ip_tags()

            if self._do_load is True:
                logger.info("*** Loading data ***")
                self._load_application_data(
                    self._placements, self._router_tables, self._graph_mapper,
                    processor_to_app_data_base_address, self._hostname,
                    self._app_id,
                    machine_version=config.getint("Machine", "version"),
                    app_data_folder=self._app_data_runtime_folder)
                logger.info("*** Loading executables ***")
                self._load_executable_images(
                    executable_targets, self._app_id,
                    app_data_folder=self._app_data_runtime_folder)
            if do_timing:
                timer.take_sample()

            if self._do_run is True:
                logger.info("*** Running simulation... *** ")
                if self._reports_states.transciever_report:
                    reports.re_load_script_running_aspects(
                        self._app_data_runtime_folder, executable_targets,
                        self._hostname, self._app_id, run_time)

                wait_on_confirmation = \
                    config.getboolean("Database", "wait_on_confirmation")
                self._start_execution_on_machine(
                    executable_targets, self._app_id, self._runtime,
                    self._time_scale_factor, wait_on_confirmation,
                    self._database_thread, self._in_debug_mode)
                self._has_ran = True
                if self._retrieve_provance_data:
<<<<<<< HEAD
                    # retrieve provenance data
                    self._retieve_provance_data_from_machine(
                        executable_targets)
=======
                    #retrieve provance data
                    self._retieve_provance_data_from_machine(
                        executable_targets, self._router_tables, self._machine)
>>>>>>> f1fb8925
        else:
            logger.info("*** No simulation requested: Stopping. ***")

    def _set_iptags(self):
        for vertex in self._partitionable_graph.vertices:
            if isinstance(vertex, AbstractIPTagableVertex):
                iptag = vertex.get_ip_tag()
                if iptag.tag is not None:
                    if iptag.tag > self._current_max_tag_value:
                        self._current_max_tag_value = iptag.tag
                self._add_iptag(iptag)
        for vertex in self._partitionable_graph.vertices:
            if isinstance(vertex, AbstractIPTagableVertex):
                iptag = vertex.get_ip_tag()
                if iptag.tag is None:
                    iptag.set_tag(self._current_max_tag_value + 1)
                    vertex.set_tag(self._current_max_tag_value + 1)
                    self._current_max_tag_value += 1
                    self._add_iptag(iptag)

    def _set_reverse_ip_tags(self):
        # extract reverse iptags required by the graph
        for vertex in self._partitionable_graph.vertices:
            if isinstance(vertex, AbstractReverseIPTagableVertex):
                reverse_iptag = vertex.get_reverse_ip_tag()
                if reverse_iptag.tag is not None:
                    if reverse_iptag.tag > self._current_max_tag_value:
                        self._current_max_tag_value = reverse_iptag.tag
                    reverse_iptag = self._create_reverse_iptag_from_iptag(
                        reverse_iptag, vertex)
                    self._add_reverse_tag(reverse_iptag)
        for vertex in self._partitionable_graph.vertices:
            if isinstance(vertex, AbstractReverseIPTagableVertex):
                reverse_iptag = vertex.get_reverse_ip_tag()
                if reverse_iptag.tag is None:
                    reverse_iptag.set_tag(self._current_max_tag_value + 1)
                    vertex.set_reverse_iptag_tag(
                        self._current_max_tag_value + 1)
                    self._current_max_tag_value += 1
                    reverse_iptag = self._create_reverse_iptag_from_iptag(
                        reverse_iptag, vertex)
                    self._add_reverse_tag(reverse_iptag)

    def _create_reverse_iptag_from_iptag(self, reverse_iptag, vertex):
        subverts = self._graph_mapper.get_subvertices_from_vertex(vertex)
        if len(subverts) > 1:
            raise common_exceptions.ConfigurationException(
                "reverse iptaggable populations can only be supported if they"
                " are partitoned in a 1 to 1 ratio. Please reduce the number "
                "of neurons per core, or the max-atoms per core to support a "
                "one core mapping for your iptaggable population.")
        subvert = next(iter(subverts))
        placement = self._placements.get_placement_of_subvertex(subvert)
        return ReverseIPTag(
            port=reverse_iptag.port, tag=reverse_iptag.tag,
            destination_x=placement.x, destination_y=placement.y,
            destination_p=placement.p)

    @property
    def app_id(self):
        return self._app_id

    @property
    def has_ran(self):
        return self._has_ran

    @property
    def machine_time_step(self):
        return self._machine_time_step

    @property
    def timescale_factor(self):
        return self._time_scale_factor

    @property
    def spikes_per_second(self):
        return self._spikes_per_second

    @property
    def ring_buffer_sigma(self):
        return self._ring_buffer_sigma

    @property
    def get_multi_cast_source(self):
        return self._multi_cast_vertex

    @property
    def partitioned_graph(self):
        return self._partitioned_graph

    @property
    def partitionable_graph(self):
        return self._partitionable_graph

    @property
    def placements(self):
        return self._placements

    @property
    def transceiver(self):
        return self._txrx

    @property
    def graph_mapper(self):
        return self._graph_mapper

    @property
    def routing_infos(self):
        return self._routing_infos

    def set_app_id(self, value):
        self._app_id = value

    def set_runtime(self, value):
        self._runtime = value

    def get_current_time(self):
        if self._has_ran:
            return float(self._runtime)
        return 0.0

    def __repr__(self):
        return "Spinnaker object for machine {}".format(self._hostname)

    def map_model(self):
        """
        executes the pacman compilation stack
        """
        pacman_report_state = \
            self._reports_states.generate_pacman_report_states()

        self._check_if_theres_any_pre_placement_constraints_to_satisify()

        # execute partitioner
        self._execute_partitioner(pacman_report_state)

        # execute placer
        self._execute_placer(pacman_report_state)

        # execute pynn subedge pruning
        self._partitioned_graph, self._graph_mapper = \
            GraphEdgeFilter(self._report_default_directory)\
            .run(self._partitioned_graph, self._graph_mapper)

        # execute key allocator
        self._execute_key_allocator(pacman_report_state)

        # execute router
        self._execute_router(pacman_report_state)

    def _execute_key_allocator(self, pacman_report_state):
        if self._key_allocator_algorithm is None:
            self._key_allocator_algorithm = BasicRoutingInfoAllocator()
        else:
            self._key_allocator_algorithm = self._key_allocator_algorithm()

        # execute routing info generator
        self._routing_infos = \
            self._key_allocator_algorithm.allocate_routing_info(
                self._partitioned_graph, self._placements)

        # generate reports
        if (pacman_report_state is not None and
                pacman_report_state.routing_info_report):
            pacman_reports.routing_info_reports(
                self._report_default_directory, self._hostname,
                self._partitioned_graph, self._placements, self._routing_infos)

    def _execute_router(self, pacman_report_state):

        # set up a default placer algorithm if none are specified
        if self._router_algorithm is None:
            self._router_algorithm = BasicDijkstraRouting()
        else:
            self._router_algorithm = self._router_algorithm()

        self._router_tables = \
            self._router_algorithm.route(
                self._routing_infos, self._placements, self._machine,
                self._partitioned_graph)

        if self._in_debug_mode:
            # check that all routes are valid and no cycles exist
            valid_route_checker = ValidRouteChecker(
                placements=self._placements, routing_infos=self._routing_infos,
                routing_tables=self._router_tables, machine=self._machine,
                partitioned_graph=self._partitioned_graph)
            valid_route_checker.validate_routes()

        if pacman_report_state is not None and \
                pacman_report_state.router_report:
            pacman_reports.router_reports(
                graph=self._partitionable_graph, hostname=self._hostname,
                graph_to_sub_graph_mapper=self._graph_mapper,
                placements=self._placements,
                report_folder=self._report_default_directory,
                include_dat_based=pacman_report_state.router_dat_based_report,
                routing_tables=self._router_tables,
                routing_info=self._routing_infos, machine=self._machine)

    def _execute_partitioner(self, pacman_report_state):

        # execute partitioner or default partitioner (as seen fit)
        if self._partitioner_algorithm is None:
            self._partitioner_algorithm = \
                BasicPartitioner(self._machine_time_step,
                                 self._no_machine_time_steps)
        else:
            self._partitioner_algorithm = \
                self._partitioner_algorithm(self._machine_time_step,
                                            self._no_machine_time_steps)

        # if algorithm needs a placer, add placer algorithm
        if hasattr(self._partitioner_algorithm, "set_placer_algorithm"):
            self._partitioner_algorithm.set_placer_algorithm(
                self._placer_algorithm, self._machine)

        self._partitioned_graph, self._graph_mapper = \
            self._partitioner_algorithm.partition(self._partitionable_graph,
                                                  self._machine)

        if (pacman_report_state is not None and
                pacman_report_state.partitioner_report):
            pacman_reports.partitioner_reports(
                self._report_default_directory, self._hostname,
                self._partitionable_graph, self._graph_mapper)

    def _execute_placer(self, pacman_report_state):

        # execute placer or default placer (as seen fit)
        if self._placer_algorithm is None:
            self._placer_algorithm = BasicPlacer(self._machine)
        else:
            self._placer_algorithm = self._placer_algorithm(self._machine)
        self._placements = self._placer_algorithm.place(
            self._partitioned_graph)

        # execute placer reports if needed
        if (pacman_report_state is not None and
                pacman_report_state.placer_report):
            pacman_reports.placer_reports(
                graph=self._partitionable_graph,
                graph_mapper=self._graph_mapper, hostname=self._hostname,
                machine=self._machine, placements=self._placements,
                report_folder=self._report_default_directory)

    def generate_data_specifications(self):
        # iterate though subvertexes and call generate_data_spec for each
        # vertex
        executable_targets = dict()
        no_processors = config.getint("Threading", "dsg_threads")
        thread_pool = ThreadPool(processes=no_processors)

        # create a progress bar for end users
        progress_bar = ProgressBar(len(list(self._placements.placements)),
                                   "on generating data specifications")
        data_generator_interfaces = list()
        for placement in self._placements.placements:
            associated_vertex =\
                self._graph_mapper.get_vertex_from_subvertex(
                    placement.subvertex)
            # if the vertex can generate a DSG, call it
            if isinstance(associated_vertex, AbstractDataSpecableVertex):
                data_generator_interface = DataGeneratorInterface(
                    associated_vertex, placement.subvertex, placement,
                    self._partitioned_graph, self._partitionable_graph,
                    self._routing_infos, self._hostname, self._graph_mapper,
                    self._report_default_directory,
                    config.getboolean("Reports", "writeTextSpecs"),
                    self._app_data_runtime_folder, progress_bar)
                data_generator_interfaces.append(data_generator_interface)
                thread_pool.apply_async(data_generator_interface.start())

                # Get name of binary from vertex
                binary_name = associated_vertex.get_binary_file_name()

                # Attempt to find this within search paths
                binary_path = self._get_executable_path(binary_name)
                if binary_path is None:
                    raise exceptions.ExecutableNotFoundException(binary_name)

                if binary_path in executable_targets.keys():
                    executable_targets[binary_path].add_processor(placement.x,
                                                                  placement.y,
                                                                  placement.p)
                else:
                    processors = [placement.p]
                    initial_core_subset = CoreSubset(placement.x, placement.y,
                                                     processors)
                    list_of_core_subsets = [initial_core_subset]
                    executable_targets[binary_path] = \
                        CoreSubsets(list_of_core_subsets)

        for data_generator_interface in data_generator_interfaces:
            data_generator_interface.wait_for_finish()
        thread_pool.close()
        thread_pool.join()

        # finish the progress bar
        progress_bar.end()

        return executable_targets

    def add_vertex(self, vertex_to_add):
        if isinstance(vertex_to_add, CommandSender):
            self._multi_cast_vertex = vertex_to_add
        self._partitionable_graph.add_vertex(vertex_to_add)

    def add_edge(self, edge_to_add):
        self._partitionable_graph.add_edge(edge_to_add)

    def create_population(self, size, cellclass, cellparams, structure, label):
        return Population(
            size=size, cellclass=cellclass, cellparams=cellparams,
            structure=structure, label=label, spinnaker=self,
            multi_cast_vertex=self._multi_cast_vertex)

    def create_projection(self, presynaptic_population,
                          postsynaptic_population, connector, source, target,
                          synapse_dynamics, label, rng):
        if label is None:
            label = "Projection {}".format(self._edge_count)
            self._edge_count += 1
        return Projection(
            presynaptic_population=presynaptic_population, label=label,
            postsynaptic_population=postsynaptic_population, rng=rng,
            connector=connector, source=source, target=target,
            synapse_dynamics=synapse_dynamics, spinnaker_control=self,
            machine_time_step=self._machine_time_step,
            timescale_factor=self._time_scale_factor)

    def _get_executable_path(self, executable_name):
        # Loop through search paths
        for path in self._binary_search_paths:
            # Rebuild filename
            potential_filename = os.path.join(path, executable_name)

            # If this filename exists, return it
            if os.path.isfile(potential_filename):
                return potential_filename

        # No executable found
        return None

    def _check_if_theres_any_pre_placement_constraints_to_satisify(self):
        for vertex in self._partitionable_graph.vertices:
            virtual_chip_constraints = \
                pacman_utility_calls.locate_constraints_of_type(
                    vertex.constraints,
                    VertexRequiresVirtualChipInMachineConstraint)
            if len(virtual_chip_constraints) > 0:
                for virtual_chip_constraint in virtual_chip_constraints:

                    # check if the virtual chip doesnt already exist
                    if (self._machine.get_chip_at(
                            virtual_chip_constraint.virtual_chip_coords['x'],
                            virtual_chip_constraint.virtual_chip_coords['y'])
                            is None):
                        virutal_chip = \
                            self._create_virtual_chip(virtual_chip_constraint)
                        self._machine.add_chip(virutal_chip)

    def _create_virtual_chip(self, virtual_chip_constraint):
        sdram_object = SDRAM()

        # creates the two links
        to_virtual_chip_link = Link(
            destination_x=virtual_chip_constraint.virtual_chip_coords['x'],
            destination_y=virtual_chip_constraint.virtual_chip_coords['y'],
            source_x=virtual_chip_constraint.connected_to_chip_coords['x'],
            source_y=virtual_chip_constraint.connected_to_chip_coords['y'],
            multicast_default_from=(virtual_chip_constraint
                                    .connected_to_chip_link_id + 3) % 6,
            multicast_default_to=(virtual_chip_constraint
                                  .connected_to_chip_link_id + 3) % 6,
            source_link_id=virtual_chip_constraint.connected_to_chip_link_id)

        from_virtual_chip_link = Link(
            destination_x=(virtual_chip_constraint
                           .connected_to_chip_coords['x']),
            destination_y=(virtual_chip_constraint
                           .connected_to_chip_coords['y']),
            source_x=virtual_chip_constraint.virtual_chip_coords['x'],
            source_y=virtual_chip_constraint.virtual_chip_coords['y'],
            multicast_default_from=(virtual_chip_constraint
                                    .connected_to_chip_link_id + 3) % 6,
            multicast_default_to=(virtual_chip_constraint
                                  .connected_to_chip_link_id + 3) % 6,
            source_link_id=virtual_chip_constraint.connected_to_chip_link_id)

        # create the router
        links = [from_virtual_chip_link]
        router_object = MachineRouter(
            links=links, emergency_routing_enabled=False,
            clock_speed=MachineRouter.ROUTER_DEFAULT_CLOCK_SPEED,
            n_available_multicast_entries=sys.maxint,
            diagnostic_filters=list())

        # create the processors
        processors = list()
        for virtual_core_id in range(0, 128):
            processors.append(Processor(virtual_core_id,
                                        Processor.CPU_AVAILABLE,
                                        virtual_core_id == 0))

        # connect the real chip with the virtual one
        connected_chip = self._machine.get_chip_at(
            virtual_chip_constraint.connected_to_chip_coords['x'],
            virtual_chip_constraint.connected_to_chip_coords['y'])
        connected_chip.router.add_link(to_virtual_chip_link)

        # return new v chip
        return Chip(
            processors=processors, router=router_object, sdram=sdram_object,
            x=virtual_chip_constraint.virtual_chip_coords['x'],
            y=virtual_chip_constraint.virtual_chip_coords['y'], virtual=True)

    def stop(self, app_id, stop_on_board=True):
        if stop_on_board:
            for router_table in self._router_tables.routing_tables:
                if len(router_table.multicast_routing_entries) > 0:
                    self._txrx.clear_multicast_routes(router_table.x,
                                                      router_table.y)
                    self._txrx.clear_router_diagnostic_counters(router_table.x,
                                                                router_table.y)
                    # self._txrx.\
                    #    clear_router_diagnostic_non_default_positioned_filters(
                    #        router_table.x, router_table.y)
            # self._txrx.send_signal(app_id, SCPSignal.STOP)
        if self._create_database:
            self._database_thread.stop()<|MERGE_RESOLUTION|>--- conflicted
+++ resolved
@@ -314,15 +314,10 @@
                     self._database_thread, self._in_debug_mode)
                 self._has_ran = True
                 if self._retrieve_provance_data:
-<<<<<<< HEAD
+                    
                     # retrieve provenance data
                     self._retieve_provance_data_from_machine(
-                        executable_targets)
-=======
-                    #retrieve provance data
-                    self._retieve_provance_data_from_machine(
                         executable_targets, self._router_tables, self._machine)
->>>>>>> f1fb8925
         else:
             logger.info("*** No simulation requested: Stopping. ***")
 
