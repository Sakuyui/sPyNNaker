--- conflicted
+++ resolved
@@ -1,17 +1,8 @@
 #pacman imports
 from pacman.model.constraints.vertex_requires_virtual_chip_in_machine_constraint import \
     VertexRequiresVirtualChipInMachineConstraint
-<<<<<<< HEAD
-from pacman.model.partitionable_graph.partitionable_edge import PartitionableEdge
-=======
-from pacman.model.partitionable_graph.partitionable_graph import PartitionableGraph
 from pacman.model.partitionable_graph.partitionable_edge \
     import PartitionableEdge
-from pacman.operations import partition_algorithms
-from pacman.operations import placer_algorithms
-from pacman.operations import router_algorithms
-from pacman.operations import routing_info_allocator_algorithms
->>>>>>> fb0d8e4e
 from pacman.operations.partitioner import Partitioner
 from pacman.operations.placer import Placer
 from pacman.operations.routing_info_allocator import RoutingInfoAllocator
@@ -44,14 +35,8 @@
     import AbstractDataSpecableVertex
 from spynnaker.pyNN.models.pynn_population import Population
 from spynnaker.pyNN.models.pynn_projection import Projection
-<<<<<<< HEAD
 from spynnaker.pyNN.overridden_pacman_functions.subgraph_subedge_pruning import \
     SubgraphSubedgePruning
-=======
-from spynnaker.pyNN import overridden_pacman_functions
-from spynnaker.pyNN.overridden_pacman_functions.subgraph_subedge_pruning \
-    import SubgraphSubedgePruning
->>>>>>> fb0d8e4e
 from spynnaker.pyNN import reports
 
 #spinnman inports
@@ -109,298 +94,6 @@
                     .format(self._machine_time_step))
         self._edge_count = 0
 
-<<<<<<< HEAD
-=======
-    def _set_up_output_application_data_specifics(self):
-        where_to_write_application_data_files = \
-            conf.config.get("Reports", "defaultApplicationDataFilePath")
-        created_folder = False
-        if where_to_write_application_data_files == "DEFAULT":
-            exceptions_path = \
-                os.path.abspath(exceptions.__file__)
-            directory = \
-                os.path.abspath(os.path.join(exceptions_path,
-                                             os.pardir, os.pardir, os.pardir))
-            #global folder
-            application_generated_data_file_folder = \
-                os.path.join(directory, 'application_generated_data_files')
-            if not os.path.exists(application_generated_data_file_folder):
-                os.makedirs(application_generated_data_file_folder)
-                created_folder = True
-
-            if not created_folder:
-                self._move_report_and_binary_files(
-                    conf.config.getint("Reports",
-                                       "max_application_binaries_kept"),
-                    application_generated_data_file_folder)
-
-            #add time stamped folder for this run
-            this_run_time_folder = \
-                os.path.join(application_generated_data_file_folder, "latest")
-            if not os.path.exists(this_run_time_folder):
-                os.makedirs(this_run_time_folder)
-
-            #store timestamp in latest/time_stamp
-            time_of_run_file_name = os.path.join(this_run_time_folder,
-                                                 "time_stamp")
-            writer = open(time_of_run_file_name, "w")
-            writer.writelines("app_{}_{}"
-                              .format(self._app_id,
-                                      self.this_run_time_string_repenstation))
-            writer.flush()
-            writer.close()
-
-            if not conf.config.has_section("SpecGeneration"):
-                conf.config.add_section("SpecGeneration")
-            conf.config.set("SpecGeneration", "Binary_folder",
-                            this_run_time_folder)
-        elif where_to_write_application_data_files == "TEMP":
-            pass  # just don't set the config param, code downstairs
-            #  from here will create temp folders if needed
-        else:
-            #add time stamped folder for this run
-            this_run_time_folder = \
-                os.path.join(where_to_write_application_data_files,
-                             self.this_run_time_string_repenstation)
-            if not os.path.exists(this_run_time_folder):
-                os.makedirs(this_run_time_folder)
-            conf.config.add_section("SpecGeneration")
-            conf.config.set("SpecGeneration", "Binary_folder",
-                            this_run_time_folder)
-
-    def _set_up_report_specifics(self):
-        self._writeTextSpecs = False
-        if conf.config.getboolean("Reports", "reportsEnabled"):
-            self._writeTextSpecs = conf.config.getboolean("Reports",
-                                                          "writeTextSpecs")
-        #determine common report folder
-        config_param = conf.config.get("Reports", "defaultReportFilePath")
-        created_folder = False
-        if config_param == "DEFAULT":
-            exceptions_path = \
-                os.path.abspath(exceptions.__file__)
-            directory = \
-                os.path.abspath(os.path.join(exceptions_path,
-                                             os.pardir, os.pardir, os.pardir))
-
-            #global reports folder
-            self._report_default_directory = os.path.join(directory, 'reports')
-            if not os.path.exists(self._report_default_directory):
-                os.makedirs(self._report_default_directory)
-                created_folder = True
-        else:
-            self._report_default_directory = \
-                os.path.join(config_param, 'reports')
-            if not os.path.exists(self._report_default_directory):
-                os.makedirs(self._report_default_directory)
-
-        #clear and clean out folders considered not useful anymore
-        if not created_folder \
-                and len(os.listdir(self._report_default_directory)) > 0:
-            self._move_report_and_binary_files(
-                conf.config.getint("Reports", "max_reports_kept"),
-                self._report_default_directory)
-
-        #handle timing app folder and cleaning of report folder from last run
-        app_folder_name = os.path.join(self._report_default_directory, "latest")
-        if not os.path.exists(app_folder_name):
-                os.makedirs(app_folder_name)
-        #store timestamp in latest/time_stamp
-        time_of_run_file_name = os.path.join(app_folder_name, "time_stamp")
-        writer = open(time_of_run_file_name, "w")
-
-        # determine the time slot for later
-        this_run_time = datetime.datetime.now()
-        self.this_run_time_string_repenstation = \
-            str(this_run_time.date()) + "-" + str(this_run_time.hour) + "-" + \
-            str(this_run_time.minute) + "-" + str(this_run_time.second)
-        writer.writelines("app_{}_{}"
-                          .format(self._app_id,
-                                  self.this_run_time_string_repenstation))
-        writer.flush()
-        writer.close()
-        self._report_default_directory = app_folder_name
-
-    @staticmethod
-    def _move_report_and_binary_files(max_to_keep, starting_directory):
-        app_folder_name = os.path.join(starting_directory, "latest")
-        app_name_file = os.path.join(app_folder_name, "time_stamp")
-        time_stamp_in = open(app_name_file, "r")
-        time_stamp_in_string = time_stamp_in.readline()
-        time_stamp_in.close()
-        new_app_folder = os.path.join(starting_directory, time_stamp_in_string)
-        os.makedirs(new_app_folder)
-        list_of_files = os.listdir(app_folder_name)
-        for file_to_move in list_of_files:
-            file_path = os.path.join(app_folder_name, file_to_move)
-            shutil.move(file_path, new_app_folder)
-        files_in_report_folder = os.listdir(starting_directory)
-        # while theres more than the valid max, remove the oldest one
-        while len(files_in_report_folder) > max_to_keep:
-            files_in_report_folder.sort(
-                cmp, key=lambda temp_file:
-                os.path.getmtime(os.path.join(starting_directory, temp_file)))
-            oldest_file = files_in_report_folder[0]
-            shutil.rmtree(os.path.join(starting_directory, oldest_file))
-            files_in_report_folder.remove(oldest_file)
-
-    def _set_up_recording_specifics(self):
-        if conf.config.has_option("Recording", "send_live_spikes"):
-            if conf.config.getboolean("Recording", "send_live_spikes"):
-                port = None
-                if conf.config.has_option("Recording", "live_spike_port"):
-                    port = conf.config.getint("Recording", "live_spike_port")
-                hostname = "localhost"
-                if conf.config.has_option("Recording", "live_spike_host"):
-                    hostname = conf.config.get("Recording", "live_spike_host")
-                tag = None
-                if conf.config.has_option("Recording", "live_spike_tag"):
-                    tag = conf.config.getint("Recording", "live_spike_tag")
-                if tag is None:
-                    raise exceptions.ConfigurationException(
-                        "Target tag for live spikes has not been set")
-
-                # Set up the forwarding so that monitored spikes are sent to the
-                # requested location
-                self._set_tag_output(tag, port, hostname)
-                #takes the same port for the visualiser if being used
-                if conf.config.getboolean("Visualiser", "enable") and \
-                   conf.config.getboolean("Machine", "have_board"):
-                    self._visualiser_creation_utility.set_visulaiser_port(port)
-
-    def _set_up_main_objects(self):
-        #report object
-        if conf.config.getboolean("Reports", "reportsEnabled"):
-            self._reports_states = ReportState()
-
-        #communication objects
-        self._iptags = list()
-        self._app_id = conf.config.getint("Machine", "appID")
-
-    def _set_up_executable_specifics(self):
-        #loading and running config params
-        self._do_load = True
-        if conf.config.has_option("Execute", "load"):
-            self._do_load = conf.config.getboolean("Execute", "load")
-
-        self._do_run = True
-        if conf.config.has_option("Execute", "run"):
-            self._do_run = conf.config.getboolean("Execute", "run")
-
-        #sort out the executable folder location
-        binary_path = os.path.abspath(exceptions.__file__)
-        binary_path = os.path.abspath(os.path.join(binary_path, os.pardir))
-        binary_path = os.path.join(binary_path, "model_binaries")
-
-        if not conf.config.has_section("SpecGeneration"):
-            conf.config.add_section("SpecGeneration")
-        conf.config.set("SpecGeneration", "common_binary_folder", binary_path)
-
-    def _set_up_pacman_algorthms_listings(self):
-         #algorithum lists
-        partitioner_algorithms_list = \
-            conf.get_valid_components(partition_algorithms, "Partitioner")
-        self._partitioner_algorithm = \
-            partitioner_algorithms_list[conf.config.get("Partitioner",
-                                                        "algorithm")]
-
-        placer_algorithms_list = \
-            conf.get_valid_components(placer_algorithms, "Placer")
-        self._placer_algorithm = \
-            placer_algorithms_list[conf.config.get("Placer", "algorithm")]
-
-        #get common key allocator algorithms
-        key_allocator_algorithms_list = \
-            conf.get_valid_components(routing_info_allocator_algorithms,
-                                      "RoutingInfoAllocator")
-        #get pynn specific key allocator
-        pynn_overloaded_allocator = \
-            conf.get_valid_components(overridden_pacman_functions,
-                                      "RoutingInfoAllocator")
-        key_allocator_algorithms_list.update(pynn_overloaded_allocator)
-
-        self._key_allocator_algorithm = \
-            key_allocator_algorithms_list[conf.config.get("KeyAllocator",
-                                                          "algorithm")]
-
-        routing_algorithms_list = \
-            conf.get_valid_components(router_algorithms, "Routing")
-        self._routing_algorithm = \
-            routing_algorithms_list[conf.config.get("Routing", "algorithm")]
-
-    def _set_up_machine_specifics(self, timestep, min_delay, max_delay,
-                                  hostname):
-        self._machine_time_step = conf.config.getint("Machine",
-                                                     "machineTimeStep")
-        #deal with params allowed via the setup optimals
-        if timestep is not None:
-            timestep *= 1000  # convert into ms from microseconds
-            conf.config.set("Machine", "machineTimeStep", timestep)
-            self._machine_time_step = timestep
-
-        if min_delay is not None and float(min_delay * 1000) < 1.0 * timestep:
-            raise exceptions.ConfigurationException(
-                "Pacman does not support min delays below {} ms with the "
-                "current machine time step".format(1.0 * timestep))
-
-        natively_supported_delay_for_models = \
-            constants.MAX_SUPPORTED_DELAY_TICS
-        delay_extention_max_supported_delay = \
-            constants.MAX_DELAY_BLOCKS \
-            * constants.MAX_TIMER_TICS_SUPPORTED_PER_BLOCK
-
-        max_delay_tics_supported = \
-            natively_supported_delay_for_models + \
-            delay_extention_max_supported_delay
-
-        if max_delay is not None\
-           and float(max_delay * 1000) > max_delay_tics_supported * timestep:
-            raise exceptions.ConfigurationException(
-                "Pacman does not support max delays above {} ms with the "
-                "current machine time step".format(0.144 * timestep))
-        if min_delay is not None:
-            if not conf.config.has_section("Model"):
-                conf.config.add_section("Model")
-            conf.config.set("Model", "min_delay", (min_delay * 1000) / timestep)
-
-        if max_delay is not None:
-            if not conf.config.has_section("Model"):
-                conf.config.add_section("Model")
-            conf.config.set("Model", "max_delay", (max_delay * 1000) / timestep)
-
-        if (conf.config.has_option("Machine", "timeScaleFactor")
-                and conf.config.get("Machine", "timeScaleFactor") != "None"):
-            self._time_scale_factor = conf.config.getint("Machine",
-                                                         "timeScaleFactor")
-            if timestep * self._time_scale_factor < 1000:
-                logger.warn("the combination of machine time step and the "
-                            "machine time scale factor results in a real timer "
-                            "tic that is currently not reliably supported by "
-                            "the spinnaker machine.")
-        else:
-            self._time_scale_factor = max(1,
-                                          math.ceil(1000.0 / float(timestep)))
-            if self._time_scale_factor > 1:
-                logger.warn("A timestep was entered that has forced pacman103 "
-                            "to automatically slow the simulation down from "
-                            "real time by a factor of {}. To remove this "
-                            "automatic behaviour, please enter a "
-                            "timescaleFactor value in your .pacman.cfg"
-                            .format(self._time_scale_factor))
-        if hostname is not None:
-            self._hostname = hostname
-            logger.warn("The machine name from PYNN setup is overriding the "
-                        "machine name defined in the pacman.cfg file")
-        elif conf.config.has_option("Machine", "machineName"):
-            self._hostname = conf.config.get("Machine", "machineName")
-        else:
-            raise Exception("A SpiNNaker machine must be specified in "
-                            "pacman.cfg.")
-        if self._hostname == 'None':
-            raise Exception("A SpiNNaker machine must be specified in "
-                            "pacman.cfg.")
-
->>>>>>> fb0d8e4e
     def run(self, run_time):
         self._setup_interfaces()
 
