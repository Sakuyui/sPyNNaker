"""
Spinnaker
"""

# pacman imports
from pacman.operations.router_check_functionality.valid_routes_checker import \
    ValidRouteChecker
from pacman.utilities import reports as pacman_reports
from pacman.operations.partition_algorithms.basic_partitioner import \
    BasicPartitioner
<<<<<<< HEAD
from pacman.operations.tag_allocator_algorithms.basic_tag_allocator \
    import BasicTagAllocator
from pacman.model.partitionable_graph.partitionable_edge \
    import PartitionableEdge
=======
from pacman.model.partitionable_graph.multi_cast_partitionable_edge\
    import MultiCastPartitionableEdge
from pacman.operations.tag_allocator_algorithms.basic_tag_allocator \
    import BasicTagAllocator
>>>>>>> 1c2ef1c3
from pacman.model.routing_info.dict_based_partitioned_edge_n_keys_map \
    import DictBasedPartitionedEdgeNKeysMap
from pacman.operations.router_algorithms.basic_dijkstra_routing \
    import BasicDijkstraRouting
from pacman.operations.placer_algorithms.basic_placer import BasicPlacer
from pacman.operations.routing_info_allocator_algorithms.\
    basic_routing_info_allocator import BasicRoutingInfoAllocator
from pacman.utilities.progress_bar import ProgressBar
<<<<<<< HEAD
=======

from spynnaker.pyNN.buffer_management.buffer_manager import BufferManager
from spynnaker.pyNN.models.abstract_models.buffer_models\
    .abstract_sends_buffers_from_host_partitioned_vertex\
    import AbstractSendsBuffersFromHostPartitionedVertex
from spynnaker.pyNN.models.abstract_models.abstract_virtual_vertex import \
    AbstractVirtualVertex
from spynnaker.pyNN.models.abstract_models.abstract_provides_n_keys_for_edge\
    import AbstractProvidesNKeysForEdge
from spynnaker.pyNN.models.abstract_models\
    .abstract_provides_outgoing_edge_constraints \
    import AbstractProvidesOutgoingEdgeConstraints
from spynnaker.pyNN.models.abstract_models\
    .abstract_provides_incoming_edge_constraints \
    import AbstractProvidesIncomingEdgeConstraints
from spynnaker.pyNN.models.abstract_models\
    .abstract_send_me_multicast_commands_vertex \
    import AbstractSendMeMulticastCommandsVertex
from spynnaker.pyNN.models.abstract_models\
    .abstract_vertex_with_dependent_vertices \
    import AbstractVertexWithEdgeToDependentVertices
>>>>>>> 1c2ef1c3

# spinnmachine imports
from spinn_machine.sdram import SDRAM
from spinn_machine.router import Router as MachineRouter
from spinn_machine.link import Link
from spinn_machine.processor import Processor
from spinn_machine.chip import Chip
from spinn_machine.virutal_machine import VirtualMachine

# common front end imports
from spinn_front_end_common.utilities import exceptions as common_exceptions
from spinn_front_end_common.utilities import reports
from spinn_front_end_common.utility_models.command_sender import CommandSender
from spinn_front_end_common.interface.front_end_common_interface_functions \
    import FrontEndCommonInterfaceFunctions
from spinn_front_end_common.interface.front_end_common_configuration_functions \
    import FrontEndCommonConfigurationFunctions
from spinn_front_end_common.utilities.timer import Timer
from spinn_front_end_common.abstract_models.abstract_data_specable_vertex \
    import AbstractDataSpecableVertex
from spinn_front_end_common.interface.data_generator_interface import \
    DataGeneratorInterface
from spinn_front_end_common.interface.executable_finder import ExecutableFinder

# local front end imports
from spynnaker.pyNN.utilities.database.socket_address import SocketAddress
from spynnaker.pyNN.utilities.database.data_base_interface \
    import DataBaseInterface
from spynnaker.pyNN.models.pynn_population import Population
from spynnaker.pyNN.models.pynn_projection import Projection
from spynnaker.pyNN.overridden_pacman_functions.graph_edge_filter \
    import GraphEdgeFilter
from spynnaker.pyNN.spynnaker_configurations import \
    SpynnakerConfigurationFunctions
from spynnaker.pyNN.utilities.conf import config
from spynnaker.pyNN import exceptions
from spynnaker.pyNN import model_binaries
from spynnaker.pyNN.models.abstract_models.abstract_virtual_vertex import \
    AbstractVirtualVertex
from spinn_front_end_common.abstract_models.abstract_provides_n_keys_for_edge \
    import AbstractProvidesNKeysForEdge
from spinn_front_end_common.abstract_models.\
    abstract_provides_outgoing_edge_constraints \
    import AbstractProvidesOutgoingEdgeConstraints
from spinn_front_end_common.abstract_models.\
    abstract_provides_incoming_edge_constraints \
    import AbstractProvidesIncomingEdgeConstraints
from spynnaker.pyNN.models.abstract_models\
    .abstract_send_me_multicast_commands_vertex \
    import AbstractSendMeMulticastCommandsVertex
from spynnaker.pyNN.models.abstract_models\
    .abstract_vertex_with_dependent_vertices \
    import AbstractVertexWithEdgeToDependentVertices

# spinnman imports
from spinnman.model.core_subsets import CoreSubsets
from spinnman.model.core_subset import CoreSubset

import logging
import math
import os
import sys
from multiprocessing.pool import ThreadPool

logger = logging.getLogger(__name__)

executable_finder = ExecutableFinder()


class Spinnaker(FrontEndCommonConfigurationFunctions,
                FrontEndCommonInterfaceFunctions,
                SpynnakerConfigurationFunctions):
    """
    Spinnaker
    """

    def __init__(self, host_name=None, timestep=None, min_delay=None,
                 max_delay=None, graph_label=None, 
                 database_socket_addresses=None):
        FrontEndCommonConfigurationFunctions.__init__(self, host_name,
                                                      graph_label)
        SpynnakerConfigurationFunctions.__init__(self)
        
        if database_socket_addresses is None:
            database_socket_addresses = list()
            listen_port = config.getint("Database", "listen_port")
            notify_port = config.getint("Database", "notify_port")
            noftiy_hostname = config.get("Database", "notify_hostname")
            database_socket_addresses.append(
                SocketAddress(noftiy_hostname, notify_port, listen_port))
        self._database_socket_addresses = database_socket_addresses
        
        if database_socket_addresses is None:
            database_socket_addresses = list()
            listen_port = config.getint("Database", "listen_port")
            notify_port = config.getint("Database", "notify_port")
            noftiy_hostname = config.get("Database", "notify_hostname")
            database_socket_addresses.append(
                SocketAddress(noftiy_hostname, notify_port, listen_port))
        self._database_socket_addresses = database_socket_addresses
        
        if self._app_id is None:
            self._set_up_main_objects(
                app_id=config.getint("Machine", "appID"),
                execute_data_spec_report=config.getboolean(
                    "Reports", "writeTextSpecs"),
                execute_partitioner_report=config.getboolean(
                    "Reports", "writePartitionerReports"),
                execute_placer_report=config.getboolean(
                    "Reports", "writePlacerReports"),
                execute_router_dat_based_report=config.getboolean(
                    "Reports", "writeRouterDatReport"),
                reports_are_enabled=config.getboolean(
                    "Reports", "reportsEnabled"),
                generate_performance_measurements=config.getboolean(
                    "Reports", "outputTimesForSections"),
                execute_router_report=config.getboolean(
                    "Reports", "writeRouterReports"),
                execute_write_reload_steps=config.getboolean(
                    "Reports", "writeReloadSteps"),
                generate_transciever_report=config.getboolean(
                    "Reports", "writeTransceiverReport"),
                execute_routing_info_report=config.getboolean(
                    "Reports", "writeRouterInfoReport"),
                in_debug_mode=config.get("Mode", "mode") == "Debug",
                create_database=config.getboolean(
                    "Database", "create_database"),
                generate_tag_report=config.getboolean(
                    "Reports", "writeTagAllocationReports"))

            self._set_up_pacman_algorthms_listings(
                partitioner_algorithm=config.get("Partitioner", "algorithm"),
                placer_algorithm=config.get("Placer", "algorithm"),
                key_allocator_algorithm=None,
                routing_algorithm=config.get("Routing", "algorithm"))

            # get the pynn specific key allocator algorithm
            #  (overloaded from common call)
            self._key_allocator_algorithm = \
                self.get_pynn_specific_key_allocator()

            # set up exeuctable specifics
            self._set_up_executable_specifics()
            self._set_up_report_specifics(
                default_report_file_path=config.get(
                    "Reports", "defaultReportFilePath"),
                max_reports_kept=config.getint("Reports", "max_reports_kept"),
                reports_are_enabled=config.getboolean(
                    "Reports", "reportsEnabled"),
                write_provance_data=config.getboolean(
                    "Reports", "writeProvanceData"),
                write_text_specs=config.getboolean(
                    "Reports", "writeTextSpecs"))
            self._set_up_output_application_data_specifics(
                max_application_binaries_kept=config.getint(
                    "Reports", "max_application_binaries_kept"),
                where_to_write_application_data_files=config.get(
                    "Reports", "defaultApplicationDataFilePath"))
        self._set_up_machine_specifics(timestep, min_delay, max_delay,
                                       host_name)
        self._spikes_per_second = float(config.getfloat(
            "Simulation", "spikes_per_second"))
        self._ring_buffer_sigma = float(config.getfloat(
            "Simulation", "ring_buffer_sigma"))

        FrontEndCommonInterfaceFunctions.__init__(
            self, self._reports_states, self._report_default_directory)

        logger.info("Setting time scale factor to {}."
                    .format(self._time_scale_factor))

        logger.info("Setting appID to %d." % self._app_id)

        # get the machine time step
        logger.info("Setting machine time step to {} micro-seconds."
                    .format(self._machine_time_step))

        # Determine default executable folder location
        # and add this default to end of list of search paths
        executable_finder.add_path(os.path.dirname(model_binaries.__file__))
        self._edge_count = 0

        # Manager of buffered sending
        self._send_buffer_manager = None

    def run(self, run_time):
        """

        :param run_time:
        :return:
        """
        self._setup_interfaces(
            hostname=self._hostname,
            virtual_x_dimension=config.getint("Machine",
                                              "virutal_board_x_dimension"),
            virtual_y_dimension=config.getint("Machine",
                                              "virutal_board_y_dimension"),
            downed_chips=config.get("Machine", "down_chips"),
            downed_cores=config.get("Machine", "down_cores"),
            requires_virtual_board=config.getboolean("Machine",
                                                     "virtual_board"),
            requires_wrap_around=config.getboolean("Machine",
                                                   "requires_wrap_arounds"),
            machine_version=config.getint("Machine", "version"))

        # add database generation if requested
        if self._create_database:
            wait_on_confirmation = \
                config.getboolean("Database", "wait_on_confirmation")
            self._database_interface = DataBaseInterface(
                self._app_data_runtime_folder, wait_on_confirmation,
                self._database_socket_addresses)

        # create network report if needed
        if self._reports_states is not None:
            reports.network_specification_report(
                self._report_default_directory, self._partitionable_graph,
                self._hostname)

        # calcualte number of machien time steps
        if run_time is not None:
            self._no_machine_time_steps =\
                int((run_time * 1000.0) / self._machine_time_step)
            ceiled_machine_time_steps = \
                math.ceil((run_time * 1000.0) / self._machine_time_step)
            if self._no_machine_time_steps != ceiled_machine_time_steps:
                raise common_exceptions.ConfigurationException(
                    "The runtime and machine time step combination result in "
                    "a factional number of machine runable time steps and "
                    "therefore spinnaker cannot determine how many to run for")
            for vertex in self._partitionable_graph.vertices:
                if isinstance(vertex, AbstractDataSpecableVertex):
                    vertex.set_no_machine_time_steps(
                        self._no_machine_time_steps)
        else:
            self._no_machine_time_steps = None
            logger.warn("You have set a runtime that will never end, this may"
                        "cause the neural models to fail to partition "
                        "correctly")
            for vertex in self._partitionable_graph.vertices:
                if vertex.is_set_to_record_spikes():
                    raise common_exceptions.ConfigurationException(
                        "recording a population when set to infinite runtime "
                        "is not currently supportable in this tool chain."
                        "watch this space")

        do_timing = config.getboolean("Reports", "outputTimesForSections")
        if do_timing:
            timer = Timer()
        else:
            timer = None

        self.set_runtime(run_time)
        logger.info("*** Running Mapper *** ")
        if do_timing:
            timer.start_timing()
        self.map_model()
        if do_timing:
            timer.take_sample()

        # load database if needed
        if self._create_database:
            self._database_interface.add_system_params(
                self._time_scale_factor, self._machine_time_step,
                self._runtime)
            self._database_interface.add_machine_objects(self._machine)
            self._database_interface.add_partitionable_vertices(
                self._partitionable_graph)
            self._database_interface.add_partitioned_vertices(
                self._partitioned_graph, self._graph_mapper,
                self._partitionable_graph)
            self._database_interface.add_placements(self._placements,
                                                    self._partitioned_graph)
            self._database_interface.add_routing_infos(
                self._routing_infos, self._partitioned_graph)
            self._database_interface.add_routing_tables(self._router_tables)
            self._database_interface.add_tags(self._partitioned_graph,
                                              self._tags)
            execute_mapping = config.getboolean(
                "Database", "create_routing_info_to_neuron_id_mapping")
            if execute_mapping:
                self._database_interface.create_neuron_to_key_mapping(
                    graph_mapper=self._graph_mapper,
                    partitionable_graph=self._partitionable_graph,
                    partitioned_graph=self._partitioned_graph,
                    routing_infos=self._routing_infos)
            self._database_interface.send_read_notification()

        # execute data spec generation
        if do_timing:
            timer.start_timing()
        logger.info("*** Generating Output *** ")
        logger.debug("")
        executable_targets = self.generate_data_specifications()
        if do_timing:
            timer.take_sample()

        # execute data spec execution
        if do_timing:
            timer.start_timing()
        processor_to_app_data_base_address = \
            self.execute_data_specification_execution(
                config.getboolean("SpecExecution", "specExecOnHost"),
                self._hostname, self._placements, self._graph_mapper,
                write_text_specs=config.getboolean(
                    "Reports", "writeTextSpecs"),
                runtime_application_data_folder=self._app_data_runtime_folder)

        if self._reports_states is not None:
            reports.write_memory_map_report(self._report_default_directory,
                                            processor_to_app_data_base_address)

        if do_timing:
            timer.take_sample()

        if (not isinstance(self._machine, VirtualMachine) and
                config.getboolean("Execute", "run_simulation")):
            if do_timing:
                timer.start_timing()

            logger.info("*** Loading tags ***")
            self._load_iptags()
            self._load_reverse_ip_tags()

            if self._do_load is True:
                logger.info("*** Loading data ***")
                self._load_application_data(
                    self._placements, self._router_tables, self._graph_mapper,
                    processor_to_app_data_base_address, self._hostname,
                    self._app_id,
                    machine_version=config.getint("Machine", "version"),
                    app_data_folder=self._app_data_runtime_folder)
                logger.info("*** Loading executables ***")
<<<<<<< HEAD
                self._load_executable_images(
                    executable_targets, self._app_id,
                    app_data_folder=self._app_data_runtime_folder)
=======
                self._load_executable_images(executable_targets, self._app_id)
                logger.info("*** Loading buffers ***")
                self._set_up_send_buffering()

            # end of entire loading setup
>>>>>>> 1c2ef1c3
            if do_timing:
                timer.take_sample()

            if self._do_run is True:
                logger.info("*** Running simulation... *** ")
                if self._reports_states.transciever_report:
                    reports.re_load_script_running_aspects(
                        self._app_data_runtime_folder, executable_targets,
                        self._hostname, self._app_id, run_time)

<<<<<<< HEAD
                wait_on_confirmation = config.getboolean(
=======
                # every thing is in sync0. load the initial buffers
                self._send_buffer_manager.load_initial_buffers()

                wait_on_confirmation = conf.config.getboolean(
>>>>>>> 1c2ef1c3
                    "Database", "wait_on_confirmation")
                send_start_notification = config.getboolean(
                    "Database", "send_start_notification")
                
                self._start_execution_on_machine(
                    executable_targets, self._app_id, self._runtime,
                    self._time_scale_factor, wait_on_confirmation,
                    send_start_notification, self._database_interface,
                    self._in_debug_mode)
                self._has_ran = True
                if self._retrieve_provance_data:

                    # retrieve provenance data
                    self._retieve_provance_data_from_machine(
                        executable_targets, self._router_tables, self._machine)
        elif isinstance(self._machine, VirtualMachine):
            logger.info(
                "*** Using a Virtual Machine so no simulation will occur")

    def _set_up_send_buffering(self):
        progress_bar = ProgressBar(
            len(self.partitionable_graph.vertices),
            "on initialising the buffer managers for vertices which require"
            " buffering")

        # Create the buffer manager
        self._send_buffer_manager = BufferManager(
            self._placements, self._routing_infos, self._tags, self._txrx)

        for partitioned_vertex in self.partitioned_graph.subvertices:
            if isinstance(partitioned_vertex,
                          AbstractSendsBuffersFromHostPartitionedVertex):

                # Add the vertex to the managed vertices
                self._send_buffer_manager.add_sender_vertex(
                    partitioned_vertex)
            progress_bar.update()
        progress_bar.end()

    @property
    def app_id(self):
        """

        :return:
        """
        return self._app_id

    @property
    def has_ran(self):
        """

        :return:
        """
        return self._has_ran

    @property
    def machine_time_step(self):
        """

        :return:
        """
        return self._machine_time_step

    @property
    def no_machine_time_steps(self):
        """

        :return:
        """
        return self._no_machine_time_steps

    @property
    def timescale_factor(self):
        """

        :return:
        """
        return self._time_scale_factor

    @property
    def spikes_per_second(self):
        """

        :return:
        """
        return self._spikes_per_second

    @property
    def ring_buffer_sigma(self):
        """

        :return:
        """
        return self._ring_buffer_sigma

    @property
    def get_multi_cast_source(self):
        """

        :return:
        """
        return self._multi_cast_vertex

    @property
    def partitioned_graph(self):
        """

        :return:
        """
        return self._partitioned_graph

    @property
    def partitionable_graph(self):
        """

        :return:
        """
        return self._partitionable_graph

    @property
    def placements(self):
        """

        :return:
        """
        return self._placements

    @property
    def transceiver(self):
        """

        :return:
        """
        return self._txrx

    @property
    def graph_mapper(self):
        """

        :return:
        """
        return self._graph_mapper

    @property
    def routing_infos(self):
        """

        :return:
        """
        return self._routing_infos

    def set_app_id(self, value):
        """

        :param value:
        :return:
        """
        self._app_id = value

    def get_current_time(self):
        """

        :return:
        """
        if self._has_ran:
            return float(self._runtime)
        return 0.0

    def __repr__(self):
        return "Spinnaker object for machine {}".format(self._hostname)

    def map_model(self):
        """
        executes the pacman compilation stack
        """
        pacman_report_state = \
            self._reports_states.generate_pacman_report_states()

        self._add_virtual_chips()

        # execute partitioner
        self._execute_partitioner(pacman_report_state)

        # execute placer
        self._execute_placer(pacman_report_state)
        
        # exeucte tag allocator
        self._execute_tag_allocator(pacman_report_state)

        # execute pynn subedge pruning
        self._partitioned_graph, self._graph_mapper = \
            GraphEdgeFilter(self._report_default_directory)\
            .run(self._partitioned_graph, self._graph_mapper)

        # execute key allocator
        self._execute_key_allocator(pacman_report_state)

        # execute router
        self._execute_router(pacman_report_state)

    def _execute_tag_allocator(self, pacman_report_state):
        """

        :param pacman_report_state:
        :return:
        """
        if self._tag_allocator_algorithm is None:
            self._tag_allocator_algorithm = BasicTagAllocator()
        else:
            self._tag_allocator_algorithm = self._tag_allocator_algorithm()

        # execute tag allocation
        self._tags = self._tag_allocator_algorithm.allocate_tags(
            self._machine, self._placements)

        # generate reports
        if (pacman_report_state is not None and
                pacman_report_state.tag_allocation_report):
            pacman_reports.tag_allocator_report(
                self._report_default_directory, self._tags)

    def _execute_key_allocator(self, pacman_report_state):
        """ executes the key allocator

        :param pacman_report_state:
        :return:
        """
        if self._key_allocator_algorithm is None:
            self._key_allocator_algorithm = BasicRoutingInfoAllocator()
        else:
            self._key_allocator_algorithm = self._key_allocator_algorithm()

        # execute routing info generator
        # Generate an n_keys map for the graph and add constraints
        n_keys_map = DictBasedPartitionedEdgeNKeysMap()
        for edge in self._partitioned_graph.subedges:
            vertex_slice = self._graph_mapper.get_subvertex_slice(
                edge.pre_subvertex)
            super_edge = (self._graph_mapper
                          .get_partitionable_edge_from_partitioned_edge(edge))
            if vertex_slice.n_atoms > 2048:
                raise common_exceptions.ConfigurationException(
                    "The current models can only support up to 2048 atoms"
                    " per core (restricted by the supported key format)")

            if not isinstance(super_edge.pre_vertex,
                              AbstractProvidesNKeysForEdge):
                n_keys_map.set_n_keys_for_patitioned_edge(edge,
                                                          vertex_slice.n_atoms)
            else:
                n_keys_map.set_n_keys_for_patitioned_edge(
                    edge,
                    super_edge.pre_vertex.get_n_keys_for_partitioned_edge(
                        edge, self._graph_mapper))

            if isinstance(super_edge.pre_vertex,
                          AbstractProvidesOutgoingEdgeConstraints):
                edge.add_constraints(
                    super_edge.pre_vertex.get_outgoing_edge_constraints(
                        edge, self._graph_mapper))
            if isinstance(super_edge.post_vertex,
                          AbstractProvidesIncomingEdgeConstraints):
                edge.add_constraints(
                    super_edge.post_vertex.get_incoming_edge_constraints(
                        edge, self._graph_mapper))

        # execute routing info generator
        self._routing_infos = \
            self._key_allocator_algorithm.allocate_routing_info(
                self._partitioned_graph, self._placements, n_keys_map)

        # generate reports
        if (pacman_report_state is not None and
                pacman_report_state.routing_info_report):
            pacman_reports.routing_info_reports(
                self._report_default_directory, self._partitioned_graph,
                self._routing_infos)

    def _execute_router(self, pacman_report_state):
        """ exectes the router algorithum

        :param pacman_report_state:
        :return:
        """

        # set up a default placer algorithm if none are specified
        if self._router_algorithm is None:
            self._router_algorithm = BasicDijkstraRouting()
        else:
            self._router_algorithm = self._router_algorithm()

        self._router_tables = \
            self._router_algorithm.route(
                self._routing_infos, self._placements, self._machine,
                self._partitioned_graph)

        if self._in_debug_mode:
            # check that all routes are valid and no cycles exist
            valid_route_checker = ValidRouteChecker(
                placements=self._placements, routing_infos=self._routing_infos,
                routing_tables=self._router_tables, machine=self._machine,
                partitioned_graph=self._partitioned_graph)
            valid_route_checker.validate_routes()

        if pacman_report_state is not None and \
                pacman_report_state.router_report:
            pacman_reports.router_reports(
                graph=self._partitionable_graph, hostname=self._hostname,
                graph_to_sub_graph_mapper=self._graph_mapper,
                placements=self._placements,
                report_folder=self._report_default_directory,
                include_dat_based=pacman_report_state.router_dat_based_report,
                routing_tables=self._router_tables,
                routing_info=self._routing_infos, machine=self._machine)

    def _execute_partitioner(self, pacman_report_state):
        """ executes the partitioner function

        :param pacman_report_state:
        :return:
        """

        # execute partitioner or default partitioner (as seen fit)
        if self._partitioner_algorithm is None:
            self._partitioner_algorithm = BasicPartitioner()
        else:
            self._partitioner_algorithm = self._partitioner_algorithm()

        # execute partitioner
        self._partitioned_graph, self._graph_mapper = \
            self._partitioner_algorithm.partition(self._partitionable_graph,
                                                  self._machine)

        # execute reports
        if (pacman_report_state is not None and
                pacman_report_state.partitioner_report):
            pacman_reports.partitioner_reports(
                self._report_default_directory, self._hostname,
                self._partitionable_graph, self._graph_mapper)

    def _execute_placer(self, pacman_report_state):
        """ executes the placer

        :param pacman_report_state:
        :return:
        """

        # execute placer or default placer (as seen fit)
        if self._placer_algorithm is None:
            self._placer_algorithm = BasicPlacer()
        else:
            self._placer_algorithm = self._placer_algorithm()

        # execute placer
        self._placements = self._placer_algorithm.place(
            self._partitioned_graph, self._machine)

        # execute placer reports if needed
        if (pacman_report_state is not None and
                pacman_report_state.placer_report):
            pacman_reports.placer_reports_with_partitionable_graph(
                graph=self._partitionable_graph,
                graph_mapper=self._graph_mapper, hostname=self._hostname,
                machine=self._machine, placements=self._placements,
                report_folder=self._report_default_directory)

    def generate_data_specifications(self):
        """ generates the dsg for the graph.

        :return:
        """

        # iterate though subvertexes and call generate_data_spec for each
        # vertex
        executable_targets = dict()
        no_processors = config.getint("Threading", "dsg_threads")
        thread_pool = ThreadPool(processes=no_processors)

        # create a progress bar for end users
        progress_bar = ProgressBar(len(list(self._placements.placements)),
                                   "on generating data specifications")
        data_generator_interfaces = list()
        for placement in self._placements.placements:
            associated_vertex =\
                self._graph_mapper.get_vertex_from_subvertex(
                    placement.subvertex)

            # if the vertex can generate a DSG, call it
            if isinstance(associated_vertex, AbstractDataSpecableVertex):

                ip_tags = self._tags.get_ip_tags_for_vertex(
                    placement.subvertex)
                reverse_ip_tags = self._tags.get_reverse_ip_tags_for_vertex(
                    placement.subvertex)
                data_generator_interface = DataGeneratorInterface(
                    associated_vertex, placement.subvertex, placement,
                    self._partitioned_graph, self._partitionable_graph,
                    self._routing_infos, self._hostname, self._graph_mapper,
                    self._report_default_directory, ip_tags, reverse_ip_tags,
                    self._writeTextSpecs, self._app_data_runtime_folder,
                    progress_bar)
                data_generator_interfaces.append(data_generator_interface)
                thread_pool.apply_async(data_generator_interface.start)

                # Get name of binary from vertex
                binary_name = associated_vertex.get_binary_file_name()

                # Attempt to find this within search paths
                binary_path = executable_finder.get_executable_path(
                    binary_name)
                if binary_path is None:
                    raise exceptions.ExecutableNotFoundException(binary_name)

                if binary_path in executable_targets:
                    executable_targets[binary_path].add_processor(placement.x,
                                                                  placement.y,
                                                                  placement.p)
                else:
                    processors = [placement.p]
                    initial_core_subset = CoreSubset(placement.x, placement.y,
                                                     processors)
                    list_of_core_subsets = [initial_core_subset]
                    executable_targets[binary_path] = \
                        CoreSubsets(list_of_core_subsets)

        for data_generator_interface in data_generator_interfaces:
            data_generator_interface.wait_for_finish()
        thread_pool.close()
        thread_pool.join()

        # finish the progress bar
        progress_bar.end()

        return executable_targets

    def add_vertex(self, vertex_to_add):
        """

        :param vertex_to_add:
        :return:
        """
        if isinstance(vertex_to_add, CommandSender):
            self._multi_cast_vertex = vertex_to_add

        self._partitionable_graph.add_vertex(vertex_to_add)

        if isinstance(vertex_to_add, AbstractSendMeMulticastCommandsVertex):
            if self._multi_cast_vertex is None:
                self._multi_cast_vertex = CommandSender(
                    self._machine_time_step, self._time_scale_factor)
                self.add_vertex(self._multi_cast_vertex)
            edge = MultiCastPartitionableEdge(
                self._multi_cast_vertex, vertex_to_add)
            self._multi_cast_vertex.add_commands(vertex_to_add.commands, edge)
            self.add_edge(edge)

        # add any dependent edges and verts if needed
        if isinstance(vertex_to_add,
                      AbstractVertexWithEdgeToDependentVertices):
            for dependant_vertex in vertex_to_add.dependent_vertices:
                self.add_vertex(dependant_vertex)
                dependant_edge = MultiCastPartitionableEdge(
                    pre_vertex=vertex_to_add, post_vertex=dependant_vertex)
                self.add_edge(dependant_edge)

    def add_edge(self, edge_to_add):
        """

        :param edge_to_add:
        :return:
        """
        self._partitionable_graph.add_edge(edge_to_add)

    def create_population(self, size, cellclass, cellparams, structure, label):
        """

        :param size:
        :param cellclass:
        :param cellparams:
        :param structure:
        :param label:
        :return:
        """
        return Population(
            size=size, cellclass=cellclass, cellparams=cellparams,
            structure=structure, label=label, spinnaker=self)

    def create_projection(
            self, presynaptic_population, postsynaptic_population, connector,
            source, target, synapse_dynamics, label, rng):
        """

        :param presynaptic_population:
        :param postsynaptic_population:
        :param connector:
        :param source:
        :param target:
        :param synapse_dynamics:
        :param label:
        :param rng:
        :return:
        """
        if label is None:
            label = "Projection {}".format(self._edge_count)
            self._edge_count += 1
        return Projection(
            presynaptic_population=presynaptic_population, label=label,
            postsynaptic_population=postsynaptic_population, rng=rng,
            connector=connector, source=source, target=target,
            synapse_dynamics=synapse_dynamics, spinnaker_control=self,
            machine_time_step=self._machine_time_step,
            timescale_factor=self._time_scale_factor)

    def _add_virtual_chips(self):
        for vertex in self._partitionable_graph.vertices:
            if isinstance(vertex, AbstractVirtualVertex):

                # check if the virtual chip doesn't already exist
                if self._machine.get_chip_at(vertex.virtual_chip_x,
                                             vertex.virtual_chip_y) is None:
                    virutal_chip = self._create_virtual_chip(vertex)
                    self._machine.add_chip(virutal_chip)

    def _create_virtual_chip(self, virtual_vertex):
        sdram_object = SDRAM()

        # creates the two links
        virtual_link_id = (virtual_vertex
                           .connected_to_real_chip_link_id + 3) % 6
        to_virtual_chip_link = Link(
            destination_x=virtual_vertex.virtual_chip_x,
            destination_y=virtual_vertex.virtual_chip_y,
            source_x=virtual_vertex.connected_to_real_chip_x,
            source_y=virtual_vertex.connected_to_real_chip_y,
            multicast_default_from=virtual_link_id,
            multicast_default_to=virtual_link_id,
            source_link_id=virtual_vertex.connected_to_real_chip_link_id)

        from_virtual_chip_link = Link(
            destination_x=virtual_vertex.connected_to_real_chip_x,
            destination_y=virtual_vertex.connected_to_real_chip_y,
            source_x=virtual_vertex.virtual_chip_x,
            source_y=virtual_vertex.virtual_chip_y,
            multicast_default_from=(virtual_vertex
                                    .connected_to_real_chip_link_id),
            multicast_default_to=virtual_vertex.connected_to_real_chip_link_id,
            source_link_id=virtual_link_id)

        # create the router
        links = [from_virtual_chip_link]
        router_object = MachineRouter(
            links=links, emergency_routing_enabled=False,
            clock_speed=MachineRouter.ROUTER_DEFAULT_CLOCK_SPEED,
            n_available_multicast_entries=sys.maxint)

        # create the processors
        processors = list()
        for virtual_core_id in range(0, 128):
            processors.append(Processor(virtual_core_id,
                                        Processor.CPU_AVAILABLE,
                                        virtual_core_id == 0))

        # connect the real chip with the virtual one
        connected_chip = self._machine.get_chip_at(
            virtual_vertex.connected_to_real_chip_x,
            virtual_vertex.connected_to_real_chip_y)
        connected_chip.router.add_link(to_virtual_chip_link)

        # return new v chip
        return Chip(
            processors=processors, router=router_object, sdram=sdram_object,
            x=virtual_vertex.virtual_chip_x, y=virtual_vertex.virtual_chip_y,
            virtual=True, nearest_ethernet_x=None, nearest_ethernet_y=None)

    def stop(self, app_id, stop_on_board=True):
        """

        :param stop_on_board: boolean which decides if the board should have
        its router tables and tags cleared
        :param app_id: the application id whcih needs to be stopped
        :return:
        """
        if stop_on_board:
            for ip_tag in self._tags.ip_tags:
                self._txrx.clear_ip_tag(
                    ip_tag.tag, board_address=ip_tag.board_address)
            for reverse_ip_tag in self._tags.reverse_ip_tags:
                self._txrx.clear_ip_tag(
                    reverse_ip_tag.tag,
                    board_address=reverse_ip_tag.board_address)

            # self._txrx.stop_application(self._app_id)
        if self._create_database:
            self._database_interface.stop()

        # stop the transciever
        self._txrx.close()<|MERGE_RESOLUTION|>--- conflicted
+++ resolved
@@ -1,24 +1,13 @@
-"""
-Spinnaker
-"""
-
 # pacman imports
 from pacman.operations.router_check_functionality.valid_routes_checker import \
     ValidRouteChecker
 from pacman.utilities import reports as pacman_reports
 from pacman.operations.partition_algorithms.basic_partitioner import \
     BasicPartitioner
-<<<<<<< HEAD
-from pacman.operations.tag_allocator_algorithms.basic_tag_allocator \
-    import BasicTagAllocator
-from pacman.model.partitionable_graph.partitionable_edge \
-    import PartitionableEdge
-=======
 from pacman.model.partitionable_graph.multi_cast_partitionable_edge\
     import MultiCastPartitionableEdge
 from pacman.operations.tag_allocator_algorithms.basic_tag_allocator \
     import BasicTagAllocator
->>>>>>> 1c2ef1c3
 from pacman.model.routing_info.dict_based_partitioned_edge_n_keys_map \
     import DictBasedPartitionedEdgeNKeysMap
 from pacman.operations.router_algorithms.basic_dijkstra_routing \
@@ -27,30 +16,6 @@
 from pacman.operations.routing_info_allocator_algorithms.\
     basic_routing_info_allocator import BasicRoutingInfoAllocator
 from pacman.utilities.progress_bar import ProgressBar
-<<<<<<< HEAD
-=======
-
-from spynnaker.pyNN.buffer_management.buffer_manager import BufferManager
-from spynnaker.pyNN.models.abstract_models.buffer_models\
-    .abstract_sends_buffers_from_host_partitioned_vertex\
-    import AbstractSendsBuffersFromHostPartitionedVertex
-from spynnaker.pyNN.models.abstract_models.abstract_virtual_vertex import \
-    AbstractVirtualVertex
-from spynnaker.pyNN.models.abstract_models.abstract_provides_n_keys_for_edge\
-    import AbstractProvidesNKeysForEdge
-from spynnaker.pyNN.models.abstract_models\
-    .abstract_provides_outgoing_edge_constraints \
-    import AbstractProvidesOutgoingEdgeConstraints
-from spynnaker.pyNN.models.abstract_models\
-    .abstract_provides_incoming_edge_constraints \
-    import AbstractProvidesIncomingEdgeConstraints
-from spynnaker.pyNN.models.abstract_models\
-    .abstract_send_me_multicast_commands_vertex \
-    import AbstractSendMeMulticastCommandsVertex
-from spynnaker.pyNN.models.abstract_models\
-    .abstract_vertex_with_dependent_vertices \
-    import AbstractVertexWithEdgeToDependentVertices
->>>>>>> 1c2ef1c3
 
 # spinnmachine imports
 from spinn_machine.sdram import SDRAM
@@ -66,7 +31,7 @@
 from spinn_front_end_common.utility_models.command_sender import CommandSender
 from spinn_front_end_common.interface.front_end_common_interface_functions \
     import FrontEndCommonInterfaceFunctions
-from spinn_front_end_common.interface.front_end_common_configuration_functions \
+from spinn_front_end_common.interface.front_end_common_configuration_functions\
     import FrontEndCommonConfigurationFunctions
 from spinn_front_end_common.utilities.timer import Timer
 from spinn_front_end_common.abstract_models.abstract_data_specable_vertex \
@@ -74,6 +39,14 @@
 from spinn_front_end_common.interface.data_generator_interface import \
     DataGeneratorInterface
 from spinn_front_end_common.interface.executable_finder import ExecutableFinder
+from spinn_front_end_common.abstract_models.abstract_provides_n_keys_for_edge \
+    import AbstractProvidesNKeysForEdge
+from spinn_front_end_common.abstract_models.\
+    abstract_provides_outgoing_edge_constraints \
+    import AbstractProvidesOutgoingEdgeConstraints
+from spinn_front_end_common.abstract_models.\
+    abstract_provides_incoming_edge_constraints \
+    import AbstractProvidesIncomingEdgeConstraints
 
 # local front end imports
 from spynnaker.pyNN.utilities.database.socket_address import SocketAddress
@@ -90,20 +63,16 @@
 from spynnaker.pyNN import model_binaries
 from spynnaker.pyNN.models.abstract_models.abstract_virtual_vertex import \
     AbstractVirtualVertex
-from spinn_front_end_common.abstract_models.abstract_provides_n_keys_for_edge \
-    import AbstractProvidesNKeysForEdge
-from spinn_front_end_common.abstract_models.\
-    abstract_provides_outgoing_edge_constraints \
-    import AbstractProvidesOutgoingEdgeConstraints
-from spinn_front_end_common.abstract_models.\
-    abstract_provides_incoming_edge_constraints \
-    import AbstractProvidesIncomingEdgeConstraints
 from spynnaker.pyNN.models.abstract_models\
     .abstract_send_me_multicast_commands_vertex \
     import AbstractSendMeMulticastCommandsVertex
 from spynnaker.pyNN.models.abstract_models\
     .abstract_vertex_with_dependent_vertices \
     import AbstractVertexWithEdgeToDependentVertices
+from spynnaker.pyNN.buffer_management.buffer_manager import BufferManager
+from spynnaker.pyNN.models.abstract_models.buffer_models\
+    .abstract_sends_buffers_from_host_partitioned_vertex\
+    import AbstractSendsBuffersFromHostPartitionedVertex
 
 # spinnman imports
 from spinnman.model.core_subsets import CoreSubsets
@@ -128,12 +97,12 @@
     """
 
     def __init__(self, host_name=None, timestep=None, min_delay=None,
-                 max_delay=None, graph_label=None, 
+                 max_delay=None, graph_label=None,
                  database_socket_addresses=None):
         FrontEndCommonConfigurationFunctions.__init__(self, host_name,
                                                       graph_label)
         SpynnakerConfigurationFunctions.__init__(self)
-        
+
         if database_socket_addresses is None:
             database_socket_addresses = list()
             listen_port = config.getint("Database", "listen_port")
@@ -142,16 +111,7 @@
             database_socket_addresses.append(
                 SocketAddress(noftiy_hostname, notify_port, listen_port))
         self._database_socket_addresses = database_socket_addresses
-        
-        if database_socket_addresses is None:
-            database_socket_addresses = list()
-            listen_port = config.getint("Database", "listen_port")
-            notify_port = config.getint("Database", "notify_port")
-            noftiy_hostname = config.get("Database", "notify_hostname")
-            database_socket_addresses.append(
-                SocketAddress(noftiy_hostname, notify_port, listen_port))
-        self._database_socket_addresses = database_socket_addresses
-        
+
         if self._app_id is None:
             self._set_up_main_objects(
                 app_id=config.getint("Machine", "appID"),
@@ -231,7 +191,6 @@
         # Determine default executable folder location
         # and add this default to end of list of search paths
         executable_finder.add_path(os.path.dirname(model_binaries.__file__))
-        self._edge_count = 0
 
         # Manager of buffered sending
         self._send_buffer_manager = None
@@ -270,7 +229,7 @@
                 self._report_default_directory, self._partitionable_graph,
                 self._hostname)
 
-        # calcualte number of machien time steps
+        # calculate number of machine time steps
         if run_time is not None:
             self._no_machine_time_steps =\
                 int((run_time * 1000.0) / self._machine_time_step)
@@ -372,8 +331,7 @@
                 timer.start_timing()
 
             logger.info("*** Loading tags ***")
-            self._load_iptags()
-            self._load_reverse_ip_tags()
+            self._load_tags(self._tags)
 
             if self._do_load is True:
                 logger.info("*** Loading data ***")
@@ -384,17 +342,13 @@
                     machine_version=config.getint("Machine", "version"),
                     app_data_folder=self._app_data_runtime_folder)
                 logger.info("*** Loading executables ***")
-<<<<<<< HEAD
                 self._load_executable_images(
                     executable_targets, self._app_id,
                     app_data_folder=self._app_data_runtime_folder)
-=======
-                self._load_executable_images(executable_targets, self._app_id)
                 logger.info("*** Loading buffers ***")
                 self._set_up_send_buffering()
 
             # end of entire loading setup
->>>>>>> 1c2ef1c3
             if do_timing:
                 timer.take_sample()
 
@@ -405,18 +359,14 @@
                         self._app_data_runtime_folder, executable_targets,
                         self._hostname, self._app_id, run_time)
 
-<<<<<<< HEAD
-                wait_on_confirmation = config.getboolean(
-=======
                 # every thing is in sync0. load the initial buffers
                 self._send_buffer_manager.load_initial_buffers()
 
-                wait_on_confirmation = conf.config.getboolean(
->>>>>>> 1c2ef1c3
+                wait_on_confirmation = config.getboolean(
                     "Database", "wait_on_confirmation")
                 send_start_notification = config.getboolean(
                     "Database", "send_start_notification")
-                
+
                 self._start_execution_on_machine(
                     executable_targets, self._app_id, self._runtime,
                     self._time_scale_factor, wait_on_confirmation,
@@ -431,6 +381,8 @@
         elif isinstance(self._machine, VirtualMachine):
             logger.info(
                 "*** Using a Virtual Machine so no simulation will occur")
+        else:
+            logger.info("*** No simulation requested: Stopping. ***")
 
     def _set_up_send_buffering(self):
         progress_bar = ProgressBar(
@@ -598,7 +550,7 @@
 
         # execute placer
         self._execute_placer(pacman_report_state)
-        
+
         # exeucte tag allocator
         self._execute_tag_allocator(pacman_report_state)
 
@@ -709,14 +661,6 @@
                 self._routing_infos, self._placements, self._machine,
                 self._partitioned_graph)
 
-        if self._in_debug_mode:
-            # check that all routes are valid and no cycles exist
-            valid_route_checker = ValidRouteChecker(
-                placements=self._placements, routing_infos=self._routing_infos,
-                routing_tables=self._router_tables, machine=self._machine,
-                partitioned_graph=self._partitioned_graph)
-            valid_route_checker.validate_routes()
-
         if pacman_report_state is not None and \
                 pacman_report_state.router_report:
             pacman_reports.router_reports(
@@ -727,6 +671,15 @@
                 include_dat_based=pacman_report_state.router_dat_based_report,
                 routing_tables=self._router_tables,
                 routing_info=self._routing_infos, machine=self._machine)
+
+        if self._in_debug_mode:
+
+            # check that all routes are valid and no cycles exist
+            valid_route_checker = ValidRouteChecker(
+                placements=self._placements, routing_infos=self._routing_infos,
+                routing_tables=self._router_tables, machine=self._machine,
+                partitioned_graph=self._partitioned_graph)
+            valid_route_checker.validate_routes()
 
     def _execute_partitioner(self, pacman_report_state):
         """ executes the partitioner function
