#!/usr/bin/env python
import unittest
import spynnaker.pyNN as pynn
from pprint import pprint as pp
#Setup
pynn.setup(timestep=1, min_delay=1, max_delay=10.0)
nNeurons = 10
weight = 2
delay = 5
cell_params_lif = {'cm'  : 0.25,
             'i_offset'  : 0.0,
             'tau_m'     : 20.0,
             'tau_refrac': 2.0,
             'tau_syn_E' : 5.0,
             'tau_syn_I' : 5.0,
             'v_reset'   : -70.0,
             'v_rest'    : -65.0,
             'v_thresh'  : -50.0
             }
spike_array = {'spike_times':[0]}
#/Setup
class TestingAllToAllConnector(unittest.TestCase):
    def test_generate_synapse_list(self):
        print "--------------SAME SIZE POPULATIONS-------------------"
        number_of_neurons = 5
        onep=pynn.Population(number_of_neurons,pynn.IF_curr_exp,cell_params_lif,label="One pop")
        twop=pynn.Population(number_of_neurons,pynn.IF_curr_exp,cell_params_lif,label= "Second pop")
        weight = 2
        delay = 1
        synapse_type = onep.vertex.get_synapse_id('excitatory')
        one_to_one_c = pynn.AllToAllConnector(weight,delay)
        #def generate_synapse_list(self, prevertex, postvertex, delay_scale, synapse_type)
        synaptic_list = one_to_one_c.generate_synapse_list(onep.vertex,onep.vertex,1,synapse_type)
        self.assertEqual(synaptic_list.get_max_weight(),weight)
        self.assertEqual(synaptic_list.get_min_weight(),weight)
        #pp(synaptic_list.get_rows())
        self.assertEqual(synaptic_list.get_n_rows(),number_of_neurons)
        self.assertEqual(synaptic_list.get_min_max_delay(),(delay,delay))

    def test_synapse_list_generation_for_null_populations(self):
        with self.assertRaises(Exception):
            print("--------------NEGATIVE SIZE POPULATION-----------------")
            weight = 2
            delay = 1
            zp = pynn.Population(0,pynn.IF_curr_exp,cell_params_lif,label="Zero pop")
<<<<<<< HEAD
=======
            onep=pynn.Population(5,pynn.IF_curr_exp,cell_params_lif,label="One pop")
>>>>>>> c170176e
            one_to_one_c = pynn.AllToAllConnector(weight,delay)
            synapse_type = onep.vertex.get_synapse_id('excitatory')
            number_of_neurons = 10
            onep=pynn.Population(number_of_neurons,pynn.IF_curr_exp,cell_params_lif,label="One pop")
            zero_synaptic_list = one_to_one_c.generate_synapse_list(zp.vertex,onep.vertex,1,synapse_type)

    def test_synapse_list_generation_for_negative_size_populations(self):
        with self.assertRaises(Exception):
            print("--------------------ZERO POPULATION--------------------")
            weight = 2
            delay = 1
            zp = pynn.Population(-1,pynn.IF_curr_exp,cell_params_lif,label="Zero pop")
<<<<<<< HEAD
=======
            onep=pynn.Population(1,pynn.IF_curr_exp,cell_params_lif,label="One pop")
>>>>>>> c170176e
            one_to_one_c = pynn.AllToAllConnector(weight,delay)
            synapse_type = onep.vertex.get_synapse_id('excitatory')
            number_of_neurons = 10
            onep=pynn.Population(number_of_neurons,pynn.IF_curr_exp,cell_params_lif,label="One pop")
            zero_synaptic_list = one_to_one_c.generate_synapse_list(zp.vertex,onep.vertex,1,synapse_type)
            pp(zero_synaptic_list.get_rows())


    def test_synapse_list_generation_for_different_sized_populations(self):
        print "--------------DIFFERENT SIZE POPULATIONS-------------------"
        number_of_neurons = 10
        onep=pynn.Population(number_of_neurons,pynn.IF_curr_exp,cell_params_lif,label="One pop")
        twop=pynn.Population(number_of_neurons + 5,pynn.IF_curr_exp,cell_params_lif,label= "Second pop")
        weight = 2
        delay = 1
        one_to_one_c = pynn.AllToAllConnector(weight,delay)
        synaptic_list = one_to_one_c.generate_synapse_list(onep.vertex,twop.vertex,1,0)
        self.assertEqual(synaptic_list.get_max_weight(),weight)
        self.assertEqual(synaptic_list.get_min_weight(),weight)
        self.assertEqual(synaptic_list.get_n_rows(),number_of_neurons)
        self.assertEqual(synaptic_list.get_min_max_delay(),(delay,delay))


    def test_allow_self_connections(self):
        with self.assertRaises(Exception):
            print "--------------SELF CONNECTION-------------------"
            number_of_neurons = 5
            onep=pynn.Population(number_of_neurons,pynn.IF_curr_exp,cell_params_lif,label="One pop")
            twop=pynn.Population(number_of_neurons,pynn.IF_curr_exp,cell_params_lif,label= "Second pop")
            weight = 2
            delay = 1
            synapse_type = onep.vertex.get_synapse_id('excitatory')
            one_to_one_c = pynn.AllToAll(weight,delay,allow_self_connections = False)
            synaptic_list = one_to_one_c.generate_synapse_list(onep.vertex,onep.vertex,1,synapse_type)
            pp(synaptic_list.get_rows())
if __name__=="__main__":
    unittest.main()<|MERGE_RESOLUTION|>--- conflicted
+++ resolved
@@ -43,10 +43,7 @@
             weight = 2
             delay = 1
             zp = pynn.Population(0,pynn.IF_curr_exp,cell_params_lif,label="Zero pop")
-<<<<<<< HEAD
-=======
             onep=pynn.Population(5,pynn.IF_curr_exp,cell_params_lif,label="One pop")
->>>>>>> c170176e
             one_to_one_c = pynn.AllToAllConnector(weight,delay)
             synapse_type = onep.vertex.get_synapse_id('excitatory')
             number_of_neurons = 10
@@ -59,10 +56,7 @@
             weight = 2
             delay = 1
             zp = pynn.Population(-1,pynn.IF_curr_exp,cell_params_lif,label="Zero pop")
-<<<<<<< HEAD
-=======
             onep=pynn.Population(1,pynn.IF_curr_exp,cell_params_lif,label="One pop")
->>>>>>> c170176e
             one_to_one_c = pynn.AllToAllConnector(weight,delay)
             synapse_type = onep.vertex.get_synapse_id('excitatory')
             number_of_neurons = 10
