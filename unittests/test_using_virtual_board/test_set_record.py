# Copyright (c) 2017-2019 The University of Manchester
#
# This program is free software: you can redistribute it and/or modify
# it under the terms of the GNU General Public License as published by
# the Free Software Foundation, either version 3 of the License, or
# (at your option) any later version.
#
# This program is distributed in the hope that it will be useful,
# but WITHOUT ANY WARRANTY; without even the implied warranty of
# MERCHANTABILITY or FITNESS FOR A PARTICULAR PURPOSE.  See the
# GNU General Public License for more details.
#
# You should have received a copy of the GNU General Public License
# along with this program.  If not, see <http://www.gnu.org/licenses/>.
from data_specification.enums import DataType
from spynnaker.pyNN.models.common import NeuronRecorder
import spynnaker8 as sim
from p8_integration_tests.base_test_case import BaseTestCase


class TestSetRecord(BaseTestCase):
    def test_set_spikes(self):
        sim.setup(timestep=1)
        if_curr = sim.Population(1, sim.IF_curr_exp())
        self.assertCountEqual(
            [], if_curr._recorder.get_all_recording_variables())
        ssa = sim.Population(
            1, sim.SpikeSourceArray(spike_times=[0]))
        ssp = sim.Population(2, sim.SpikeSourcePoisson(rate=100.0),
                             additional_parameters={"seed": 1})
        if_curr.record("spikes")
        self.assertCountEqual(
            ["spikes"], if_curr._recorder.get_all_recording_variables())
        ssa.record("spikes")
        ssp.record("spikes")
        sim.end()

    def test_set_v(self):
        sim.setup(timestep=1)
        if_curr = sim.Population(1, sim.IF_curr_exp())
        ssa = sim.Population(
            1, sim.SpikeSourceArray(spike_times=[0]))
        ssp = sim.Population(2, sim.SpikeSourcePoisson(rate=100.0),
                             additional_parameters={"seed": 1})
        if_curr.record("v")

        # SpikeSourceArray must throw if asked to record voltage
        with self.assertRaises(Exception) as e:
            ssa.record("v")
        self.assertEqual(
            "This population does not support the recording of v!",
            str(e.exception))

        # SpikeSourcePoisson must throw if asked to record voltage
        with self.assertRaises(Exception) as e:
            ssp.record("v")
        self.assertEqual(
            "This population does not support the recording of v!",
            str(e.exception))

        sim.end()

    def test_set_all(self):
        sim.setup(timestep=1)
        if_curr = sim.Population(1, sim.IF_curr_exp())
        ssa = sim.Population(
            1, sim.SpikeSourceArray(spike_times=[0]))
        ssp = sim.Population(2, sim.SpikeSourcePoisson(rate=100.0),
                             additional_parameters={"seed": 1})
        if_curr.record("all")
        self.assertCountEqual(
            ["spikes", "v", "gsyn_inh", "gsyn_exc", "packets-per-timestep"],
            if_curr._recorder.get_all_recording_variables())
        ssa.record("all")
        self.assertCountEqual(
            ["spikes"], ssa._recorder.get_all_recording_variables())
        ssp.record("all")
        self.assertCountEqual(
            ["spikes"], ssp._recorder.get_all_recording_variables())
        sim.end()

    def test_set_spikes_interval(self):
        sim.setup(timestep=1)
        if_curr = sim.Population(1, sim.IF_curr_exp())
        recorder = if_curr._vertex.neuron_recorder
        self.assertCountEqual(
            [], if_curr._recorder.get_all_recording_variables())
        ssa = sim.Population(
            1, sim.SpikeSourceArray(spike_times=[0]))
        ssp = sim.Population(2, sim.SpikeSourcePoisson(rate=100.0),
                             additional_parameters={"seed": 1})
        if_curr.record("spikes", sampling_interval=2)
        ssa.record("spikes", sampling_interval=2)
        ssp.record("spikes", sampling_interval=2)
        self.assertCountEqual(
            ["spikes"], if_curr._recorder.get_all_recording_variables())
        assert recorder.get_neuron_sampling_interval("spikes") == 2

    def test_set_spikes_interval2(self):
        sim.setup(timestep=0.5)
        if_curr = sim.Population(1, sim.IF_curr_exp())
        recorder = if_curr._vertex.neuron_recorder
        self.assertCountEqual(
            [], if_curr._recorder.get_all_recording_variables())
        if_curr.record("spikes", sampling_interval=2.5)
        self.assertCountEqual(
            ["spikes"], if_curr._recorder.get_all_recording_variables())
        assert recorder.get_neuron_sampling_interval("spikes") == 2.5

    def test_set_spikes_indexes(self):
        sim.setup(timestep=1)
        if_curr = sim.Population(5, sim.IF_curr_exp())
        recorder = if_curr._vertex.neuron_recorder
        ssa = sim.Population(
            5, sim.SpikeSourceArray(spike_times=[0]))
        ssp = sim.Population(5, sim.SpikeSourcePoisson(rate=100.0),
                             additional_parameters={"seed": 1})
<<<<<<< HEAD
        if_curr.record("spikes", indexes=[1, 2, 4])
        ssa.record("spikes", indexes=[1, 2, 4])
        ssp.record("spikes", indexes=[1, 2, 4])
        self.assertCountEqual(
            ["spikes"], if_curr._recorder.get_all_recording_variables())
=======
        if_curr[1, 2, 4].record("spikes")
        ssa[1, 2, 4].record("spikes")
        ssp[1, 2, 4].record("spikes")
        self.assertListEq(["spikes"],
                          if_curr._recorder.get_all_recording_variables())
>>>>>>> ab67aef7
        assert recorder._indexes["spikes"] == [1, 2, 4]

    def test_set_spikes_indexes2(self):
        sim.setup(timestep=1)
        if_curr = sim.Population(5, sim.IF_curr_exp())
        recorder = if_curr._vertex.neuron_recorder
<<<<<<< HEAD
        if_curr.record("spikes", indexes=[1, 2, 4])
        if_curr.record("spikes", indexes=[1, 3])
        self.assertCountEqual(
            ["spikes"], if_curr._recorder.get_all_recording_variables())
=======
        if_curr[1, 2, 4].record("spikes")
        if_curr[1, 3].record("spikes")
        self.assertListEq(["spikes"],
                          if_curr._recorder.get_all_recording_variables())
>>>>>>> ab67aef7
        assert recorder._indexes["spikes"] == [1, 2, 3, 4]

    def test_turn_off_spikes_indexes(self):
        sim.setup(timestep=1)
        if_curr = sim.Population(5, sim.IF_curr_exp())
        if_curr.record("spikes")
        if_curr.record(None)
        self.assertCountEqual(
            [], if_curr._recorder.get_all_recording_variables())

    def test_set_spikes_indexes3(self):
        sim.setup(timestep=1)
        if_curr = sim.Population(5, sim.IF_curr_exp())
        if_curr.record("spikes")
        self.assertCountEqual(
            ["spikes"], if_curr._recorder.get_all_recording_variables())

    # These test are currently directly on NeuronRecorder as no pynn way
    # to do this

    def test_turn_off_some_indexes(self):
        data_types = {
            "v": DataType.S1615,
            "gsyn_exc": DataType.S1615,
            "gsyn_inh": DataType.S1615}

        recorder = NeuronRecorder(
            ["v", "gsyn_exc", "gsyn_inh"], data_types, ["spikes"], 5, [], [])
        recorder.set_recording("spikes", True)
        self.assertCountEqual(["spikes"], recorder.recording_variables)
        recorder.set_recording("spikes", False, indexes=[2, 4])
        self.assertCountEqual([0, 1, 3], recorder._indexes["spikes"])<|MERGE_RESOLUTION|>--- conflicted
+++ resolved
@@ -115,36 +115,21 @@
             5, sim.SpikeSourceArray(spike_times=[0]))
         ssp = sim.Population(5, sim.SpikeSourcePoisson(rate=100.0),
                              additional_parameters={"seed": 1})
-<<<<<<< HEAD
-        if_curr.record("spikes", indexes=[1, 2, 4])
-        ssa.record("spikes", indexes=[1, 2, 4])
-        ssp.record("spikes", indexes=[1, 2, 4])
-        self.assertCountEqual(
-            ["spikes"], if_curr._recorder.get_all_recording_variables())
-=======
         if_curr[1, 2, 4].record("spikes")
         ssa[1, 2, 4].record("spikes")
         ssp[1, 2, 4].record("spikes")
-        self.assertListEq(["spikes"],
-                          if_curr._recorder.get_all_recording_variables())
->>>>>>> ab67aef7
+        self.assertCountEqual(
+            ["spikes"], if_curr._recorder.get_all_recording_variables())
         assert recorder._indexes["spikes"] == [1, 2, 4]
 
     def test_set_spikes_indexes2(self):
         sim.setup(timestep=1)
         if_curr = sim.Population(5, sim.IF_curr_exp())
         recorder = if_curr._vertex.neuron_recorder
-<<<<<<< HEAD
-        if_curr.record("spikes", indexes=[1, 2, 4])
-        if_curr.record("spikes", indexes=[1, 3])
+        if_curr[1, 2, 4].record("spikes")
+        if_curr[1, 3].record("spikes")
         self.assertCountEqual(
             ["spikes"], if_curr._recorder.get_all_recording_variables())
-=======
-        if_curr[1, 2, 4].record("spikes")
-        if_curr[1, 3].record("spikes")
-        self.assertListEq(["spikes"],
-                          if_curr._recorder.get_all_recording_variables())
->>>>>>> ab67aef7
         assert recorder._indexes["spikes"] == [1, 2, 3, 4]
 
     def test_turn_off_spikes_indexes(self):
