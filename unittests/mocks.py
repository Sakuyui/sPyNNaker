# Copyright (c) 2017-2019 The University of Manchester
#
# This program is free software: you can redistribute it and/or modify
# it under the terms of the GNU General Public License as published by
# the Free Software Foundation, either version 3 of the License, or
# (at your option) any later version.
#
# This program is distributed in the hope that it will be useful,
# but WITHOUT ANY WARRANTY; without even the implied warranty of
# MERCHANTABILITY or FITNESS FOR A PARTICULAR PURPOSE.  See the
# GNU General Public License for more details.
#
# You should have received a copy of the GNU General Public License
# along with this program.  If not, see <http://www.gnu.org/licenses/>.

<<<<<<< HEAD
import configparser
from spinn_utilities.overrides import overrides
from spinn_front_end_common.utilities import globals_variables
from spynnaker8.spinnaker import Spynnaker8FailedState
from spynnaker.pyNN.models.populations import Population
from spynnaker.pyNN.abstract_spinnaker_common import AbstractSpiNNakerCommon
=======
import numpy
>>>>>>> 407dcd94


class MockPopulation(object):

    def __init__(self, size, label):
        self._size = size
        self._label = label

    @property
    @overrides(Population.size)
    def size(self):
        return self._size

    @property
    @overrides(Population.label)
    def label(self):
        return self.label

    def __repr__(self):
        return "Population {}".format(self._label)


<<<<<<< HEAD
class MockSimulator(object):

    def __init__(self):
        self.config = configparser.ConfigParser()
        self.config["Simulation"] = \
            {"spikes_per_second": "30",
             "incoming_spike_buffer_size": "256",
             "ring_buffer_sigma": "5",
             "one_to_one_connection_dtcm_max_bytes": "0",
             "drop_late_spikes": True,
             }
        self.config["Reports"] = {"n_profile_samples": 0}

    @overrides(AbstractSpiNNakerCommon.add_population)
    def add_population(self, population):
        pass

    @overrides(AbstractSpiNNakerCommon.add_application_vertex)
    def add_application_vertex(self, vertex):
        pass

    @overrides(AbstractSpiNNakerCommon.verify_not_running)
    def verify_not_running(self):
        pass

    @overrides(AbstractSpiNNakerCommon.has_ran)
    def has_ran(self):
        return False

    @overrides(AbstractSpiNNakerCommon.has_reset_last)
    def has_reset_last(self):
        return False

    @property
    @overrides(AbstractSpiNNakerCommon.machine_time_step)
    def machine_time_step(self):
        return 1000

    @property
    @overrides(AbstractSpiNNakerCommon.id_counter)
    def id_counter(self):
       return 1

    @id_counter.setter
    #overrides(AbstractSpiNNakerCommon.id_counter)
    def id_counter(self, value):
        pass

    @classmethod
    def setup(cls, init_failed_state=False):
        simulator = MockSimulator()
        if init_failed_state:
            globals_variables.set_failed_state(Spynnaker8FailedState())
        globals_variables.set_simulator(simulator)
        return simulator

    @property
    @overrides(AbstractSpiNNakerCommon.min_delay)
    def min_delay(self):
       return 1

    @property
    @overrides(AbstractSpiNNakerCommon.t)
    def t(self):
        return 0
=======
class MockSynapseInfo(object):

    def __init__(self, pre_population, post_population, weights, delays):
        self._pre_population = pre_population
        self._post_population = post_population
        self._weights = weights
        self._delays = delays

    @property
    def pre_population(self):
        return self._pre_population

    @property
    def post_population(self):
        return self._post_population

    @property
    def n_pre_neurons(self):
        return self._pre_population.size

    @property
    def n_post_neurons(self):
        return self._post_population.size

    @property
    def weights(self):
        return self._weights

    @property
    def delays(self):
        return self._delays


class MockRNG(object):

    def __init__(self):
        self._rng = numpy.random.RandomState()

    def next(self, n):
        return self._rng.uniform(size=n)

    def __getattr__(self, name):
        return getattr(self._rng, name)
>>>>>>> 407dcd94
<|MERGE_RESOLUTION|>--- conflicted
+++ resolved
@@ -13,16 +13,8 @@
 # You should have received a copy of the GNU General Public License
 # along with this program.  If not, see <http://www.gnu.org/licenses/>.
 
-<<<<<<< HEAD
-import configparser
 from spinn_utilities.overrides import overrides
-from spinn_front_end_common.utilities import globals_variables
-from spynnaker8.spinnaker import Spynnaker8FailedState
 from spynnaker.pyNN.models.populations import Population
-from spynnaker.pyNN.abstract_spinnaker_common import AbstractSpiNNakerCommon
-=======
-import numpy
->>>>>>> 407dcd94
 
 
 class MockPopulation(object):
@@ -42,117 +34,4 @@
         return self.label
 
     def __repr__(self):
-        return "Population {}".format(self._label)
-
-
-<<<<<<< HEAD
-class MockSimulator(object):
-
-    def __init__(self):
-        self.config = configparser.ConfigParser()
-        self.config["Simulation"] = \
-            {"spikes_per_second": "30",
-             "incoming_spike_buffer_size": "256",
-             "ring_buffer_sigma": "5",
-             "one_to_one_connection_dtcm_max_bytes": "0",
-             "drop_late_spikes": True,
-             }
-        self.config["Reports"] = {"n_profile_samples": 0}
-
-    @overrides(AbstractSpiNNakerCommon.add_population)
-    def add_population(self, population):
-        pass
-
-    @overrides(AbstractSpiNNakerCommon.add_application_vertex)
-    def add_application_vertex(self, vertex):
-        pass
-
-    @overrides(AbstractSpiNNakerCommon.verify_not_running)
-    def verify_not_running(self):
-        pass
-
-    @overrides(AbstractSpiNNakerCommon.has_ran)
-    def has_ran(self):
-        return False
-
-    @overrides(AbstractSpiNNakerCommon.has_reset_last)
-    def has_reset_last(self):
-        return False
-
-    @property
-    @overrides(AbstractSpiNNakerCommon.machine_time_step)
-    def machine_time_step(self):
-        return 1000
-
-    @property
-    @overrides(AbstractSpiNNakerCommon.id_counter)
-    def id_counter(self):
-       return 1
-
-    @id_counter.setter
-    #overrides(AbstractSpiNNakerCommon.id_counter)
-    def id_counter(self, value):
-        pass
-
-    @classmethod
-    def setup(cls, init_failed_state=False):
-        simulator = MockSimulator()
-        if init_failed_state:
-            globals_variables.set_failed_state(Spynnaker8FailedState())
-        globals_variables.set_simulator(simulator)
-        return simulator
-
-    @property
-    @overrides(AbstractSpiNNakerCommon.min_delay)
-    def min_delay(self):
-       return 1
-
-    @property
-    @overrides(AbstractSpiNNakerCommon.t)
-    def t(self):
-        return 0
-=======
-class MockSynapseInfo(object):
-
-    def __init__(self, pre_population, post_population, weights, delays):
-        self._pre_population = pre_population
-        self._post_population = post_population
-        self._weights = weights
-        self._delays = delays
-
-    @property
-    def pre_population(self):
-        return self._pre_population
-
-    @property
-    def post_population(self):
-        return self._post_population
-
-    @property
-    def n_pre_neurons(self):
-        return self._pre_population.size
-
-    @property
-    def n_post_neurons(self):
-        return self._post_population.size
-
-    @property
-    def weights(self):
-        return self._weights
-
-    @property
-    def delays(self):
-        return self._delays
-
-
-class MockRNG(object):
-
-    def __init__(self):
-        self._rng = numpy.random.RandomState()
-
-    def next(self, n):
-        return self._rng.uniform(size=n)
-
-    def __getattr__(self, name):
-        return getattr(self._rng, name)
->>>>>>> 407dcd94
+        return "Population {}".format(self._label)