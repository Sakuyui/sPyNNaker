--- conflicted
+++ resolved
@@ -26,11 +26,7 @@
 from pacman.executor.injection_decorator import injection_context
 from pacman.operations.routing_info_allocator_algorithms import (
     ZonedRoutingInfoAllocator)
-<<<<<<< HEAD
-from pacman.config_holder import set_config
-=======
-from pacman.config_holder import (load_config_cfgs, set_config)
->>>>>>> eedb5999
+from pacman.config_holder import load_config_cfgs, set_config
 from data_specification import (
     DataSpecificationGenerator, DataSpecificationExecutor)
 from data_specification.constants import MAX_MEM_REGIONS
@@ -92,10 +88,7 @@
     AbstractGenerateConnectorOnMachine.generate_on_machine = say_false
     machine = virtual_machine(2, 2)
     p.setup(1.0)
-<<<<<<< HEAD
-=======
     load_config_cfgs()
->>>>>>> eedb5999
     set_config("Simulation", "one_to_one_connection_dtcm_max_bytes", 40)
     p.set_number_of_neurons_per_core(p.IF_curr_exp, 100)
     pre_pop = p.Population(
@@ -147,13 +140,8 @@
         synaptic_matrix_region=1, direct_matrix_region=2, poptable_region=3,
         connection_builder_region=4)
     synaptic_matrices.write_synaptic_data(
-<<<<<<< HEAD
         spec, post_pop._vertex.incoming_projections, all_syn_block_sz=10000,
         weight_scales=[32, 32], routing_info=routing_info)
-=======
-        spec, post_vertex, all_syn_block_sz=10000, weight_scales=[32, 32],
-        routing_info=routing_info, machine_graph=machine_graph)
->>>>>>> eedb5999
     spec.end_specification()
 
     with io.FileIO(temp_spec, "rb") as spec_reader:
@@ -217,6 +205,7 @@
         assert all(list_delays == connections_4["delay"])
     finally:
         shutil.rmtree(report_folder, ignore_errors=True)
+        load_config_cfgs()
 
 
 def test_set_synapse_dynamics():
@@ -458,14 +447,8 @@
         synaptic_matrix_region=1, direct_matrix_region=2, poptable_region=3,
         connection_builder_region=4)
     synaptic_matrices.write_synaptic_data(
-<<<<<<< HEAD
         spec, post_pop._vertex.incoming_projections, all_syn_block_sz=1000000,
         weight_scales=[32, 32], routing_info=routing_info)
-=======
-        spec, post_mac_vertex, all_syn_block_sz=1000000,
-        weight_scales=[32, 32], routing_info=routing_info,
-        machine_graph=machine_graph)
->>>>>>> eedb5999
 
     with io.FileIO(temp_spec, "rb") as spec_reader:
         executor = DataSpecificationExecutor(
