# Copyright (c) 2017-2019 The University of Manchester
#
# This program is free software: you can redistribute it and/or modify
# it under the terms of the GNU General Public License as published by
# the Free Software Foundation, either version 3 of the License, or
# (at your option) any later version.
#
# This program is distributed in the hope that it will be useful,
# but WITHOUT ANY WARRANTY; without even the implied warranty of
# MERCHANTABILITY or FITNESS FOR A PARTICULAR PURPOSE.  See the
# GNU General Public License for more details.
#
# You should have received a copy of the GNU General Public License
# along with this program.  If not, see <http://www.gnu.org/licenses/>.
from __future__ import division

import os
import tempfile
import math
import shutil
import numpy
import pytest

from tempfile import mkdtemp

import spinn_utilities.conf_loader as conf_loader
from pacman.model.partitioner_interfaces import LegacyPartitionerAPI
from spinn_utilities.overrides import overrides
from spinn_machine import SDRAM
from pacman.model.placements import Placement
from pacman.model.resources import ResourceContainer
from pacman.model.graphs.common import Slice
from pacman.model.graphs.machine import MachineGraph, SimpleMachineVertex, \
    MachineEdge
from pacman.model.routing_info import (
    RoutingInfo, PartitionRoutingInfo, BaseKeyAndMask)
from pacman.model.graphs.application import ApplicationVertex
from data_specification import (
    DataSpecificationGenerator, DataSpecificationExecutor)
from spynnaker.pyNN.abstract_spinnaker_common import AbstractSpiNNakerCommon
import spynnaker.pyNN.abstract_spinnaker_common as abstract_spinnaker_common
from spynnaker.pyNN.models.neural_projections import (
    ProjectionApplicationEdge, SynapseInformation, DelayedApplicationEdge)
from spynnaker.pyNN.models.neural_projections.connectors import (
    AbstractGenerateConnectorOnMachine, OneToOneConnector, AllToAllConnector,
    FromListConnector)
from spynnaker.pyNN.models.neuron.synapse_dynamics import (
    SynapseDynamicsStatic, SynapseDynamicsStructuralSTDP,
    SynapseDynamicsSTDP, SynapseDynamicsStructuralStatic)
from spynnaker.pyNN.models.neuron.plasticity.stdp.timing_dependence import (
    TimingDependenceSpikePair)
from spynnaker.pyNN.models.neuron.plasticity.stdp.weight_dependence import (
    WeightDependenceAdditive, WeightDependenceMultiplicative)
from spynnaker.pyNN.models.neuron.structural_plasticity.synaptogenesis\
    .partner_selection import LastNeuronSelection, RandomSelection
from spynnaker.pyNN.models.neuron.structural_plasticity.synaptogenesis\
    .formation import DistanceDependentFormation
from spynnaker.pyNN.models.neuron.structural_plasticity.synaptogenesis\
    .elimination import RandomByWeightElimination
from spynnaker.pyNN.exceptions import SynapticConfigurationException
from spynnaker.pyNN.models.utility_models.delays import (
    DelayExtensionVertex, DelayExtensionMachineVertex)
from spynnaker.pyNN.extra_algorithms.splitter_components.\
    splitter_delay_vertex_slice import SplitterDelayVertexSlice
from pacman.model.placements.placements import Placements
from pacman.model.graphs.application.application_graph import ApplicationGraph
from data_specification.constants import MAX_MEM_REGIONS
import io
<<<<<<< HEAD
from spynnaker.pyNN.models.neuron.builds.if_curr_exp_base import IFCurrExpBase
from pacman.model.routing_info import DictBasedMachinePartitionNKeysMap
from pacman.executor.injection_decorator import injection_context
from spinn_front_end_common.interface.interface_functions import (
    LocalTDMABuilder)
=======
from unittests.mocks import MockSimulator, MockPopulation
from pacman.model.partitioner_splitters import SplitterSliceLegacy
from spynnaker.pyNN.extra_algorithms.splitter_components import (
    AbstractSpynnakerSplitterDelay)
>>>>>>> 003d7bd4


class MockSynapseIO(object):

    def get_block_n_bytes(self, max_row_length, n_rows):
        return 4


class MockMasterPopulationTable(object):

    def __init__(self, key_to_entry_map):
        self._key_to_entry_map = key_to_entry_map

    def extract_synaptic_matrix_data_location(
            self, key, master_pop_table_address, transceiver, x, y):
        return self._key_to_entry_map[key]


class MockCPUInfo(object):

    @property
    def user(self):
        return [0, 0, 0, 0]


class MockTransceiverRawData(object):

    def __init__(self, data_to_read):
        self._data_to_read = data_to_read

    def get_cpu_information_from_core(self, x, y, p):
        return MockCPUInfo()

    def read_memory(self, x, y, base_address, length):
        return self._data_to_read[base_address:base_address + length]


class MockSplitter(SplitterSliceLegacy, AbstractSpynnakerSplitterDelay):

    def __init__(self):
        SplitterSliceLegacy.__init__(self, "mock splitter")
        AbstractSpynnakerSplitterDelay.__init__(self)


class SimpleApplicationVertex(ApplicationVertex, LegacyPartitionerAPI):

    def __init__(self, n_atoms, label=None):
        super(SimpleApplicationVertex, self).__init__(label=label)
        self._n_atoms = n_atoms

    @property
    @overrides(LegacyPartitionerAPI.n_atoms)
    def n_atoms(self):
        return self._n_atoms

    @property
    def size(self):
        return self._n_atoms

    @overrides(LegacyPartitionerAPI.create_machine_vertex)
    def create_machine_vertex(
            self, vertex_slice, resources_required, label=None,
            constraints=None):
        return SimpleMachineVertex(
            resources_required, label, constraints, self, vertex_slice)

    @overrides(LegacyPartitionerAPI.get_resources_used_by_atoms)
    def get_resources_used_by_atoms(self, vertex_slice):
        return ResourceContainer()

    def add_delays(self, *args, **kwargs):
        pass


class MockProjection(object):

    def __init__(self, projection_edge, synapse_information):
        self._projection_edge = projection_edge
        self._synapse_information = synapse_information


def say_false(self, weights, delays):
    return False


def test_write_data_spec():
    MockSimulator.setup()
    # Add an sdram so max SDRAM is high enough
    SDRAM(100000)

    # UGLY but the mock transceiver NEED generate_on_machine to be False
    AbstractGenerateConnectorOnMachine.generate_on_machine = say_false
    default_config_paths = os.path.join(
        os.path.dirname(abstract_spinnaker_common.__file__),
        AbstractSpiNNakerCommon.CONFIG_FILE_NAME)

    config = conf_loader.load_config(
        AbstractSpiNNakerCommon.CONFIG_FILE_NAME, default_config_paths)
    config.set("Simulation", "one_to_one_connection_dtcm_max_bytes", 40)

    machine_time_step = 1000.0

    placements = Placements()
    pre_app_population = MockPopulation(10, "mock pop pre")
    pre_app_vertex = SimpleApplicationVertex(10, label="pre")
    pre_app_vertex.splitter = MockSplitter()
    pre_app_vertex.splitter._called = True
    pre_vertex_slice = Slice(0, 9)

    post_app_population = MockPopulation(10, "mock pop post")
    pre_vertex = pre_app_vertex.create_machine_vertex(
        pre_vertex_slice, None)
    placements.add_placement(Placement(pre_vertex, 0, 0, 1))
<<<<<<< HEAD
    post_app_model = IFCurrExpBase()
    post_app_vertex = post_app_model.create_vertex(
        n_neurons=10, label="post", constraints=None, spikes_per_second=None,
        ring_buffer_sigma=None, incoming_spike_buffer_size=None,
        n_steps_per_timestep=1, drop_late_spikes=True)
=======
    post_app_vertex = SimpleApplicationVertex(10, label="post")
    post_app_vertex.splitter = MockSplitter()
    post_app_vertex.splitter._called = True
>>>>>>> 003d7bd4
    post_vertex_slice = Slice(0, 9)
    post_vertex = post_app_vertex.create_machine_vertex(
        post_vertex_slice, None)
    post_vertex_placement = Placement(post_vertex, 0, 0, 2)
    placements.add_placement(post_vertex_placement)
    delay_app_vertex = DelayExtensionVertex(
        10, 16, 51, pre_app_vertex, label="delay")
    delay_app_vertex.set_new_n_delay_stages_and_delay_per_stage(
        16, 51)
    delay_app_vertex.splitter = SplitterDelayVertexSlice(
        pre_app_vertex.splitter)
    delay_vertex = DelayExtensionMachineVertex(
        resources_required=None, label="", constraints=[],
        app_vertex=delay_app_vertex, vertex_slice=post_vertex_slice)
    placements.add_placement(Placement(delay_vertex, 0, 0, 3))
    one_to_one_connector_1 = OneToOneConnector(None)
    direct_synapse_information_1 = SynapseInformation(
        one_to_one_connector_1, pre_app_population, post_app_population,
        False, False, None, SynapseDynamicsStatic(), 0, True, 1.5, 1.0)
    one_to_one_connector_1.set_projection_information(
        machine_time_step, direct_synapse_information_1)
    one_to_one_connector_2 = OneToOneConnector(None)
    direct_synapse_information_2 = SynapseInformation(
        one_to_one_connector_2, pre_app_population, post_app_population,
        False, False, None, SynapseDynamicsStatic(), 1, True, 2.5, 2.0)
    one_to_one_connector_2.set_projection_information(
        machine_time_step, direct_synapse_information_2)
    all_to_all_connector = AllToAllConnector(None)
    all_to_all_synapse_information = SynapseInformation(
        all_to_all_connector, pre_app_population, post_app_population,
        False, False, None, SynapseDynamicsStatic(), 0, True, 4.5, 4.0)
    all_to_all_connector.set_projection_information(
        machine_time_step, all_to_all_synapse_information)
    from_list_list = [(i, i, i, (i * 5) + 1) for i in range(10)]
    from_list_connector = FromListConnector(conn_list=from_list_list)
    from_list_synapse_information = SynapseInformation(
        from_list_connector, pre_app_population, post_app_population,
        False, False, None, SynapseDynamicsStatic(), 0, True)
    from_list_connector.set_projection_information(
        machine_time_step, from_list_synapse_information)
    app_edge = ProjectionApplicationEdge(
        pre_app_vertex, post_app_vertex, direct_synapse_information_1)
    app_edge.add_synapse_information(direct_synapse_information_2)
    app_edge.add_synapse_information(all_to_all_synapse_information)
    app_edge.add_synapse_information(from_list_synapse_information)
<<<<<<< HEAD
    post_app_vertex.add_incoming_projection(MockProjection(
        app_edge, direct_synapse_information_1))
    post_app_vertex.add_incoming_projection(MockProjection(
        app_edge, direct_synapse_information_2))
    post_app_vertex.add_incoming_projection(MockProjection(
        app_edge, all_to_all_synapse_information))
    post_app_vertex.add_incoming_projection(MockProjection(
        app_edge, from_list_synapse_information))
    delay_app_vertex.n_delay_stages = n_delay_stages
=======
>>>>>>> 003d7bd4
    delay_edge = DelayedApplicationEdge(
        delay_app_vertex, post_app_vertex, direct_synapse_information_1,
        app_edge)
    delay_edge.add_synapse_information(direct_synapse_information_2)
    delay_edge.add_synapse_information(all_to_all_synapse_information)
    delay_edge.add_synapse_information(from_list_synapse_information)
    app_edge.delay_edge = delay_edge
    machine_edge = MachineEdge(
        pre_vertex, post_vertex, app_edge=app_edge)
    delay_machine_edge = MachineEdge(
        delay_vertex, post_vertex, app_edge=delay_edge)
    partition_name = "TestPartition"

    app_graph = ApplicationGraph("Test")
    graph = MachineGraph("Test", app_graph)
    graph.add_vertex(pre_vertex)
    graph.add_vertex(post_vertex)
    graph.add_vertex(delay_vertex)
    graph.add_edge(machine_edge, partition_name)
    graph.add_edge(delay_machine_edge, partition_name)

    app_graph.add_vertex(pre_app_vertex)
    app_graph.add_vertex(post_app_vertex)
    app_graph.add_vertex(delay_app_vertex)
    app_graph.add_edge(app_edge, partition_name)
    app_graph.add_edge(delay_edge, partition_name)

    routing_info = RoutingInfo()
    key = 0
    pre_vertex_part = graph.get_outgoing_edge_partition_starting_at_vertex(
        pre_vertex, partition_name)
    routing_info.add_partition_info(PartitionRoutingInfo(
        [BaseKeyAndMask(key, 0xFFFFFFF0)], pre_vertex_part))
    delay_key = 0xF0
    delay_key_and_mask = BaseKeyAndMask(delay_key, 0xFFFFFFF0)
    delay_vertex_part = graph.get_outgoing_edge_partition_starting_at_vertex(
        delay_vertex, partition_name)
    delay_routing_info = PartitionRoutingInfo(
        [delay_key_and_mask], delay_vertex_part)
    routing_info.add_partition_info(delay_routing_info)
    n_key_map = DictBasedMachinePartitionNKeysMap()
    n_key_map.set_n_keys_for_partition(pre_vertex_part, 10)
    n_key_map.set_n_keys_for_partition(delay_vertex_part, 10)

    LocalTDMABuilder().__call__(
        graph, machine_time_step, 1.0, n_key_map, app_graph)

    temp_spec = tempfile.mktemp()
    spec = DataSpecificationGenerator(io.FileIO(temp_spec, "wb"), None)

    with injection_context({
            "MachineTimeStep": machine_time_step,
            "TimeScaleFactor": 1.0,
            "MemoryMachineGraph": graph,
            "MemoryRoutingInfos": routing_info,
            "DataNTimeSteps": 100,
            "MemoryMachinePartitionNKeysMap": n_key_map}):

        post_vertex.generate_data_specification(spec, post_vertex_placement)

    with io.FileIO(temp_spec, "rb") as spec_reader:
        executor = DataSpecificationExecutor(spec_reader, 20000)
        executor.execute()

    all_data = bytearray()
    all_data.extend(bytearray(executor.get_header()))
    all_data.extend(bytearray(executor.get_pointer_table(0)))
    for r in range(MAX_MEM_REGIONS):
        region = executor.get_region(r)
        if region is not None:
            all_data.extend(region.region_data)
    transceiver = MockTransceiverRawData(all_data)
    report_folder = mkdtemp()
    try:
        connections_1 = post_app_vertex.get_connections_from_machine(
            transceiver, placements, app_edge,
            direct_synapse_information_1)

        # Check that all the connections have the right weight and delay
        assert len(connections_1) == post_vertex_slice.n_atoms
        assert all([conn["weight"] == 1.5 for conn in connections_1])
        assert all([conn["delay"] == 1.0 for conn in connections_1])

        connections_2 = post_app_vertex.get_connections_from_machine(
            transceiver, placements, app_edge,
            direct_synapse_information_2)

        # Check that all the connections have the right weight and delay
        assert len(connections_2) == post_vertex_slice.n_atoms
        assert all([conn["weight"] == 2.5 for conn in connections_2])
        assert all([conn["delay"] == 2.0 for conn in connections_2])

        connections_3 = post_app_vertex.get_connections_from_machine(
            transceiver, placements, app_edge,
            all_to_all_synapse_information)

        # Check that all the connections have the right weight and delay
        assert len(connections_3) == \
            post_vertex_slice.n_atoms * pre_vertex_slice.n_atoms
        assert all([conn["weight"] == 4.5 for conn in connections_3])
        assert all([conn["delay"] == 4.0 for conn in connections_3])

        connections_4 = post_app_vertex.get_connections_from_machine(
            transceiver, placements, app_edge,
            from_list_synapse_information)

        # Check that all the connections have the right weight and delay
        assert len(connections_4) == len(from_list_list)
        list_weights = [values[2] for values in from_list_list]
        list_delays = [values[3] for values in from_list_list]
        assert all(list_weights == connections_4["weight"])
        assert all(list_delays == connections_4["delay"])
    finally:
        shutil.rmtree(report_folder, ignore_errors=True)


def test_set_synapse_dynamics():
    MockSimulator.setup()
    post_app_model = IFCurrExpBase()
    post_app_vertex = post_app_model.create_vertex(
        n_neurons=10, label="post", constraints=None, spikes_per_second=None,
        ring_buffer_sigma=None, incoming_spike_buffer_size=None,
        n_steps_per_timestep=1, drop_late_spikes=True)

    static = SynapseDynamicsStatic()
    stdp = SynapseDynamicsSTDP(
        timing_dependence=TimingDependenceSpikePair(),
        weight_dependence=WeightDependenceAdditive())
    alt_stdp = SynapseDynamicsSTDP(
        timing_dependence=TimingDependenceSpikePair(),
        weight_dependence=WeightDependenceMultiplicative())
    static_struct = SynapseDynamicsStructuralStatic(
        partner_selection=LastNeuronSelection(),
        formation=DistanceDependentFormation(),
        elimination=RandomByWeightElimination(0.5))
    alt_static_struct = SynapseDynamicsStructuralStatic(
        partner_selection=RandomSelection(),
        formation=DistanceDependentFormation(),
        elimination=RandomByWeightElimination(0.5))
    stdp_struct = SynapseDynamicsStructuralSTDP(
        partner_selection=LastNeuronSelection(),
        formation=DistanceDependentFormation(),
        elimination=RandomByWeightElimination(0.5),
        timing_dependence=TimingDependenceSpikePair(),
        weight_dependence=WeightDependenceAdditive())
    alt_stdp_struct = SynapseDynamicsStructuralSTDP(
        partner_selection=RandomSelection(),
        formation=DistanceDependentFormation(),
        elimination=RandomByWeightElimination(0.5),
        timing_dependence=TimingDependenceSpikePair(),
        weight_dependence=WeightDependenceAdditive())
    alt_stdp_struct_2 = SynapseDynamicsStructuralSTDP(
        partner_selection=LastNeuronSelection(),
        formation=DistanceDependentFormation(),
        elimination=RandomByWeightElimination(0.5),
        timing_dependence=TimingDependenceSpikePair(),
        weight_dependence=WeightDependenceMultiplicative())

    # This should be fine as it is the first call
    post_app_vertex.synapse_dynamics = static

    # This should be fine as STDP overrides static
    post_app_vertex.synapse_dynamics = stdp

    # This should fail because STDP dependences are difference
    with pytest.raises(SynapticConfigurationException):
        post_app_vertex.synapse_dynamics = alt_stdp

    # This should work because STDP dependences are the same
    post_app_vertex.synapse_dynamics = stdp

    # This should work because static always works, but the type should
    # still be STDP
    post_app_vertex.synapse_dynamics = static
    assert isinstance(
        post_app_vertex.synapse_dynamics, SynapseDynamicsSTDP)

    # This should work but should merge with the STDP rule
    post_app_vertex.synapse_dynamics = static_struct
    assert isinstance(
        post_app_vertex.synapse_dynamics, SynapseDynamicsStructuralSTDP)

    # These should work as static / the STDP is the same but neither should
    # change anything
    post_app_vertex.synapse_dynamics = static
    assert isinstance(
        post_app_vertex.synapse_dynamics, SynapseDynamicsStructuralSTDP)
    post_app_vertex.synapse_dynamics = stdp
    assert isinstance(
        post_app_vertex.synapse_dynamics, SynapseDynamicsStructuralSTDP)
    post_app_vertex.synapse_dynamics = static_struct
    assert isinstance(
        post_app_vertex.synapse_dynamics, SynapseDynamicsStructuralSTDP)

    # These should fail as things are different
    with pytest.raises(SynapticConfigurationException):
        post_app_vertex.synapse_dynamics = alt_static_struct
    with pytest.raises(SynapticConfigurationException):
        post_app_vertex.synapse_dynamics = alt_stdp

    # This should pass as same structural STDP
    post_app_vertex.synapse_dynamics = stdp_struct
    assert isinstance(
        post_app_vertex.synapse_dynamics, SynapseDynamicsStructuralSTDP)

    # These should fail as both different
    with pytest.raises(SynapticConfigurationException):
        post_app_vertex.synapse_dynamics = alt_stdp_struct
    with pytest.raises(SynapticConfigurationException):
        post_app_vertex.synapse_dynamics = alt_stdp_struct_2

    # Try starting again to get a couple more combinations
    post_app_vertex = post_app_model.create_vertex(
        n_neurons=10, label="post", constraints=None, spikes_per_second=None,
        ring_buffer_sigma=None, incoming_spike_buffer_size=None,
        n_steps_per_timestep=1, drop_late_spikes=True)

    # STDP followed by structural STDP should result in Structural STDP
    post_app_vertex.synapse_dynamics = stdp
    post_app_vertex.synapse_dynamics = stdp_struct
    assert isinstance(
        post_app_vertex.synapse_dynamics, SynapseDynamicsStructuralSTDP)

    # ... and should fail here because of differences
    with pytest.raises(SynapticConfigurationException):
        post_app_vertex.synapse_dynamics = alt_stdp
    with pytest.raises(SynapticConfigurationException):
        post_app_vertex.synapse_dynamics = alt_static_struct
    with pytest.raises(SynapticConfigurationException):
        post_app_vertex.synapse_dynamics = alt_stdp_struct
    with pytest.raises(SynapticConfigurationException):
        post_app_vertex.synapse_dynamics = alt_stdp_struct_2

    # One more time!
    post_app_vertex = post_app_model.create_vertex(
        n_neurons=10, label="post", constraints=None, spikes_per_second=None,
        ring_buffer_sigma=None, incoming_spike_buffer_size=None,
        n_steps_per_timestep=1, drop_late_spikes=True)

    # Static followed by static structural should result in static
    # structural
    post_app_vertex.synapse_dynamics = static
    post_app_vertex.synapse_dynamics = static_struct
    assert isinstance(
        post_app_vertex.synapse_dynamics, SynapseDynamicsStructuralStatic)

    # ... and should fail here because of differences
    with pytest.raises(SynapticConfigurationException):
        post_app_vertex.synapse_dynamics = alt_static_struct
    with pytest.raises(SynapticConfigurationException):
        post_app_vertex.synapse_dynamics = alt_stdp_struct

    # This should be fine
    post_app_vertex.synapse_dynamics = static

    # This should be OK, but should merge with STDP (opposite of above)
    post_app_vertex.synapse_dynamics = stdp
    assert isinstance(
        post_app_vertex.synapse_dynamics, SynapseDynamicsStructuralSTDP)

    # ... and now these should fail
    with pytest.raises(SynapticConfigurationException):
        post_app_vertex.synapse_dynamics = alt_stdp
    with pytest.raises(SynapticConfigurationException):
        post_app_vertex.synapse_dynamics = alt_static_struct
    with pytest.raises(SynapticConfigurationException):
        post_app_vertex.synapse_dynamics = alt_stdp_struct
    with pytest.raises(SynapticConfigurationException):
        post_app_vertex.synapse_dynamics = alt_stdp_struct_2

    # OK, just one more, honest
    post_app_vertex = post_app_model.create_vertex(
        n_neurons=10, label="post", constraints=None, spikes_per_second=None,
        ring_buffer_sigma=None, incoming_spike_buffer_size=None,
        n_steps_per_timestep=1, drop_late_spikes=True)
    post_app_vertex.synapse_dynamics = static_struct
    post_app_vertex.synapse_dynamics = stdp_struct


@pytest.mark.parametrize(
    "undelayed_indices_connected,delayed_indices_connected, expect_app_keys", [
        # Only undelayed, all edges exist
        (set(range(10)), None, True),
        # Only delayed, all edges exist
        (None, set(range(10)), True),
        # All undelayed and delayed edges exist
        (set(range(10)), set(range(10)), True),
        # Only undelayed, some edges are filtered (app keys shouldn't work)
        ({0, 1, 2, 3, 4}, None, False),
        # Only delayed, some edges are filtered (app keys shouldn't work)
        (None, {5, 6, 7, 8, 9}, False),
        # Both delayed and undelayed, some undelayed edges don't exist
        ({3, 4, 5, 6, 7}, set(range(10)), False),
        # Both delayed and undelayed, some delayed edges don't exist
        (set(range(10)), {4, 5, 6, 7}, False)
    ])
def test_pop_based_master_pop_table_standard(
        undelayed_indices_connected, delayed_indices_connected,
        expect_app_keys):
    MockSimulator.setup()
    # Add an sdram so max SDRAM is high enough
    SDRAM(4000000)

    # Make simple source and target, where the source has 1000 atoms
    # split into 10 vertices (100 each) and the target has 100 atoms in
    # a single vertex
    app_graph = ApplicationGraph("Test")
    mac_graph = MachineGraph("Test", app_graph)
    pre_app_vertex = SimpleApplicationVertex(1000)
    pre_app_vertex.splitter = MockSplitter()
    app_graph.add_vertex(pre_app_vertex)
<<<<<<< HEAD
    post_app_model = IFCurrExpBase()
    post_app_vertex = post_app_model.create_vertex(
        n_neurons=10, label="post", constraints=None, spikes_per_second=None,
        ring_buffer_sigma=None, incoming_spike_buffer_size=None,
        n_steps_per_timestep=1, drop_late_spikes=True)
=======
    post_vertex_slice = Slice(0, 99)
    post_app_vertex = SimpleApplicationVertex(100)
    post_app_vertex.splitter = MockSplitter()
>>>>>>> 003d7bd4
    app_graph.add_vertex(post_app_vertex)
    post_vertex_slice = Slice(0, 9)
    post_mac_vertex = post_app_vertex.create_machine_vertex(
        post_vertex_slice, None)
    mac_graph.add_vertex(post_mac_vertex)

    # Create the pre-machine-vertices
    for i in range(10):
        pre_mac_slice = Slice(i * 100, ((i + 1) * 100) - 1)
        pre_mac_vertex = pre_app_vertex.create_machine_vertex(
            pre_mac_slice, None)
        mac_graph.add_vertex(pre_mac_vertex)

    # Add delays if needed
    if delayed_indices_connected:
        pre_app_delay_vertex = DelayExtensionVertex(
            1000, 16.0, 4, pre_app_vertex)
        pre_app_delay_vertex.set_new_n_delay_stages_and_delay_per_stage(
            16, 20)
        app_graph.add_vertex(pre_app_delay_vertex)

        for i in range(10):
            pre_mac_slice = Slice(i * 100, ((i + 1) * 100) - 1)
            pre_mac_vertex = DelayExtensionMachineVertex(
                None, "", [], pre_app_delay_vertex, pre_mac_slice)
            mac_graph.add_vertex(pre_mac_vertex)

    # Make the routing info line up to force an app key in the pop table if
    # the constraints match up
    routing_info = RoutingInfo()
    n_key_map = DictBasedMachinePartitionNKeysMap()
    n_key_bits = int(math.ceil(math.log(100, 2)))
    n_keys = 2**n_key_bits
    mask = 0xFFFFFFFF - (n_keys - 1)

    # Build a from list connector that is really an all-to-all connector,
    # but with delays that depend on what types of connection we want
    delays = []
    if undelayed_indices_connected:
        delays.append(10)
    if delayed_indices_connected:
        delays.append(20)
    connections = [(i, j, 0, delays[i % len(delays)])
                   for i in range(1000) for j in range(100)]
    connector = FromListConnector(connections)
    synapse_dynamics = SynapseDynamicsStatic()
    synapse_info = SynapseInformation(
        connector, pre_app_vertex, post_app_vertex, False, False, None,
        synapse_dynamics, 0, True)

    # Create the application edge
    app_edge = ProjectionApplicationEdge(
        pre_app_vertex, post_app_vertex, synapse_info)
    app_graph.add_edge(app_edge, "Test")
    post_app_vertex.add_incoming_projection(MockProjection(
        app_edge, synapse_info))

    # Create the machine edges
    for pre_mac_vertex in pre_app_vertex.machine_vertices:
        i = pre_mac_vertex.index
        mac_edge = MachineEdge(
            pre_mac_vertex, post_mac_vertex, app_edge=app_edge)
        if undelayed_indices_connected and i in undelayed_indices_connected:
            mac_graph.add_edge(mac_edge, "Test")
            partition = mac_graph.get_outgoing_partition_for_edge(mac_edge)
            partition_info = PartitionRoutingInfo(
                [BaseKeyAndMask(i * n_keys, mask)], partition)
            routing_info.add_partition_info(partition_info)
            n_key_map.set_n_keys_for_partition(partition, n_keys)

    # Create the delay application edge and delay machine edges
    if delayed_indices_connected:
        delay_app_edge = DelayedApplicationEdge(
            pre_app_delay_vertex, post_app_vertex, synapse_info, app_edge)
        app_edge.delay_edge = delay_app_edge
        app_graph.add_edge(delay_app_edge, "Test")

        base_d_key = 16 * n_keys
        for pre_mac_vertex in pre_app_delay_vertex.machine_vertices:
            i = pre_mac_vertex.index
            mac_edge = MachineEdge(
                pre_mac_vertex, post_mac_vertex, app_edge=delay_app_edge)
            if i in delayed_indices_connected:
                mac_graph.add_edge(mac_edge, "Test")
                partition = mac_graph.get_outgoing_partition_for_edge(mac_edge)
                partition_info = PartitionRoutingInfo(
                    [BaseKeyAndMask(base_d_key + (i * n_keys), mask)],
                    partition)
                routing_info.add_partition_info(partition_info)
                n_key_map.set_n_keys_for_partition(partition, n_keys)

    LocalTDMABuilder().__call__(
        mac_graph, 1000, 1.0, n_key_map, app_graph)

    # Generate the data
    temp_spec = tempfile.mktemp()
    spec = DataSpecificationGenerator(io.FileIO(temp_spec, "wb"), None)
<<<<<<< HEAD

    with injection_context({
            "MachineTimeStep": 1000,
            "TimeScaleFactor": 1.0,
            "MemoryMachineGraph": mac_graph,
            "MemoryRoutingInfos": routing_info,
            "DataNTimeSteps": 100,
            "MemoryMachinePartitionNKeysMap": n_key_map}):

        post_mac_vertex.generate_data_specification(spec, None)

=======
    synaptic_manager = SynapticManager(
        n_synapse_types=2, ring_buffer_sigma=5.0,
        spikes_per_second=100.0, config=config, drop_late_spikes=True)
    synaptic_manager.write_data_spec(
        spec, post_app_vertex, post_vertex_slice, post_mac_vertex,
        mac_graph, app_graph, routing_info, 1.0, 1000.0)
    spec.end_specification()
>>>>>>> 003d7bd4
    with io.FileIO(temp_spec, "rb") as spec_reader:
        executor = DataSpecificationExecutor(
            spec_reader, SDRAM.max_sdram_found)
        executor.execute()

    # Read the population table and check entries
    region = executor.get_region(
        post_mac_vertex.REGIONS.POPULATION_TABLE.value)
    mpop_data = numpy.frombuffer(
        region.region_data, dtype="uint8").view("uint32")
    n_entries = mpop_data[0]
    n_addresses = mpop_data[1]

    # Compute how many entries and addresses there should be
    expected_n_entries = 0
    expected_n_addresses = 0
    if expect_app_keys:
        n_app_entries = (int(bool(undelayed_indices_connected)) +
                         int(bool(delayed_indices_connected)))
        expected_n_entries += n_app_entries
        # 2 addresses for an app key because of the extra info
        expected_n_addresses += n_app_entries * 2
    else:
        # An entry and address for each incoming machine edge
        if undelayed_indices_connected:
            expected_n_entries += len(undelayed_indices_connected)
            expected_n_addresses += len(undelayed_indices_connected)
        if delayed_indices_connected:
            expected_n_entries += len(delayed_indices_connected)
            expected_n_addresses += len(delayed_indices_connected)

    assert(n_entries == expected_n_entries)
    assert(n_addresses == expected_n_addresses)<|MERGE_RESOLUTION|>--- conflicted
+++ resolved
@@ -66,18 +66,15 @@
 from pacman.model.graphs.application.application_graph import ApplicationGraph
 from data_specification.constants import MAX_MEM_REGIONS
 import io
-<<<<<<< HEAD
+from unittests.mocks import MockSimulator, MockPopulation
+from pacman.model.partitioner_splitters import SplitterSliceLegacy
+from spynnaker.pyNN.extra_algorithms.splitter_components import (
+    AbstractSpynnakerSplitterDelay)
 from spynnaker.pyNN.models.neuron.builds.if_curr_exp_base import IFCurrExpBase
 from pacman.model.routing_info import DictBasedMachinePartitionNKeysMap
 from pacman.executor.injection_decorator import injection_context
 from spinn_front_end_common.interface.interface_functions import (
     LocalTDMABuilder)
-=======
-from unittests.mocks import MockSimulator, MockPopulation
-from pacman.model.partitioner_splitters import SplitterSliceLegacy
-from spynnaker.pyNN.extra_algorithms.splitter_components import (
-    AbstractSpynnakerSplitterDelay)
->>>>>>> 003d7bd4
 
 
 class MockSynapseIO(object):
@@ -191,17 +188,13 @@
     pre_vertex = pre_app_vertex.create_machine_vertex(
         pre_vertex_slice, None)
     placements.add_placement(Placement(pre_vertex, 0, 0, 1))
-<<<<<<< HEAD
     post_app_model = IFCurrExpBase()
     post_app_vertex = post_app_model.create_vertex(
         n_neurons=10, label="post", constraints=None, spikes_per_second=None,
         ring_buffer_sigma=None, incoming_spike_buffer_size=None,
         n_steps_per_timestep=1, drop_late_spikes=True)
-=======
-    post_app_vertex = SimpleApplicationVertex(10, label="post")
     post_app_vertex.splitter = MockSplitter()
     post_app_vertex.splitter._called = True
->>>>>>> 003d7bd4
     post_vertex_slice = Slice(0, 9)
     post_vertex = post_app_vertex.create_machine_vertex(
         post_vertex_slice, None)
@@ -247,7 +240,6 @@
     app_edge.add_synapse_information(direct_synapse_information_2)
     app_edge.add_synapse_information(all_to_all_synapse_information)
     app_edge.add_synapse_information(from_list_synapse_information)
-<<<<<<< HEAD
     post_app_vertex.add_incoming_projection(MockProjection(
         app_edge, direct_synapse_information_1))
     post_app_vertex.add_incoming_projection(MockProjection(
@@ -256,9 +248,6 @@
         app_edge, all_to_all_synapse_information))
     post_app_vertex.add_incoming_projection(MockProjection(
         app_edge, from_list_synapse_information))
-    delay_app_vertex.n_delay_stages = n_delay_stages
-=======
->>>>>>> 003d7bd4
     delay_edge = DelayedApplicationEdge(
         delay_app_vertex, post_app_vertex, direct_synapse_information_1,
         app_edge)
@@ -570,17 +559,12 @@
     pre_app_vertex = SimpleApplicationVertex(1000)
     pre_app_vertex.splitter = MockSplitter()
     app_graph.add_vertex(pre_app_vertex)
-<<<<<<< HEAD
     post_app_model = IFCurrExpBase()
     post_app_vertex = post_app_model.create_vertex(
         n_neurons=10, label="post", constraints=None, spikes_per_second=None,
         ring_buffer_sigma=None, incoming_spike_buffer_size=None,
         n_steps_per_timestep=1, drop_late_spikes=True)
-=======
-    post_vertex_slice = Slice(0, 99)
-    post_app_vertex = SimpleApplicationVertex(100)
     post_app_vertex.splitter = MockSplitter()
->>>>>>> 003d7bd4
     app_graph.add_vertex(post_app_vertex)
     post_vertex_slice = Slice(0, 9)
     post_mac_vertex = post_app_vertex.create_machine_vertex(
@@ -678,7 +662,6 @@
     # Generate the data
     temp_spec = tempfile.mktemp()
     spec = DataSpecificationGenerator(io.FileIO(temp_spec, "wb"), None)
-<<<<<<< HEAD
 
     with injection_context({
             "MachineTimeStep": 1000,
@@ -690,15 +673,6 @@
 
         post_mac_vertex.generate_data_specification(spec, None)
 
-=======
-    synaptic_manager = SynapticManager(
-        n_synapse_types=2, ring_buffer_sigma=5.0,
-        spikes_per_second=100.0, config=config, drop_late_spikes=True)
-    synaptic_manager.write_data_spec(
-        spec, post_app_vertex, post_vertex_slice, post_mac_vertex,
-        mac_graph, app_graph, routing_info, 1.0, 1000.0)
-    spec.end_specification()
->>>>>>> 003d7bd4
     with io.FileIO(temp_spec, "rb") as spec_reader:
         executor = DataSpecificationExecutor(
             spec_reader, SDRAM.max_sdram_found)
