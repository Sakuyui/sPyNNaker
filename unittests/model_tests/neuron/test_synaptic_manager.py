import os
import struct
import tempfile
import unittest
import math
import spinn_utilities.conf_loader as conf_loader
from spinn_utilities.overrides import overrides
from spinn_machine import SDRAM
from pacman.model.placements import Placement
from pacman.model.resources import ResourceContainer
from pacman.model.graphs.common import GraphMapper, Slice
from pacman.model.graphs.machine import MachineGraph, SimpleMachineVertex
from pacman.model.routing_info import (
    RoutingInfo, PartitionRoutingInfo, BaseKeyAndMask)
from pacman.model.graphs.application import ApplicationVertex
from spinn_storage_handlers import FileDataWriter, FileDataReader
from data_specification import (
    DataSpecificationGenerator, DataSpecificationExecutor)
from spynnaker.pyNN.models.neuron import SynapticManager
import spynnaker.pyNN.models.neural_projections.connectors.\
    abstract_generate_connector_on_machine as \
    abstract_generate_connector_on_machine
from spynnaker.pyNN.abstract_spinnaker_common import AbstractSpiNNakerCommon
import spynnaker.pyNN.abstract_spinnaker_common as abstract_spinnaker_common
from spynnaker.pyNN.models.neural_projections import (
    ProjectionApplicationEdge, ProjectionMachineEdge, SynapseInformation,
    DelayedApplicationEdge, DelayedMachineEdge)
from spynnaker.pyNN.models.neural_projections.connectors import (
    OneToOneConnector, AllToAllConnector, FromListConnector)
from spynnaker.pyNN.models.neuron.synapse_dynamics import (
    SynapseDynamicsStatic)
from unittests.mocks import MockSimulator


class MockSynapseIO(object):

    def get_block_n_bytes(self, max_row_length, n_rows):
        return 4


class MockMasterPopulationTable(object):

    def __init__(self, key_to_entry_map):
        self._key_to_entry_map = key_to_entry_map

    def extract_synaptic_matrix_data_location(
            self, key, master_pop_table_address, transceiver, x, y):
        return self._key_to_entry_map[key]


class MockTransceiverRawData(object):

    def __init__(self, data_to_read):
        self._data_to_read = data_to_read

    def read_memory(self, x, y, base_address, length):
        return self._data_to_read[base_address:base_address + length]


class SimpleApplicationVertex(ApplicationVertex):

    def __init__(self, n_atoms, label=None):
        super(SimpleApplicationVertex, self).__init__(label=label)
        self._n_atoms = n_atoms

    @property
    @overrides(ApplicationVertex.n_atoms)
    def n_atoms(self):
        return self._n_atoms

    @property
    def size(self):
        return self._n_atoms

    @overrides(ApplicationVertex.create_machine_vertex)
    def create_machine_vertex(
            self, vertex_slice, resources_required, label=None,
            constraints=None):
        return SimpleMachineVertex(resources_required, label, constraints)

    @overrides(ApplicationVertex.get_resources_used_by_atoms)
    def get_resources_used_by_atoms(self, vertex_slice):
        return ResourceContainer()

    def add_delays(self, *args, **kwargs):
        pass


class TestSynapticManager(unittest.TestCase):

    def test_retrieve_synaptic_block(self):
        default_config_paths = os.path.join(
            os.path.dirname(abstract_spinnaker_common.__file__),
            AbstractSpiNNakerCommon.CONFIG_FILE_NAME)

        config = conf_loader.load_config(
            AbstractSpiNNakerCommon.CONFIG_FILE_NAME, default_config_paths)

        key = 0

        synaptic_manager = SynapticManager(
            n_synapse_types=2, ring_buffer_sigma=5.0, spikes_per_second=100.0,
            config=config,
            population_table_type=MockMasterPopulationTable(
                {key: [(1, 0, False)]}),
            synapse_io=MockSynapseIO())

        transceiver = MockTransceiverRawData(bytearray(16))
        placement = Placement(None, 0, 0, 1)

        first_block, row_len_1 = synaptic_manager._retrieve_synaptic_block(
            txrx=transceiver, placement=placement,
            master_pop_table_address=0, indirect_synapses_address=0,
            direct_synapses_address=0, key=key, n_rows=1, index=0,
            using_monitors=False)
        same_block, row_len_1_2 = synaptic_manager._retrieve_synaptic_block(
            txrx=transceiver, placement=placement,
            master_pop_table_address=0, indirect_synapses_address=0,
            direct_synapses_address=0, key=key, n_rows=1, index=0,
            using_monitors=False)
        synaptic_manager.clear_connection_cache()
        different_block, row_len_2 = synaptic_manager._retrieve_synaptic_block(
            txrx=transceiver, placement=placement,
            master_pop_table_address=0, indirect_synapses_address=0,
            direct_synapses_address=0, key=key, n_rows=1, index=0,
            using_monitors=False)

        # Check that the row lengths are all the same
        assert row_len_1 == row_len_1_2
        assert row_len_1 == row_len_2

        # Check that the block retrieved twice without reset is cached
        assert id(first_block) == id(same_block)

        # Check that the block after reset is not a copy
        assert id(first_block) != id(different_block)

    def test_retrieve_direct_block(self):
        default_config_paths = os.path.join(
            os.path.dirname(abstract_spinnaker_common.__file__),
            AbstractSpiNNakerCommon.CONFIG_FILE_NAME)

        config = conf_loader.load_config(
            AbstractSpiNNakerCommon.CONFIG_FILE_NAME, default_config_paths)

        key = 0
        n_rows = 2

        direct_matrix = bytearray(struct.pack("<IIII", 1, 2, 3, 4))
        direct_matrix_1_expanded = bytearray(
            struct.pack("<IIIIIIII", 0, 1, 0, 1, 0, 1, 0, 2))
        direct_matrix_2_expanded = bytearray(
            struct.pack("<IIIIIIII", 0, 1, 0, 3, 0, 1, 0, 4))

        synaptic_manager = SynapticManager(
            n_synapse_types=2, ring_buffer_sigma=5.0, spikes_per_second=100.0,
            config=config,
            population_table_type=MockMasterPopulationTable(
                {key: [(1, 0, True), (1, n_rows * 4, True)]}),
            synapse_io=MockSynapseIO())

        transceiver = MockTransceiverRawData(direct_matrix)
        placement = Placement(None, 0, 0, 1)

        data_1, row_len_1 = synaptic_manager._retrieve_synaptic_block(
            txrx=transceiver, placement=placement,
            master_pop_table_address=0, indirect_synapses_address=0,
            direct_synapses_address=0, key=key, n_rows=n_rows, index=0,
            using_monitors=False)
        data_2, row_len_2 = synaptic_manager._retrieve_synaptic_block(
            txrx=transceiver, placement=placement,
            master_pop_table_address=0, indirect_synapses_address=0,
            direct_synapses_address=0, key=key, n_rows=n_rows, index=1,
            using_monitors=False)

        # Row lengths should be 1
        assert row_len_1 == 1
        assert row_len_2 == 1

        # Check the data retrieved
        assert data_1 == direct_matrix_1_expanded
        assert data_2 == direct_matrix_2_expanded

    def test_write_synaptic_matrix_and_master_population_table(self):
        MockSimulator.setup()
        # Add an sdram so maxsdram is high enough
        SDRAM(10000)

        default_config_paths = os.path.join(
            os.path.dirname(abstract_spinnaker_common.__file__),
            AbstractSpiNNakerCommon.CONFIG_FILE_NAME)

        config = conf_loader.load_config(
            AbstractSpiNNakerCommon.CONFIG_FILE_NAME, default_config_paths)
        config.set("Simulation", "one_to_one_connection_dtcm_max_bytes", 40)

        machine_time_step = 1000.0

        pre_app_vertex = SimpleApplicationVertex(10, label="pre")
        pre_vertex = SimpleMachineVertex(resources=None, label="pre_m")
        pre_vertex_slice = Slice(0, 9)
        post_app_vertex = SimpleApplicationVertex(10, label="post")
        post_vertex = SimpleMachineVertex(resources=None, label="post_m")
        post_vertex_slice = Slice(0, 9)
        post_slice_index = 0
        delay_app_vertex = SimpleApplicationVertex(10, label="delay")
        delay_vertex = SimpleMachineVertex(resources=None)
        one_to_one_connector_1 = OneToOneConnector(None)
        one_to_one_connector_1.set_projection_information(
            pre_app_vertex, post_app_vertex, None, machine_time_step)
        one_to_one_connector_2 = OneToOneConnector(None)
        one_to_one_connector_2.set_projection_information(
            pre_app_vertex, post_app_vertex, None, machine_time_step)
        all_to_all_connector = AllToAllConnector()
        all_to_all_connector.set_projection_information(
            pre_app_vertex, post_app_vertex, None, machine_time_step)
        from_list_list = [(i, i, i, (i * 5) + 1) for i in range(10)]
        from_list_connector = FromListConnector(conn_list=from_list_list)
        n_delay_stages = int(math.ceil(
            max([values[3] for values in from_list_list]) / 16.0))
        direct_synapse_information_1 = SynapseInformation(
            one_to_one_connector_1, SynapseDynamicsStatic(), 0, 1.5, 1.0)
        direct_synapse_information_2 = SynapseInformation(
            one_to_one_connector_2, SynapseDynamicsStatic(), 1, 2.5, 2.0)
        all_to_all_synapse_information = SynapseInformation(
            all_to_all_connector, SynapseDynamicsStatic(), 0, 4.5, 4.0)
        from_list_synapse_information = SynapseInformation(
            from_list_connector, SynapseDynamicsStatic(), 0)
        app_edge = ProjectionApplicationEdge(
            pre_app_vertex, post_app_vertex, direct_synapse_information_1)
        app_edge.add_synapse_information(direct_synapse_information_2)
        app_edge.add_synapse_information(all_to_all_synapse_information)
        app_edge.add_synapse_information(from_list_synapse_information)
        delay_app_vertex.n_delay_stages = n_delay_stages
        delay_edge = DelayedApplicationEdge(
            delay_app_vertex, post_app_vertex, direct_synapse_information_1)
        delay_edge.add_synapse_information(direct_synapse_information_2)
        delay_edge.add_synapse_information(all_to_all_synapse_information)
        delay_edge.add_synapse_information(from_list_synapse_information)
        app_edge.delay_edge = delay_edge
        machine_edge = ProjectionMachineEdge(
            app_edge.synapse_information, pre_vertex, post_vertex)
        delay_machine_edge = DelayedMachineEdge(
            delay_edge.synapse_information, delay_vertex, post_vertex)
        partition_name = "TestPartition"

        graph = MachineGraph("Test")
        graph.add_vertex(pre_vertex)
        graph.add_vertex(post_vertex)
        graph.add_vertex(delay_vertex)
        graph.add_edge(machine_edge, partition_name)
        graph.add_edge(delay_machine_edge, partition_name)

        graph_mapper = GraphMapper()
        graph_mapper.add_vertex_mapping(
            pre_vertex, pre_vertex_slice, pre_app_vertex)
        graph_mapper.add_vertex_mapping(
            post_vertex, post_vertex_slice, post_app_vertex)
        graph_mapper.add_vertex_mapping(
            delay_vertex, pre_vertex_slice, delay_app_vertex)
        graph_mapper.add_edge_mapping(machine_edge, app_edge)
        graph_mapper.add_edge_mapping(delay_machine_edge, delay_edge)

        weight_scales = [4096.0, 4096.0]

        routing_info = RoutingInfo()
        key = 0
        routing_info.add_partition_info(PartitionRoutingInfo(
            [BaseKeyAndMask(key, 0xFFFFFFF0)],
            graph.get_outgoing_edge_partition_starting_at_vertex(
                pre_vertex, partition_name)))
        delay_key = 0xF0
        delay_key_and_mask = BaseKeyAndMask(delay_key, 0xFFFFFFF0)
        delay_routing_info = PartitionRoutingInfo(
            [delay_key_and_mask],
            graph.get_outgoing_edge_partition_starting_at_vertex(
                delay_vertex, partition_name))
        routing_info.add_partition_info(delay_routing_info)

        temp_spec = tempfile.mktemp()
        spec_writer = FileDataWriter(temp_spec)
        spec = DataSpecificationGenerator(spec_writer, None)
        master_pop_sz = 1000
        master_pop_region = 0
        all_syn_block_sz = 2000
        synapse_region = 1
        direct_region = 2
        spec.reserve_memory_region(master_pop_region, master_pop_sz)
        spec.reserve_memory_region(synapse_region, all_syn_block_sz)

        synaptic_manager = SynapticManager(
            n_synapse_types=2, ring_buffer_sigma=5.0,
            spikes_per_second=100.0, config=config)
        # UGLY but the mock transceiver NEED generate_on_machine be False
        abstract_generate_connector_on_machine.IS_PYNN_8 = False
        synaptic_manager._delay_key_index[
            pre_app_vertex, pre_vertex_slice.lo_atom,
            pre_vertex_slice.hi_atom] = delay_routing_info
        synaptic_manager._write_synaptic_matrix_and_master_population_table(
            spec, [post_vertex_slice], post_slice_index, post_vertex,
            post_vertex_slice, all_syn_block_sz, weight_scales,
            master_pop_region, synapse_region, direct_region, routing_info,
            graph_mapper, graph, machine_time_step)
        spec.end_specification()
        spec_writer.close()

        spec_reader = FileDataReader(temp_spec)
        executor = DataSpecificationExecutor(
            spec_reader, master_pop_sz + all_syn_block_sz)
        executor.execute()

        master_pop_table = executor.get_region(0)
        synaptic_matrix = executor.get_region(1)
        direct_matrix = executor.get_region(2)

        all_data = bytearray()
        all_data.extend(master_pop_table.region_data[
            :master_pop_table.max_write_pointer])
        all_data.extend(synaptic_matrix.region_data[
            :synaptic_matrix.max_write_pointer])
        all_data.extend(direct_matrix.region_data[
            :direct_matrix.max_write_pointer])
        master_pop_table_address = 0
        synaptic_matrix_address = master_pop_table.max_write_pointer
        direct_synapses_address = (
            synaptic_matrix_address + synaptic_matrix.max_write_pointer)
        direct_synapses_address += 4
        indirect_synapses_address = synaptic_matrix_address
        placement = Placement(None, 0, 0, 1)
        transceiver = MockTransceiverRawData(all_data)

        # Get the master population table details
<<<<<<< HEAD
        items = synaptic_manager._poptable_type\
            .extract_synaptic_matrix_data_location(
                key, master_pop_table_address, transceiver,
                placement.x, placement.y)
        delay_items = synaptic_manager._poptable_type\
            .extract_synaptic_matrix_data_location(
                delay_key, master_pop_table_address, transceiver,
                placement.x, placement.y)
=======
        items = synaptic_manager._extract_synaptic_matrix_data_location(
            key, master_pop_table_address, transceiver, placement)
>>>>>>> 7b7fcf3e

        # The first entry should be direct, but the rest should be indirect;
        # the second is potentially direct, but has been restricted by the
        # restriction on the size of the direct matrix.  All items
        # should be "valid" in that they have row length
        assert len(items) == 4
        assert items[0][2]
        assert not items[1][2]
        assert not items[2][2]
        assert not items[3][2]
        assert items[0][0] > 0
        assert items[1][0] > 0
        assert items[2][0] > 0
        assert items[3][0] > 0
        assert items[0][1] == 0
        assert items[1][1] == 0
        assert items[2][1] > 0
        assert items[3][1] > 0

        # There are 4 delay items even though there is only one delayed entry
        # because invalid entries are added to keep the indices the same
        # between delayed and not delayed items.  The first 3 items should all
        # be invalid in that they have a row length of 0.  The last item should
        # not be single
        assert len(delay_items) == 4
        assert delay_items[0][0] == 0
        assert delay_items[1][0] == 0
        assert delay_items[2][0] == 0
        assert delay_items[3][0] > 0
        assert not delay_items[3][2]

        data_1, row_len_1 = synaptic_manager._retrieve_synaptic_block(
            txrx=transceiver, placement=placement,
            master_pop_table_address=master_pop_table_address,
            indirect_synapses_address=indirect_synapses_address,
            direct_synapses_address=direct_synapses_address, key=key,
            n_rows=pre_vertex_slice.n_atoms, index=0,
            using_monitors=False)
        connections_1 = synaptic_manager._read_synapses(
            direct_synapse_information_1, pre_vertex_slice, post_vertex_slice,
            row_len_1, 0, 2, weight_scales, data_1, None,
            app_edge.n_delay_stages, machine_time_step)

        # The first matrix is a 1-1 matrix, so row length is 1
        assert row_len_1 == 1

        # Check that all the connections have the right weight and delay
        assert len(connections_1) == post_vertex_slice.n_atoms
        assert all([conn["weight"] == 1.5 for conn in connections_1])
        assert all([conn["delay"] == 1.0 for conn in connections_1])

        data_2, row_len_2 = synaptic_manager._retrieve_synaptic_block(
            txrx=transceiver, placement=placement,
            master_pop_table_address=master_pop_table_address,
            indirect_synapses_address=indirect_synapses_address,
            direct_synapses_address=direct_synapses_address, key=key,
            n_rows=pre_vertex_slice.n_atoms, index=1,
            using_monitors=False)
        connections_2 = synaptic_manager._read_synapses(
            direct_synapse_information_2, pre_vertex_slice, post_vertex_slice,
            row_len_2, 0, 2, weight_scales, data_2, None,
            app_edge.n_delay_stages, machine_time_step)

        # The second matrix is a 1-1 matrix, so row length is 1
        assert row_len_2 == 1

        # Check that all the connections have the right weight and delay
        assert len(connections_2) == post_vertex_slice.n_atoms
        assert all([conn["weight"] == 2.5 for conn in connections_2])
        assert all([conn["delay"] == 2.0 for conn in connections_2])

        data_3, row_len_3 = synaptic_manager._retrieve_synaptic_block(
            txrx=transceiver, placement=placement,
            master_pop_table_address=master_pop_table_address,
            indirect_synapses_address=indirect_synapses_address,
            direct_synapses_address=direct_synapses_address, key=key,
            n_rows=pre_vertex_slice.n_atoms, index=2,
            using_monitors=False)
        connections_3 = synaptic_manager._read_synapses(
            all_to_all_synapse_information, pre_vertex_slice,
            post_vertex_slice, row_len_3, 0, 2, weight_scales, data_3, None,
            app_edge.n_delay_stages, machine_time_step)

        # The third matrix is an all-to-all matrix, so length is n_atoms
        assert row_len_3 == post_vertex_slice.n_atoms

        # Check that all the connections have the right weight and delay
        assert len(connections_3) == \
            post_vertex_slice.n_atoms * pre_vertex_slice.n_atoms
        assert all([conn["weight"] == 4.5 for conn in connections_3])
        assert all([conn["delay"] == 4.0 for conn in connections_3])

        data_4, row_len_4 = synaptic_manager._retrieve_synaptic_block(
            transceiver=transceiver, placement=placement,
            master_pop_table_address=master_pop_table_address,
            indirect_synapses_address=indirect_synapses_address,
            direct_synapses_address=direct_synapses_address, key=key,
            n_rows=pre_vertex_slice.n_atoms, index=3,
            using_extra_monitor_cores=False)
        d_data_4, d_row_len_4 = synaptic_manager._retrieve_synaptic_block(
            transceiver=transceiver, placement=placement,
            master_pop_table_address=master_pop_table_address,
            indirect_synapses_address=indirect_synapses_address,
            direct_synapses_address=direct_synapses_address, key=delay_key,
            n_rows=pre_vertex_slice.n_atoms * n_delay_stages, index=3,
            using_extra_monitor_cores=False)
        connections_4 = synaptic_manager._synapse_io.read_synapses(
            from_list_synapse_information, pre_vertex_slice,
            post_vertex_slice, row_len_4, d_row_len_4, 2, weight_scales,
            data_4, d_data_4, app_edge.n_delay_stages, machine_time_step)

        # Check that all the connections have the right weight and delay
        assert len(connections_4) == len(from_list_list)
        list_weights = [values[2] for values in from_list_list]
        list_delays = [values[3] for values in from_list_list]
        assert all(list_weights == connections_4["weight"])
        assert all(list_delays == connections_4["delay"])


if __name__ == "__main__":
    unittest.main()<|MERGE_RESOLUTION|>--- conflicted
+++ resolved
@@ -330,7 +330,6 @@
         transceiver = MockTransceiverRawData(all_data)
 
         # Get the master population table details
-<<<<<<< HEAD
         items = synaptic_manager._poptable_type\
             .extract_synaptic_matrix_data_location(
                 key, master_pop_table_address, transceiver,
@@ -339,10 +338,6 @@
             .extract_synaptic_matrix_data_location(
                 delay_key, master_pop_table_address, transceiver,
                 placement.x, placement.y)
-=======
-        items = synaptic_manager._extract_synaptic_matrix_data_location(
-            key, master_pop_table_address, transceiver, placement)
->>>>>>> 7b7fcf3e
 
         # The first entry should be direct, but the rest should be indirect;
         # the second is potentially direct, but has been restricted by the
