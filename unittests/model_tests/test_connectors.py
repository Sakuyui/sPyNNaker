--- conflicted
+++ resolved
@@ -98,18 +98,12 @@
         pre_range = numpy.arange(pre_slice.lo_atom, pre_slice.hi_atom + 2)
         post_range = numpy.arange(post_slice.lo_atom, post_slice.hi_atom + 2)
 
-<<<<<<< HEAD
         max_delay = connector.get_delay_maximum(delay)
         max_weight = connector.get_weight_maximum(weight)
-        max_row_length = connector.get_n_connections_from_pre_vertex_maximum(
-            delay, post_vertex_slice)
-        max_col_length = connector.get_n_connections_to_post_vertex_maximum()
-=======
-        max_delay = connector.get_delay_maximum()
-        max_weight = connector.get_weight_maximum()
         if max_row_length is None:
             max_row_length = connector.\
-                get_n_connections_from_pre_vertex_maximum(post_vertex_slice)
+                get_n_connections_from_pre_vertex_maximum(
+                    delay, post_vertex_slice)
         else:
             assert(max_row_length == connector.
                    get_n_connections_from_pre_vertex_maximum(
@@ -120,7 +114,6 @@
         else:
             assert(max_col_length == connector.
                    get_n_connections_to_post_vertex_maximum())
->>>>>>> d4cb8f47
         synaptic_block = connector.create_synaptic_block(
             weight, delay, pre_slices, pre_slice_index, post_slices,
             post_slice_index, pre_vertex_slice, post_vertex_slice,
